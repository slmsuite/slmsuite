--- conflicted
+++ resolved
@@ -4,10 +4,6 @@
 import os
 import ctypes
 import numpy as np
-<<<<<<< HEAD
-import pyglet
-=======
->>>>>>> a1e42550
 from packaging.version import Version
 
 try:
