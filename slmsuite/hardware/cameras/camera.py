--- conflicted
+++ resolved
@@ -177,15 +177,9 @@
         else:
             self.pitch_um = None
 
-<<<<<<< HEAD
-=======
-        # Default to None, allow subclass constructors to fill.
-        self.exposure_bounds_s = None
-
         # Placeholder for live viewer handle.
         self.viewer = None
 
->>>>>>> c008301d
     # Core methods - to be implemented by subclass.
 
     def close(self):
