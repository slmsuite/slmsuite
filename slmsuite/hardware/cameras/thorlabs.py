"""
Hardware control for Thorlabs cameras via :mod:`TLCameraSDK`.
The :mod:`thorlabs_tsi_sdk` module must
be installed
(See `ThorCam <https://www.thorlabs.com/software_pages/ViewSoftwarePage.cfm?Code=ThorCam>`_ -> Programming Interfaces).
Consider also installing ThorCam
for testing cameras outside of Python
(See `ThorCam <https://www.thorlabs.com/software_pages/ViewSoftwarePage.cfm?Code=ThorCam>`_ ->  Software).
After installing the SDK, extract the files in:
``~\\Program Files\\Thorlabs\\Scientific Imaging\\Scientific Camera Support\\Scientific_Camera_Interfaces.zip``.
Follow the instructions in the extracted file Python_README.txt to install into your
python environment via ``pip``.

Note
~~~~
Older cameras, in particular UC480 cameras, may be supported by other camera interfaces
such as :class:`~slmsuite.hardware.cameras.pylablib.PyLabLib`.

Note
~~~~
Color camera functionality is not currently implemented, and will lead to undefined behavior.
"""

import os
import sys
import time
import numpy as np
import warnings

from slmsuite.hardware.cameras.camera import Camera

DEFAULT_DLL_PATH = (
    "C:\\Program Files\\Thorlabs\\Scientific Imaging\\"
    "Scientific Camera Support\\Scientific Camera "
    "Interfaces\\SDK\\Native Toolkit\\dlls\\Native_"
)

def _configure_tlcam_dll_path(dll_path=DEFAULT_DLL_PATH):
    """
    Adds Thorlabs camera DLLs to the DLL path.
    `"32_lib"` or `"64_lib"` is appended to the default .dll path
    depending on the type of system.

    Parameters
    ----------
    dll_path : str
        Full path to the Thorlabs camera DLLs.
    """
    if DEFAULT_DLL_PATH == dll_path:
        is_64bits = sys.maxsize > 2 ** 32

        if is_64bits:
            dll_path += "64_lib"
        else:
            dll_path += "32_lib"

    if hasattr(os, "add_dll_directory"):
        try:
            os.add_dll_directory(dll_path)
        except:
            if DEFAULT_DLL_PATH == dll_path:
                warnings.warn(
                    f"thorlabs_tsi_sdk DLLs not found at default path. "
                    "Resolve to use Thorlabs cameras.\nDefault path: '{DEFAULT_DLL_PATH}'"
                )
    else:
        os.environ["PATH"] = dll_path + os.pathsep + os.environ["PATH"]

_configure_tlcam_dll_path()

try:
    from thorlabs_tsi_sdk.tl_camera import TLCameraSDK, ROI
except ImportError:
    TLCameraSDK = None
    warnings.warn("thorlabs_tsi_sdk not installed. Install to use Thorlabs cameras.")


class ThorCam(Camera):
    r"""
    Thorlabs camera.

    Attributes
    ----------
    sdk : TLCameraSDK
        Object to talk with the Thorlabs SDK. Shared among instances of :class:`ThorCam`.
    cam : ThorCam
        Object to talk with the desired camera.
    profile : {'free', 'single', 'single_hardware'} or None
        Current operation mode.

        - ``'free'`` means always capturing.
        - ``'single'`` means only gets frame on command.
        - ``'single_hardware'`` means only gets frame on hardware trigger or command.

        ``None`` means camera is disarmed.
    """

    sdk = None

    ### Initialization and termination ###

    def __init__(self, serial="", verbose=True, **kwargs):
        """
        Initialize camera and attributes. Initial profile is ``"single"``.

        Parameters
        ----------
        serial : str
            Serial number of the camera to open. If empty, defaults to the first camera in the list
            returned by :meth:`TLCameraSDK.discover_available_cameras()`.
        verbose : bool
            Whether or not to print extra information.
        **kwargs
            See :meth:`.Camera.__init__` for permissible options.

        Raises
        ------
        RuntimeError
           If the camera can not be reached.
        """
        if TLCameraSDK is None:
            raise ImportError("thorlabs_tsi_sdk not installed. Install to use Thorlabs cameras.")

        if ThorCam.sdk is None:
            if verbose:
                print("TLCameraSDK initializing... ", end="")
            try:
                ThorCam.sdk = TLCameraSDK()
            except:
                print("failure")
                raise RuntimeError(
                    "TLCameraSDK() open failed. "
                    "Is thorlabs_tsi_sdk installed? "
                    "Are the .dlls in the directory added by _configure_tlcam_dll_path? "
                    "Sometimes adding the .dlls to the working directory can help."
                )
            if verbose:
                print("success")

        if verbose:
            print("Looking for cameras... ", end="")
        camera_list = ThorCam.sdk.discover_available_cameras()
        if verbose:
            print("success")

        if serial == "":
            if len(camera_list) == 0:
                raise RuntimeError("No cameras found by TLCameraSDK.")
            serial = camera_list[0]
        elif serial not in camera_list:
            raise RuntimeError(
                f"Serial '{serial}' not found by TLCameraSDK. Availible: {camera_list}"
            )

        if verbose:
            print(f"ThorCam sn '{serial}' initializing... ", end="")
        self.cam = ThorCam.sdk.open_camera(serial)

        self.cam.is_led_on = False

        # Initialize profile variable, then set to the proper value.
        self.profile = None
        self.setup("single")

        # Initialize binning to 1.
        self.set_binning()

        super().__init__(
<<<<<<< HEAD
            (self.cam.image_width_pixels, self.cam.image_height_pixels),
=======
            resolution=(self.cam.image_width_pixels, self.cam.image_height_pixels),
>>>>>>> 5ea5ae53
            bitdepth=self.cam.bit_depth,
            pitch_um=(self.cam.sensor_pixel_width_um, self.cam.sensor_pixel_height_um),
            name=serial,
            **kwargs
        )
        if verbose: print("success")

    def close(self, close_sdk=False):
        """
        See :meth:`.Camera.close`.

        Parameters
        ----------
        close_sdk : bool
            Whether or not to close the TLCameraSDK instance.
        """
        # Future: the proper way to treat sdk deletion would be
        # to keep a class-wide count of the number of open instances
        # and delete the sdk when the last instance is closed.
        # We would want to use a lock to do this.

        self.cam.dispose()

        if close_sdk:
            self.close_sdk()

    @staticmethod
    def info(verbose=True):
        """
        Discovers all Thorlabs scientific cameras.

        Parameters
        ----------
        verbose : bool
            Whether to print the discovered information.

        Returns
        --------
        list of str
            List of ThorCam serial numbers.
        """
        if TLCameraSDK is None:
            raise ImportError("thorlabs_tsi_sdk not installed. Install to use Thorlabs cameras.")

        if ThorCam.sdk is None:
            try:
                ThorCam.sdk = TLCameraSDK()
            except:
                raise RuntimeError(
                    "TLCameraSDK() open failed. "
                    "Is thorlabs_tsi_sdk installed? "
                    "Are the .dlls in the directory added by _configure_tlcam_dll_path? "
                    "Sometimes adding the .dlls to the working directory can help."
                )
            close_sdk = True
        else:
            close_sdk = False

        camera_list = ThorCam.sdk.discover_available_cameras()

        if verbose:
            print("ThorCam serials:")
            for serial in camera_list:
                print(f"'{serial}'")

        if close_sdk:
            ThorCam.close_sdk()

        return camera_list

    @staticmethod
    def close_sdk():
        """
        Close the TLCameraSDK instance.
        """
        ThorCam.sdk.dispose()
        ThorCam.sdk = None

    ### Property Configuration ###

    def _get_exposure_hw(self):
        """See :meth:`.Camera._get_exposure_hw`."""
        return float(self.cam.exposure_time_us) / 1e6

    def _set_exposure_hw(self, exposure_s):
        """See :meth:`.Camera._set_exposure_hw`."""
        self.cam.exposure_time_us = int(exposure_s * 1e6)

    def set_binning(self, bx=None, by=None):
        """
        Set the binning of the camera. Will error if a certain binning is not supported.

        Parameters
        ----------
        bx : int
            The binning value in the horizontal direction.
        by : int
            The binning value in the vertical direction.
        """
        # Save old profile and disarm
        profile = self.profile
        self.setup(None)

        if bx is None:
            bx = 1
        if by is None:
            by = 1
        self.cam.binx = int(bx)
        self.cam.biny = int(by)

        # Restore profile
        self.setup(profile)

    def set_woi(self, woi=None):
        """See :meth:`.Camera.set_woi`."""
        # Save old profile and disarm
        profile = self.profile
        self.setup(None)

        if woi is None:  # Default to maximum WOI
            woi = (
                self.cam.roi_range.upper_left_x_pixels_min,
                self.cam.roi_range.lower_right_x_pixels_max
                - self.cam.roi_range.upper_left_x_pixels_min + 1,
                self.cam.roi_range.upper_left_y_pixels_min,
                self.cam.roi_range.lower_right_y_pixels_max
                - self.cam.roi_range.upper_left_y_pixels_min + 1,
            )

        self.woi = woi

        newroi = ROI(
            self.cam.roi_range.lower_right_x_pixels_max - woi[0] - woi[1] + 1,
            woi[2],
            self.cam.roi_range.lower_right_x_pixels_max - woi[0],
            woi[2] + woi[3] - 1,
        )

        assert (
            self.cam.roi_range.upper_left_x_pixels_min
            <= newroi.upper_left_x_pixels
            <= self.cam.roi_range.upper_left_x_pixels_max
        )
        assert (
            self.cam.roi_range.upper_left_y_pixels_min
            <= newroi.upper_left_y_pixels
            <= self.cam.roi_range.upper_left_y_pixels_max
        )
        assert (
            self.cam.roi_range.lower_right_x_pixels_min
            <= newroi.lower_right_x_pixels
            <= self.cam.roi_range.lower_right_x_pixels_max
        )
        assert (
            self.cam.roi_range.lower_right_y_pixels_min
            <= newroi.lower_right_y_pixels
            <= self.cam.roi_range.lower_right_y_pixels_max
        )

        # Update the woi
        self.cam.roi = newroi
        self.woi = woi

        # Update the shape (test the transform; maybe make this more efficient in the future)
        test = np.zeros((woi[3], woi[1]))
        self.shape = np.shape(self.transform(test))

        # Restore profile
        self.setup(profile)

        return woi

    def setup(self, profile):
        """
        Set operation mode.

        Parameters
        ----------
        profile
            See :attr:`profile`.
        """
        if profile != self.profile:
            self.cam.disarm()
            if profile is None:
                pass
            elif profile == "free":
                self.cam.frames_per_trigger_zero_for_unlimited = 0
                self.cam.operation_mode = 0  # Software triggered
                self.cam.arm(2)
                self.cam.issue_software_trigger()
            elif profile == "single":
                self.cam.frames_per_trigger_zero_for_unlimited = 1
                self.cam.operation_mode = 0  # Software triggered
                self.cam.arm(2)
            elif profile == "single_hardware":
                self.cam.frames_per_trigger_zero_for_unlimited = 1
                self.cam.operation_mode = 1  # Hardware triggered
                self.cam.arm(2)
            else:
                raise ValueError(f"Profile {profile} not recognized")

            self.profile = profile

    def _get_image_hw(self, timeout_s=.1, trigger=True, grab=True, attempts=1):
        """
        See :meth:`.Camera._get_image_hw`. By default ``trigger=True`` and ``grab=True`` which
        will result in blocking image acquisition.
        For non-blocking acquisition,
        set ``trigger=True`` and ``grab=False`` to issue a software trigger;
        then, call the method again with ``trigger=False`` and ``grab=True``
        to grab the resulting frame.

        Parameters
        ----------
        trigger : bool
            Whether or not to issue a software trigger.
        grab : bool
            Whether or not to grab the frame (blocking).

        Returns
        -------
        numpy.ndarray or None
            Array of shape :attr:`shape` if ``grab=True``, else ``None``.
        """
        should_trigger = trigger and self.profile == "single"

        for _ in range(attempts):
            if should_trigger:
                t = time.time()
                self.cam.issue_software_trigger()

            ret = None
            if grab:
                # Start the timer.
                if not should_trigger:
                    t = time.time()

                frame = None

                # Try to grab a frame until we succeed.
                while time.time() - t < timeout_s and frame is None:
                    frame = self.cam.get_pending_frame_or_null()

                ret = np.copy(frame.image_buffer) if frame is not None else None

                if ret is not None:
                    break

        return ret

    def flush(self, timeout_s, verbose=False):
        """
        See :meth:`.Camera.flush`.

        Parameters
        ----------
        verbose : bool
            Whether or not to print extra information.
        """
        # Start the timer.
        t = time.perf_counter()

        ii = 0
        frame = self.cam.get_pending_frame_or_null()
        frametime = 0

        # Continue flushing frames while the timeout is not exceeded, the
        # returned frame is empty (None), or the frame returned super fast
        # (cached)
        while (
            time.perf_counter() - t < timeout_s
            and frame is not None
            and frametime < 0.003
        ):
            t2 = time.perf_counter()
            frame = self.cam.get_pending_frame_or_null()
            frametime = time.perf_counter() - t2
            ii += 1

        if verbose:
            print(
                "Flushed {} frames in {:.2f} ms".format(
                    ii, 1e3 * (time.perf_counter() - t)
                )
            )

    def is_capturing(self):
        """
        Determine whether or not the camera is currently capturing images.

        Returns
        -------
        bool
            Whether or not the camera is actively capturing images.
        """
        return self.profile == "free"<|MERGE_RESOLUTION|>--- conflicted
+++ resolved
@@ -166,11 +166,7 @@
         self.set_binning()
 
         super().__init__(
-<<<<<<< HEAD
-            (self.cam.image_width_pixels, self.cam.image_height_pixels),
-=======
             resolution=(self.cam.image_width_pixels, self.cam.image_height_pixels),
->>>>>>> 5ea5ae53
             bitdepth=self.cam.bit_depth,
             pitch_um=(self.cam.sensor_pixel_width_um, self.cam.sensor_pixel_height_um),
             name=serial,
