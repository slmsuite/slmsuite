--- conflicted
+++ resolved
@@ -68,7 +68,7 @@
             raise RuntimeError(f"Failed to initialize webcam {id}")
 
         time.sleep(.5)
-        
+
         # Finally, use the superclass constructor to initialize other required variables.
         super().__init__(
             (
@@ -81,19 +81,12 @@
             **kwargs
         )
 
-<<<<<<< HEAD
         time.sleep(.5)
         self.backend = self.cam.getBackendName()
         self.set_auto_exposure(False)
         time.sleep(.5)
         self.set_exposure(self.get_exposure())
         time.sleep(.5)
-=======
-        time.sleep(1)
-        self.backend = self.cam.getBackendName()
-        self.set_auto_exposure(False)
-        time.sleep(1)
->>>>>>> 3f2297ef
         if verbose: print("success")
 
     def close(self):
