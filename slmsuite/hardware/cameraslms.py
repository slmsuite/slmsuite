--- conflicted
+++ resolved
@@ -9,10 +9,7 @@
 import numpy as np
 from scipy import optimize
 from tqdm.autonotebook import tqdm
-<<<<<<< HEAD
-=======
 import warnings
->>>>>>> 61e13ad9
 
 from slmsuite.holography import analysis
 from slmsuite.holography import toolbox
@@ -1311,12 +1308,6 @@
             self.slm.measured_amplitude = measured_amplitude
             self.slm.phase_correction = phase_correction
 
-<<<<<<< HEAD
-        # Otherwise, proceed with all of the superpixels.
-        for n in tqdm(range(NX * NY), position=1, leave=True, desc="calibration"):
-            nx = int(n % NX)
-            ny = int(n / NX)
-=======
             return result
 
         # Otherwise, proceed with all of the superpixels (doing some exclusion math first).
@@ -1332,7 +1323,6 @@
         for n in tqdm(range(N), position=1, leave=True, desc="calibration"):
             nx = int(n % NX_cropped) + sx_cropped
             ny = int(n / NX_cropped) + sy_cropped
->>>>>>> 61e13ad9
 
             # Exclude the reference mode.
             if nx == nxref and ny == nyref:
@@ -1589,11 +1579,6 @@
 
                 mindiff = fom
 
-<<<<<<< HEAD
-        wavefront_calibration = {"phase_correction":phase_fin,
-                                 "measured_amplitude":amp_large,
-                                 "r2":r2}
-=======
         # Add the old phase correction if it's there.
         if (
             "previous_phase_correction" in data and 
@@ -1609,7 +1594,6 @@
             "measured_amplitude":amp_large,
             "r2":r2
         }
->>>>>>> 61e13ad9
 
         # Step 4: Load the correction to the SLM
         if apply:
@@ -1622,12 +1606,8 @@
 
             plt.subplot(1, 3, 1)
             plt.imshow(
-<<<<<<< HEAD
-                phase_fin, clim=(0,2*np.pi),
-=======
                 phase_fin,
                 clim=(0,2*np.pi),
->>>>>>> 61e13ad9
                 cmap=plt.get_cmap("twilight"),
                 interpolation="none",
             )
