--- conflicted
+++ resolved
@@ -22,21 +22,10 @@
 from ctypes.wintypes import FILETIME
 import os
 
-<<<<<<< HEAD
-if (sys.version_info.major*100 + sys.version_info.minor) >= 308:
-    if hasattr(os, "add_dll_directory"):
-        os.add_dll_directory(os.getcwd())
-    else:
-        print("os has no attribute add_dll_directory.")
-        raise FileNotFoundError()
-
-_libname = 'SLMFunc.dll'
-=======
 if (sys.version_info.major * 100 + sys.version_info.minor) >= 308:
     os.add_dll_directory(os.getcwd())
 
 _libname = "SLMFunc.dll"
->>>>>>> 2c4f1bbe
 _libraries = {}
 _libraries[_libname] = WinDLL(_libname)
 
