--- conflicted
+++ resolved
@@ -41,13 +41,10 @@
 
     Attributes
     ----------
-<<<<<<< HEAD
-    slm_lib : TODO
-        Object handle for the Holoeye SLM.
-=======
+    slm_lib : HEDS.SLM
+        Handle to the SLM.
     preselect : str
         Preselect string for the SLM. Used to identify the SLM.
->>>>>>> d0a21f94
     """
 
     def __init__(
