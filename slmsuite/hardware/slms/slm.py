--- conflicted
+++ resolved
@@ -56,17 +56,12 @@
         Normalized x pixel pitch ``dx_um / wav_um``.
     dy : float
         See :attr:`dx`.
-<<<<<<< HEAD
-    x_grid : numpy.ndarray of floats
-        Point grid of the SLM's :attr:`shape` derived from :meth:`numpy.meshgrid` ing.
-        This uses normalized units (:attr:`dx`, :attr:`dy`).
-    y_grid : numpy.ndarray of floats
-=======
     x_grid : numpy.ndarray<float> (height, width)
-        Coordinates of the SLM's pixels in wavelengths, see :attr:`wav_um`,
+        Coordinates of the SLM's pixels in wavelengths
+        (see :attr:`wav_um`, :attr:`dx`, :attr:`dy`)
         measured from the center of the SLM.
+        Of size :attr:`shape`. Produced by :meth:`numpy.meshgrid`.
     y_grid
->>>>>>> 32935398
         See :attr:`x_grid`.
     measured_amplitude : numpy.ndarray or None
         Amplitude measured on the SLM via
