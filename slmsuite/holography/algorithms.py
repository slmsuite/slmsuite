"""
GPU-accelerated holography algorithms.

This module is currently focused on Gerchberg-Saxton (GS) iterative Fourier transform
phase retrieval algorithms [1]_ via the :class:`~slmsuite.holography.algorithms.Hologram` class;
however, support for complex holography and other algorithms (e.g. gradient descent algorithms [2]_)
is also planned. Additionally, so-called Weighted Gerchberg-Saxton (WGS) algorithms for hologram
generation with or without closed-loop camera feedback are supported, especially for
the generation of optical focus arrays [3]_, a subset of general image formation.

Tip
~~~
This module makes use of the GPU-accelerated computing library :mod:`cupy` [4]_.
If :mod:`cupy` is not supported, then :mod:`numpy` is used as a fallback, though
CPU alone is significantly slower. Using :mod:`cupy` is highly encouraged.

Important
~~~~~~~~~
This package uses a number of bases or coordinate spaces. Some coordinate spaces are
directly used by the user (most often the camera basis ``"ij"`` used for feedback).
Other bases are less often used directly, but are important to how holograms are
optimized under the hood (esp. ``"knm"``, the coordinate space of optimization).

.. list-table:: Bases used in :mod:`slmsuite`.
   :widths: 25 75
   :header-rows: 1

   * - Basis
     - Meaning
   * - ``"ij"``
     - Pixel basis of the camera. Centered at ``cam.shape/2``.
   * - ``"kxy"``
     - Normalized (floating point) basis of the SLM's k-space. Centered at ``(0,0)``.
   * - ``"knm"``
     - Pixel basis of the SLM's computational k-space.

References
----------
.. [1] R. W. Gerchberg and W. O. Saxton, "A Practical Algorithm for Determination
       of Phase from Image and Diffraction Plane Pictures," Optik 35, (1972).
.. [2] J. R. Fienup, "Phase retrieval algorithms: a comparison," Appl. Opt. 21, (1982).
.. [3] D. Kim, et al., "Large-scale uniform optical focus array generation with a
       phase spatial light modulator," Opt. Lett. 44, (2019).
.. [4] https://github.com/cupy/cupy/
"""
import matplotlib.pyplot as plt
from mpl_toolkits.axes_grid1 import make_axes_locatable
import cv2
from tqdm import tqdm

# Import numpy and scipy dependencies.
import numpy as np
import scipy.fft as spfft
from scipy.ndimage import gaussian_filter1d as sp_gaussian_filter1d
from scipy.ndimage import affine_transform as sp_affine_transform
from scipy.ndimage import gaussian_filter as sp_gaussian_filter

# Try to import cupy, but revert to base numpy/scipy upon ImportError.
try:
    import cupy as cp
    import cupyx.scipy.fft as cpfft
    from cupyx.scipy.ndimage import gaussian_filter1d as cp_gaussian_filter1d
    from cupyx.scipy.ndimage import gaussian_filter as cp_gaussian_filter
    from cupyx.scipy.ndimage import affine_transform as cp_affine_transform
except ImportError:
    cp = np
    cpfft = spfft
    cp_gaussian_filter1d = sp_gaussian_filter1d
    cp_gaussian_filter = sp_gaussian_filter
    cp_affine_transform = sp_affine_transform
    print("cupy not installed. Using numpy.")

# Import helper functions
from slmsuite.holography import analysis, toolbox
from slmsuite.misc.math import REAL_TYPES


class Hologram:
    r"""
    Phase retrieval methods applied to holography.
    See :meth:`.optimize()` for available methods for hologram optimization.

    Tip
    ~~~
    The Fourier domain (kxy) of an SLM with shape :attr:`slm_shape` also has the shape
    :attr:`slm_shape` under FFT. However, the extents of this domain correspond to the edges
    of the farfield (:math:`\pm\frac{\lambda}{2\Delta x}` radians, where :math:`\Delta x`
    is the SLM pixel pitch). This means that resolution of the farfield
    :math:`\pm\frac{\lambda}{2N_x\Delta x}` can be quite poor with small :math:`N_x`.
    The solution is to zero-pad the SLM shape
    --- artificially increasing the width :math:`N_x` and height
    :math:`N_y` even though the extent of the non-zero data remains the same ---
    and thus enhance the resolution of the farfield.
    In practice, padding is accomplished by passing a :attr:`shape` or
    :attr:`target` of appropriate shape (see constructor :meth:`.__init__()` and subclasses),
    potentially with the aid of the static helper function :meth:`.calculate_padded_shape()`.

    Note
    ~~~~
    :attr:`target`, :attr:`weights`, :attr:`phase_ff`, and :attr:`amp_ff` are all
    matrices of shape :attr:`shape`. To save memory, the matrices :attr:`phase` and :attr:`amp`
    are stored with the (smaller, but not strictly smaller) shape :attr:`slm_shape`.
    Also to save memory, :attr:`phase_ff` and :attr:`amp_ff` are set to ``None`` on construction,
    and only initialized if they need to be used. Any additions should check for ``None``.

    Tip
    ~~~
    Due to SLM inefficiency, undiffracted light will be present at the center of the :attr:`target`.
    This is called the zeroth order diffraction peak. To avoid this peak, consider shifting
    the data contained in :attr:`target` away from the center.

    Attributes
    ----------
    slm_shape : (int, int) OR None
        The shape of the device producing the hologram. This is important to record because
        certain optimizations and calibrations depend on it. If multiple of :attr:`slm_shape`,
        :attr:`phase`, or :attr:`amp` are not ``None``, the shapes must agree. If all are
        ``None``, then the shape of the :attr:`target` is used instead
        (:attr:`slm_shape` == :attr:`shape`).
    phase : numpy.ndarray OR cupy.ndarray OR None
        **Near-field** phase pattern to optimize.
        Initialized to with :meth:`random.default_rng().uniform()` by default (``None``).
        This is of shape :attr:`slm_shape`
        and (during optimization) padded to shape :attr:`shape`.
    amp : numpy.ndarray OR cupy.ndarray OR None
        **Near-field** source amplitude pattern (i.e. image-space constraints).
        Uniform illumination is assumed by default (``None``).
        This is of shape :attr:`slm_shape`
        and (during optimization) padded to shape :attr:`shape`.
    shape : (int, int)
        The shape of the computational space, i.e. the ``"knm"`` basis.
        This often differs from :attr:`slm_shape` due to padding.
    target : numpy.ndarray OR cupy.ndarray
        Desired **far-field** amplitude in the ``"knm"`` basis. The goal of optimization.
        This is of shape :attr:`shape`.
    weights : numpy.ndarray OR cupy.ndarray
        The mutable **far-field** amplitude in the ``"knm"`` basis used in GS.
        Starts as :attr:`target` but may be modified by weighted feedback in WGS.
        This is of shape :attr:`shape`.
    phase_ff : numpy.ndarray OR cupy.ndarray
        Algorithm-constrained **far-field** phase in the ``"knm"`` basis. Stored for certain computational algorithms.
        (see :meth:`~slmsuite.holography.algorithms.Hologram.GS`).
        This is of shape :attr:`shape`.
    amp_ff : numpy.ndarray OR cupy.ndarray
        **Far-field** amplitude in the ``"knm"`` basis.
        Used for comparing this, the computational result, with the :attr:`target`.
        This is of shape :attr:`shape`.
    dtype : type
        Datatype for stored near- and far-field arrays, which are **all real**.
        Some internal variables are complex. The complex numbers
        follow :mod:`numpy` type promotion [5]_. Complex datatypes are derived from ``dtype``:

         - ``float32`` -> ``complex64`` (assumed by default)
         - ``float64`` -> ``complex128``

        ``float16`` is *not* recommended for ``dtype`` because ``complex32`` is not
        implemented by :mod:`numpy`.
    iter : int
        Tracks the current iteration number.
    method : str
        Remembers the name of the last-used optimization method. The method used for each
        iteration is stored in ``stats``.
    flags : dict
        Helper flags to store custom persistent variables for optimization.
        These flags are generally changed by passing as a ``kwarg`` to
        :meth:`~slmsuite.holography.algorithms.Hologram.optimize()`.
        Contains the following keys:

         - ``"method"`` : ``str``
            Stores the method used for optimization.
            See :meth:`~slmsuite.holography.algorithms.Hologram.optimize()`.
         - ``"fixed_phase"`` : ``bool``
            Fixes the far-field phase as mandated by certain weighted algorithms
            (see :meth:`~slmsuite.holography.algorithms.Hologram.GS()`).
         - ``"feedback"`` : ``str``
            Stores the values passed to
            :meth:`~slmsuite.holography.algorithms.Hologram.optimize()`.
         - ``"stat_groups"`` : ``list of str``
            Stores the values passed to
            :meth:`~slmsuite.holography.algorithms.Hologram.optimize()`.
         - ``"blur_ij"`` : ``float``
            See :meth:`~slmsuite.holography.algorithms.FeedbackHologram.ijcam_to_knmslm()`.
         - Other user-defined flags.

    stats : dict
        Dictionary of useful statistics. data is stored in lists, with indices corresponding
        to each iteration. Contains:

         - ``"methods"`` : ``list of str``
            Method used for each iteration.
         - ``"flags"`` : ``dict of lists``
            Each key corresponds to a flag that was used at least once. If it is ``np.nan``
            on a given iteration, then it was undefined at that point (update functions
            keep track of all this).
         - ``"stats"`` : ``dict of dicts of lists``
            Same format as ``"flags"``, except with another layer of hierarchy corresponding
            to the source of the given stats. This is to differentiate standard deviations
            computed computationally and experimentally.

        See :meth:`.update_stats()` and :meth:`.plot_stats()`.

    References
    ----------
    .. [5] https://numpy.org/doc/stable/reference/routines.fft.html#type-promotion
    """

    def __init__(self, target, amp=None, phase=None, slm_shape=None, dtype=np.float32):
        r"""
        Initialize datastructures for optimization.
        Parameters additional to class attributes are described below:

        Parameters
        ----------
        target : numpy.ndarray OR cupy.ndarray OR (int, int)
            Target to optimize to. The user can also pass a shape, and this constructor
            will create an empty target of all zeros.
            :meth:`.calculate_padded_shape()` can be of particular help for calculating the
            shape that will produce desired results (in terms of precision, etc).
        amp : array_like OR None
            The near-field amplitude. See :attr:`amp`. Of shape :attr:`slm_shape`.
        phase : array_like OR None
            The near-field initial phase.
            See :attr:`phase`. :attr:`phase` should only be passed if the user wants to
            precondition the optimization. Of shape :attr:`slm_shape`.
        slm_shape : (int, int) OR slmsuite.hardware.FourierSLM OR slmsuite.hardware.slms.SLM OR None
            The shape of the near-field of the SLM.
            Optionally, as a quality of life feature, the user can pass a
            :class:`slmsuite.hardware.FourierSLM` or
            :class:`slmsuite.hardware.slms.SLM` instead,
            and ``slm_shape`` (and ``amp`` if it is ``None``) are populated from this.
            If ``None``, tries to use the shape of ``amp`` or ``phase``, but if these
            are not present, defaults to :attr:`shape` (which is usually determined by ``target``).
        dtype : type
            See :attr:`dtype`; type to use for stored arrays.
        """
        # Parse target and create shape.
        if len(target) == 2:  # (int, int) was passed.
            self.shape = target
            target = None
        else:
            self.shape = target.shape

        # Warn the user about powers of two.
        # TODO: @tpr0p thinks that in most modern FFTs they are fast if
        # products of the first few primes, not necessarily powers of 2.
        if any(np.log2(self.shape) != np.round(np.log2(self.shape))):
            print(
                "Warning: Hologram target shape {} is not a power of 2; consider using "
                ".calculate_padded_shape() to pad to powers of 2 and speed up "
                "FFT computation.".format(self.shape)
            )

        # Initialize storage vars
        self.dtype = dtype
        self.iter = 0
        self.method = ""
        self.flags = {"fixed_phase": False, "stat_groups": []}

        # Initialize statistics dictionary
        self.stats = {"method": [], "flags": {}, "stats": {}}

        # Determine the shape of the SLM. We have three sources of this shape, which are
        # optional to pass, but must be self-consistant if passed:
        # 1) The shape of the nearfield amplitude
        # 2) The shape of the seed nearfield phase
        # 3) slm_shape itself (which is set to the shape of a passed SLM, if given).
        # If no parameter is passed, these shapes are set to (nan, nan) to prepare for a
        # vote (next section).

        # Option 1
        if amp is None:
            amp_shape = (np.nan, np.nan)
        else:
            amp_shape = amp.shape

        # Option 2
        if phase is None:
            phase_shape = (np.nan, np.nan)
        else:
            phase_shape = phase.shape

        # Option 3
        if slm_shape is None:
            slm_shape = (np.nan, np.nan)
        else:
            try:        # Check if slm_shape is a CameraSLM.
                if amp is None:
                    amp = slm_shape.slm.measured_amplitude
                slm_shape = slm_shape.slm.shape
            except:
                try:    # Check if slm_shape is an SLM
                    if amp is None:
                        amp = slm_shape.measured_amplitude
                    slm_shape = slm_shape.shape
                except: # (int, int) case
                    pass

            if len(slm_shape) != 2:
                slm_shape = (np.nan, np.nan)

        # We now have a few options for what the shape could be.
        # Parse these to validate consistency.
        stack = np.vstack((amp_shape, phase_shape, slm_shape))
        # TODO: This error checking is jank. These assertions fail
        # without error messages.
        if np.all(np.isnan(stack)):
            self.slm_shape = self.shape
        else:
            self.slm_shape = np.nanmean(stack, axis=0).astype(np.int)

            if amp is not None:
                assert np.all(self.slm_shape == np.array(amp_shape))
            if phase is not None:
                assert np.all(self.slm_shape == np.array(phase_shape))
            if slm_shape is not None:
                assert np.all(self.slm_shape == np.array(slm_shape))

            self.slm_shape = tuple(self.slm_shape)

        # Initialize and normalize near-field amplitude
        if amp is None:  # Uniform amplitude by default (scalar)
            self.amp = 1 / np.sqrt(np.prod(self.slm_shape))
        else:  # Otherwise, initialize and normalize
            self.amp = cp.array(amp, dtype=dtype)
            self.amp *= 1 / Hologram._norm(self.amp)

        # Initialize near-field phase
        if phase is None:  # Random near-field phase by default
            if cp == np:  # numpy does not support dtype=
                rng = np.random.default_rng()
                self.phase = rng.uniform(-np.pi, np.pi, self.slm_shape).astype(dtype)
            else:
                self.phase = cp.random.uniform(
                    -np.pi, np.pi, self.slm_shape, dtype=dtype
                )
        else:  # Initialize
            self.phase = cp.array(phase, dtype=dtype)

        # Initialize target and weights.
        self._update_target(target, reset_weights=True)

        # Initialize SLM farfield data variables.
        self.amp_ff = None
        self.phase_ff = None

    # Initialization helper
    @staticmethod
    def calculate_padded_shape(
        slm_shape,
        padding_order=1,
        square_padding=True,
        precision=np.inf,
        precision_basis="kxy",
    ):
        """
        Helper function to calculate the shape of the computational space.
        For a given base ``slm_shape``, pads to the user's requirements.
        If the user chooses multiple requirements, the largest
        dimensions for the shape are selected.
        By default, pads to the smallest square power of two.

        Parameters
        ----------
        slm_shape : (int, int) OR slmsuite.hardware.FourierSLM
            The original shape of the SLM. The user can pass a
            :class:`slmsuite.hardware.FourierSLM` instead, and should pass this
            when using the ``precision`` parameter.
        padding_order : int
            Scales to the ``padding_order``th closest greater power of 2.
            A ``padding_order`` of zero does nothing.
        square_padding : bool
            If ``True``, sets both shape dimensions to the largest of the two
            dimensions that would otherwise be returned.
        precision : float
            Returns the shape that produces a computational k-space with resolution smaller
            than ``precision``. The default, infinity, requests a padded shape larger
            than zero, so ``padding_order`` will dominate.
        precision_basis : str
            Basis for the precision. Can be ``"ij"`` (camera) or ``"kxy"`` (normalized blaze).

        Returns
        -------
        (int, int)
            Shape of the computational space which satisfies the above requirements.
        """
        # TODO: Add a setting to make pad based on available memory.
        cameraslm = None
        if hasattr(slm_shape, "slm"):
            cameraslm = slm_shape
            slm_shape = cameraslm.slm.shape

        if np.isfinite(precision) and cameraslm is not None:
            dpixel = np.amin([cameraslm.slm.dx, cameraslm.slm.dy])
            fs = 1 / dpixel  # Sampling frequency

            if precision_basis == "ij":
                slm_range = np.amax(cameraslm.kxyslm_to_ijcam([fs, fs]))
                pixels = slm_range / precision
            elif precision_basis == "kxy":
                pixels = fs / precision

            # Raise to the nearest greater power of 2.
            pixels = np.power(2, int(np.ceil(np.log2(pixels))))
            precision_shape = (pixels, pixels)
        elif np.isfinite(precision):
            raise Exception("Must supply a CameraSLM object to implement precision calculations!")
        else:
            precision_shape = slm_shape

        if padding_order > 0:
            padding_shape = np.power(
                2, np.ceil(np.log2(slm_shape)) + padding_order - 1
            ).astype(np.int)
        else:
            padding_shape = slm_shape

        shape = tuple(np.amax(np.vstack((precision_shape, padding_shape)), axis=0))

        if square_padding:
            largest = np.amax(shape)
            shape = (largest, largest)

        return shape

    # Core optimization function.
    def optimize(
        self,
        method="GS",
        maxiter=20,
        verbose=True,
        callback=None,
        feedback="",
        stat_groups=[],
        **kwargs
    ):
        r"""
        Optimizers to solve the "phase problem": approximating the near-field phase that
        transforms a known near-field source amplitude to a desired near-field
        target amplitude.
        Supported optimization methods include:

        - Gerchberg-Saxton (GS) phase retrieval.

            ``'GS'`` [1]_
              Implemented using fast Fourier transforms, potentially GPU-accelerated.

        - Weighted Gerchberg-Saxton (WGS) phase retrieval algorithms of various flavors.
          Improves the uniformity of GS-computed focus arrays using weighting methods and
          techniques from literature. The ``method`` keywords are:

            ``'WGS-Leonardo'`` [6]_
              Original WGS algorithm. Weights the target
              amplitudes by the ratio of mean amplitude to computed amplitude, which
              amplifies weak spots while attenuating strong spots. Uses the following
              weighting function:

              .. math:: \mathcal{W} = \mathcal{W}\left(\frac{\mathcal{T}}{\mathcal{F}}\right)^p

              where :math:`\mathcal{W}`, :math:`\mathcal{T}`, and :math:`\mathcal{F}`
              are the weight amplitudes,
              target (goal) amplitudes, and
              feedback (measured/) amplitudes,
              and :math:`p` is the power passed as ``"power"`` in
              :attr:`~slmsuite.holography.algorithms.Hologram.flags` (see ``kwargs``).
              The power :math:`p` defaults to .7 if not passed.

            ``'WGS-Kim'`` [3]_
              Improves the convergence of `Leonardo` by fixing the far-field
              phase after a desired number of iterations or after achieving a desired
              efficiency (fraction of far-field energy at the desired points).
            ``'WGS-Nogrette'`` [7]_
              Weights target intensities by a tunable gain factor.

              .. math:: \mathcal{W} = \mathcal{W}/\left(1 - f\left(1 - \mathcal{F}/\mathcal{T}\right)\right)

              where :math:`f` is the gain factor passed as ``"factor"`` in
              :attr:`~slmsuite.holography.algorithms.Hologram.flags` (see ``kwargs``).
              The factor :math:`f` defaults to .1 if not passed.

              Note that while Nogrette et al compares powers, this implementation
              compares amplitudes for speed. These are identical to first order.

        Note
        ~~~~
        This function uses parameter naming convention borrowed from
        :meth:`scipy.optimize.minimize()` and other functions in
        :mod:`scipy.optimize`. The parameters ``method``, ``maxiter``, and ``callback``
        have the same functionality as the equivalently-named parameters in
        :meth:`scipy.optimize.minimize()`.

        Parameters
        ----------
        method : str
            Optimization method to use. See the list of optimization methods above.
        maxiter : int
            Number of iterations to optimize before terminating.
        verbose : bool
            Whether to display :mod:`tqdm` progress bars.
            These bars are also not displayed for ``maxiter <= 1``.
        callback : callable OR None
            Same functionality as the equivalently-named parameter in
            :meth:`scipy.optimize.minimize()`. ``callback`` must accept a Hologram
            or Hologram subclass as the single argument. If ``callback`` returns
            ``True``, then the optimization exits. Ignored if ``None``.
        feedback : str or None
            Type of feedback requested. For non-subclasses of :class:`Hologram`, this can only
            be ``"computational"`` feedback.
            When using WGS, defaults to ``"computational"`` if empty.
        **kwargs : dict, optional
            Various weight keywords and values to pass depending on the weight method.
            See method keywords below. These are passed into :attr:`flags`.

        References
        ----------
        .. [1] R. W. Gerchberg and W. O. Saxton, "A Practical Algorithm for Determination
            of Phase from Image and Diffraction Plane Pictures," Optik 35, (1972).
        .. [3] D. Kim, et al., "Large-scale uniform optical focus array generation with a
            phase spatial light modulator," Opt. Lett. 44, (2019).
        .. [6] R. Di Leonardo, F. Ianni, and G. Ruocco, "Computer generation of
               optimal holograms for optical trap arrays," Opt. Express 15, (2007).
        .. [7] F. Nogrette et al., "Single-Atom Trapping in Holographic 2D Arrays
               of Microtraps with Arbitrary Geometries" Phys. Rev. X 4, (2014).
        """

        # Check and record method.
        methods = ["GS", "WGS-Leonardo", "WGS-Kim", "WGS-Nogrette"]

        assert (
            method in methods
        ), "Unrecognized method {}. Valid methods include [{}]".format(method, methods)

        self.method = method

        # Handle flags.
        for flag in kwargs:
            self.flags[flag] = kwargs[flag]

        self.flags["feedback"] = feedback
        self.flags["stat_groups"] = stat_groups

        # Iterations to process.
        iterations = range(maxiter)

        # Decide whether to use a tqdm progress bar. Don't use a bar for maxiter == 1.
        if verbose and maxiter > 1:
            iterations = tqdm(iterations)

        # Switch between methods
        if "GS" in method:
            if "WGS" in method:
                # Default to computational feedback
                if len(self.flags["feedback"]) == 0:
                    self.flags["feedback"] = "computational"

            self.GS(iterations, callback)

    # Optimization methods (currently only GS-type is supported)
    def GS(self, iterations, callback):
        """
        GPU-accelerated Gerchberg-Saxton (GS) iterative phase retrieval.

        Solves the "phase problem": approximates the near-field phase that
        transforms a known near-field source amplitude to a known near-field
        target amplitude.

        Caution
        ~~~~~~~
        This function should be called through :meth:`.optimize()` and not called directly.

        Note
        ~~~~
        FFTs are **not** in-place in this algorithm. In both non-:mod:`cupy` and
        :mod:`cupy` implementations, :mod:`numpy.fft` does not support in-place
        operations.  However, :mod:`scipy.fft` does in both. In the future, we may move to the scipy
        implementation. However, neither :mod:`numpy` or :mod:`scipy` ``fftshift`` support
        in-place movement (for obvious reasons). For even faster computation, algorithms should
        consider **not shifting** the FTT result, and instead shifting measurement data / etc to
        this unshifted basis.

        Parameters
        ----------
        iterations : iterable
            Number of loop iterations to run. Is an iterable to pass a :mod:`tqdm` iterable.
        callback : callable OR None
            See :meth:`.optimize()`.
        """
        # TODO: in-place FFT
        # TODO: rename nearfield and farfield to both be "complex" to avoid hogging memory.
        # TODO: Sparse GPU matrices.

        # Proxy to initialize nearfield with the correct shape and (complex) type.
        nearfield = cp.exp(1j * self.target)

        # Helper variables for speeding up source phase and amplitude fixing.
        (i0, i1, i2, i3) = toolbox.unpad(self.shape, self.slm_shape)

        for iter in iterations:
            # Fix the relevant part of the nearfield amplitude to the source amplitude.
            # Everything else is zero because power outside the SLM is assumed unreflected.
            # This is optimized for when shape is much larger than slm_shape.
            nearfield.fill(0)
            # TODO: @tpr0p suspects that indexing GPU arrays like this is slow.
            # It will probably be faster to keep the phase padded throughout
            # computation and elt-wise multiply the phase with a bitmask
            # to zero the padded region here.
            nearfield[i0:i1, i2:i3] = self.amp * cp.exp(1j * self.phase)
            # TODO: @tpr0p suggests fftshifting the weights rather than the 
            # farfield profile since the weights are never modified in optimization.
            farfield = cp.fft.fftshift(cp.fft.fft2(nearfield, norm="ortho"))

            # Calculate amp_ff, if needed.
            if "computational" in self.flags["feedback"] or any(
                "computational" in grp for grp in self.flags["stat_groups"]
            ):
                # Calculate amp_ff for weighting (if None, will init; otherwise in-place).
                self.amp_ff = cp.abs(farfield, out=self.amp_ff)

            # Erase irrelevant images from the past loop.
            if hasattr(self, "img_ij"):
                self.img_ij = None

            # Weight, if desired. This function also updates stats.
            if "WGS" in self.method:
                self._update_weights()

                # Calculate amp_ff again, as _update_weights may have modified it.
                # This is to reduce memory use at the slight cost of performance.
                if "computational" in self.flags["feedback"] or any(
                    "computational" in grp for grp in self.flags["stat_groups"]
                ):
                    # Calculate amp_ff for weighting (if None, will init; otherwise in-place).
                    self.amp_ff = cp.abs(farfield, out=self.amp_ff)
                if "experimental" in self.flags["feedback"]:
                    pass

            self.update_stats(self.flags["stat_groups"])

            # Decide whether to fix phase.
            if "Kim" in self.method:
                if "fixed_phase_efficiency" in self.flags:
                    stats = self.stats["stats"]
                    groups = tuple(stats.keys())
                    eff = stats[groups[-1]]["efficiency"][self.iter]
                    if eff > self.flags["fixed_phase_efficiency"]:
                        self.flags["fixed_phase"] = True
                # TODO: tpr0p thinks that all of this flag checking doesn't
                # need to be executed every loop, and should be moved
                # outside the core optimization loop. this will also improve
                # readability.
                if not "fixed_phase_iterations" in self.flags:
                    self.flags["fixed_phase_iterations"] = 20
                if iter > self.flags["fixed_phase_iterations"]:
                    self.flags["fixed_phase"] = True

            # Run step function and check termination conditions.
            if callback is not None and callback(self):
                break

            # Fix amplitude, potentially also fixing the phase.
            if (
                "fixed_phase" in self.flags
                and self.flags["fixed_phase"]
                and self.phase_ff is not None
            ):
                # Set the farfield to the stored phase and updated weights.
                cp.exp(1j * self.phase_ff, out=farfield)
                cp.multiply(farfield, self.weights, out=farfield)

                # FUTURE: check this potentially-optimized method
                # farfield.fill(0)
                # mask = self.weights != 0
                # cp.exp(1j * self.phase_ff[mask], out=farfield[mask])
                # cp.multiply(farfield[mask], self.weights[mask], out=farfield[mask])
            else:
                # Set the farfield amplitude to the updated weights.
                cp.divide(farfield, cp.abs(farfield), out=farfield)
                cp.multiply(farfield, self.weights, out=farfield)
                cp.nan_to_num(farfield, copy=False, nan=0)

                # FUTURE: check this potentially-optimized method
                # farfield.fill(0)
                # mask = self.weights != 0
                # cp.divide(farfield[mask], cp.abs(farfield[mask]), \
                #         out=farfield[mask], where=farfield!=0)
                # cp.multiply(farfield[mask], self.weights[mask], out=farfield[mask])

            # Move to nearfield.
            nearfield = cp.fft.ifft2(cp.fft.ifftshift(farfield), norm="ortho")

            # Grab the phase from the complex nearfield.
            # Use arctan2() directly instead of angle() for in-place operations.
            self.phase = cp.arctan2(
                nearfield.imag[i0:i1, i2:i3],
                nearfield.real[i0:i1, i2:i3],
                out=self.phase,
            )

            # Increment iteration.
            self.iter += 1

        # Update the final far-field
        nearfield.fill(0)
        nearfield[i0:i1, i2:i3] = self.amp * cp.exp(1j * self.phase)
        farfield = cp.fft.fftshift(cp.fft.fft2(nearfield, norm="ortho"))
        self.amp_ff = cp.abs(farfield)
        self.phase_ff = cp.angle(farfield)

    # User interactions: Changing the target and recovering the phase.
    # TODO: Why are these two separate functions when they accept the same
    # arguments and do the same thing?
    def _update_target(self, new_target, reset_weights=False):
        """
        Change the target to something new. This method handles cleaning and normalization.

        Parameters
        ----------
        new_target : numpy.ndarray OR cupy.ndarray OR None
            If ``None``, sets the target to zero.
        reset_weights : bool
            Whether to overwrite ``weights`` with ``target``.
        """
        if new_target is None:
            self.target = cp.zeros(shape=self.shape, dtype=self.dtype)
        else:
            assert new_target.shape == self.shape, (
                "Target must be of appropriate shape. "
                "Initialize a new Hologram if a different shape is desired."
            )

            self.target = cp.abs(cp.array(new_target, dtype=self.dtype))
            self.target *= 1 / Hologram._norm(self.target)

        if reset_weights:
            self.weights = cp.copy(self.target)

    def update_target(self, new_target, reset_weights=False):
        """
        Allows the user to change the target to something new.
        Cleaning and normalization is handled.

        Parameters
        ----------
        new_target : array_like OR None
            New :attr:`target` to optimize towards. Should be of shape :attr:`shape`.
            If ``None``, :attr:`target` is zeroed (used internally, but probably should not
            be used by a user).
        reset_weights : bool
            Whether to update the :attr:`weights` to this new :attr:`target`.
        """
        self._update_target(new_target=new_target, reset_weights=reset_weights)

    def extract_phase(self):
        r"""
        Collects the current near-field phase from the GPU with :meth:`cupy.ndarray.get()`.
        Also shifts the :math:`[-\pi, \pi]` range of :meth:`numpy.arctan2()` to :math:`[0, 2\pi]`
        for faster writing to the SLM (see :meth:`~slmsuite.hardware.slms.slm.SLM.write()`).

        Returns
        -------
        numpy.ndarray
            Current near-field phase computed by GS.
        """
        if cp != np:
            return self.phase.get() + np.pi
        return self.phase + np.pi

    def extract_farfield(self):
        r"""
        Collects the current complex far-field from the GPU with :meth:`cupy.ndarray.get()`.

        Returns
        -------
        numpy.ndarray
            Current near-field phase computed by GS.
        """
        nearfield = toolbox.pad(self.amp * cp.exp(1j * self.phase), self.shape)
        farfield = cp.fft.fftshift(cp.fft.fft2(nearfield, norm="ortho"))

        if cp != np:
            return farfield.get()
        return farfield

    # Weighting
    def _update_weights_generic(self, weight_amp, feedback_amp, target_amp=None):
        """
        Helper function to process weight feedback according to the chosen weighting method.

        Caution
        ~~~~~~~
        ``weight_amp`` *is* modified in-place and ``feedback_amp`` *may be* modified in-place.

        Parameters
        ----------
        weight_amp : numpy.ndarray OR cupy.ndarray
            A :class:`~slmsuite.holography.SpotArray` instance containing locations
            where the feedback weight should be calculated.
        feedback_amp : numpy.ndarray OR cupy.ndarray
            Resulting amplitudes corresponding to ``weight_amp``.
            Should be the same size as ``weight_amp``.
        target_amp : numpy.ndarray OR cupy.ndarray OR None
            Necessary in the case where ``target_amp`` is not uniform, such that the weighting can
            properly be applied to bring the feedback closer to the target. If ``None``, is assumed
            to be uniform. Should be the same size as ``weight_amp``.
        method : str OR None
            Weighting method, see the method descriptions in :meth:`optimize()`.

        Returns
        -------
        numpy.ndarray OR cupy.ndarray
            The updated ``weight_amp``.
        """
        assert self.method[:4] == "WGS-", "For now, assume weighting is for WGS."
        method = self.method[4:]

        # Parse feedback_amp
        if target_amp is None:  # Uniform
            feedback_corrected = cp.array(feedback_amp, dtype=self.dtype)
        else:  # Non-uniform
            feedback_corrected = cp.array(feedback_amp, dtype=self.dtype)
            feedback_corrected *= 1 / Hologram._norm(feedback_corrected)

            cp.divide(feedback_corrected, cp.array(target_amp), out=feedback_corrected)

            feedback_corrected[feedback_corrected > np.inf] = 0

            cp.nan_to_num(feedback_corrected, copy=False, nan=1)

        # Apply weighting
        if method == "Leonardo" or method == "Kim":
            if not "power" in self.flags:
                self.flags["power"] = 0.7

            # Leonardo uses amp.
            cp.power(feedback_corrected, -self.flags["power"], out=feedback_corrected)
            weight_amp *= feedback_corrected
        elif method == "Nogrette":
            if not "factor" in self.flags:
                self.flags["factor"] = 0.1

            # Taylor expand 1/(1-g(1-x)) -> 1 + g(1-x) + (g(1-x))^2 ~ 1 + g(1-x)
            feedback_corrected *= -(1 / cp.mean(feedback_corrected))
            feedback_corrected += 1
            feedback_corrected *= -self.flags["factor"]
            feedback_corrected += 1
            cp.reciprocal(feedback_corrected, out=feedback_corrected)

            weight_amp *= feedback_corrected
        else:
            raise RuntimeError(
                "Method "
                "{}"
                " not recognized by Hologram.optimize()".format(self.method)
            )

        cp.nan_to_num(weight_amp, copy=False, nan=0)

        # Normalize amp power, as methods may have broken power conservation.
        norm = Hologram._norm(weight_amp)
        weight_amp *= 1 / norm

        return weight_amp

    def _update_weights(self):
        """
        Change :attr:`weights` to optimize towards the :attr:`target` using feedback from
        :attr:`amp_ff`, the computed farfield amplitude. This function also updates stats.
        """
        feedback = self.flags["feedback"]

        if feedback == "computational":
            self._update_weights_generic(self.weights, self.amp_ff, self.target)

    # Statistics handling
    @staticmethod
    def _calculate_stats(
        feedback_amp, target_amp, mp=cp, efficiency_compensation=True, total=None
    ):
        """
        Helper function to analyze how close the feedback is to the target.

        Parameters
        ----------
        feedback_amp : numpy.ndarray OR cupy.ndarray
            Computational or measured result of holography.
        target_amp : numpy.ndarray OR cupy.ndarray
            Target of holography.
        mp : module
            This function is used by both :mod:`cupy` and :mod:`numpy`, so we have the option
            of either. Defaults to :mod:`cupy`.
        efficiency_compensation : bool
            Whether to scale the ``feedback`` based on the overlap with the ``target``.
            This is more accurate for images, but less accurate for SpotHolograms.
        """
        # Downgrade to numpy if necessary
        if isinstance(feedback_amp, np.ndarray) or isinstance(target_amp, np.ndarray):
            if not isinstance(feedback_amp, np.ndarray):
                feedback_amp = feedback_amp.get()

            if not isinstance(target_amp, np.ndarray):
                target_amp = target_amp.get()

            if total is not None:
                total = float(total)

            mp = np

        feedback_pwr = mp.square(feedback_amp)
        target_pwr = mp.square(target_amp)

        if total is not None:
            efficiency = float(mp.sum(feedback_pwr)) / total

        # Normalize.
        feedback_pwr_sum = mp.sum(feedback_pwr)
        feedback_pwr *= 1 / feedback_pwr_sum
        feedback_amp *= 1 / mp.sqrt(feedback_pwr_sum)

        target_pwr_sum = mp.sum(target_pwr)
        target_pwr *= 1 / target_pwr_sum
        target_amp *= 1 / mp.sqrt(target_pwr_sum)

        if total is None:
            # Efficiency overlap integral.
            efficiency = np.square(float(mp.sum(mp.multiply(target_amp, feedback_amp))))
            if efficiency_compensation:
                feedback_pwr *= 1 / efficiency

        # Make some helper lists; ignoring power where target is zero.
        mask = mp.nonzero(target_pwr)

        feedback_pwr_masked = feedback_pwr[mask]
        target_pwr_masked = target_pwr[mask]

        ratio_pwr = mp.divide(feedback_pwr_masked, target_pwr_masked)
        pwr_err = target_pwr_masked - feedback_pwr_masked

        # Compute the remaining stats.
        rmin = float(mp.amin(ratio_pwr))
        rmax = float(mp.amax(ratio_pwr))
        uniformity = 1 - (rmax - rmin) / (rmax + rmin)

        pkpk_err = pwr_err.size * float(mp.amax(pwr_err) - mp.amin(pwr_err))
        std_err = pwr_err.size * float(mp.std(pwr_err))

        # if len(feedback_pwr) < 200:
        #     try:
        #         dat = feedback_pwr.get()
        #     except:
        #         dat = feedback_pwr
        #     plt.hist(pwr_err.size * dat)
        #     result = {
        #         "efficiency": efficiency,
        #         "uniformity": uniformity,
        #         "pkpk_err": pkpk_err,
        #         "std_err": std_err,
        #     }
        #     plt.title(str(result))
        #     plt.show()

        return {
            "efficiency": efficiency,
            "uniformity": uniformity,
            "pkpk_err": pkpk_err,
            "std_err": std_err,
        }

    def _calculate_stats_computational(self, stats, stat_groups=[]):
        """
        Wrapped by :meth:`Hologram.update_stats()`.
        """
        if "computational" in stat_groups:
            stats["computational"] = self._calculate_stats(
                self.amp_ff, self.target, efficiency_compensation=False
            )

    def _update_stats_dictionary(self, stats):
        """
        Helper function to manage additions to the :attr:`stats`.

        Parameters
        ----------
        stats : dict of dicts
            Dictionary of groups, each group containing a dictionary of stats.
        """
        # Update methods
        M = len(self.stats["method"])
        diff = self.iter + 1 - M
        if diff > 0:  # Extend methods
            self.stats["method"].extend(["" for _ in range(diff)])
            M = self.iter + 1
        self.stats["method"][self.iter] = self.method  # Update method

        # Update flags
        flaglist = set(self.flags.keys()).union(set(self.stats["flags"].keys()))
        for flag in flaglist:
            # Extend flag
            if not flag in self.stats["flags"]:
                self.stats["flags"][flag] = [np.nan for _ in range(M)]
            else:
                diff = self.iter + 1 - len(self.stats["flags"][flag])
                if diff > 0:
                    self.stats["flags"][flag].extend([np.nan for _ in range(diff)])

            # Update flag
            if flag in self.flags:
                self.stats["flags"][flag][self.iter] = self.flags[flag]

        # Update stats
        grouplist = set(stats.keys()).union(set(self.stats["stats"].keys()))
        if len(grouplist) > 0:
            statlists = [set(stats[group].keys()) for group in stats.keys()]
            if len(self.stats["stats"].keys()) > 0:
                key = next(iter(self.stats["stats"]))
                statlists.append(set(self.stats["stats"][key].keys()))
            statlist = set.union(*statlists)

            for group in grouplist:
                # Check this group
                if not group in self.stats["stats"]:
                    self.stats["stats"][group] = {}

                if len(statlist) > 0:
                    for stat in statlist:
                        # Extend stat
                        if not stat in self.stats["stats"][group]:
                            self.stats["stats"][group][stat] = [
                                np.nan for _ in range(M)
                            ]
                        else:
                            diff = self.iter + 1 - len(self.stats["stats"][group][stat])
                            if diff > 0:
                                self.stats["stats"][group][stat].extend(
                                    [np.nan for _ in range(diff)]
                                )

                        # Update stat
                        if group in stats.keys():
                            if stat in stats[group].keys():
                                self.stats["stats"][group][stat][self.iter] = stats[group][
                                    stat
                                ]

    def update_stats(self, stat_groups=[]):
        """
        Calculate statistics corresponding to the desired ``stat_groups``.

        Parameters
        ----------
        stat_groups : list of str
            Which groups or types of statistics to analyze.
        """
        stats = {}

        self._calculate_stats_computational(stats, stat_groups)

        self._update_stats_dictionary(stats)

    # Visualization
    def plot_nearfield(self, title="", padded=False,
                       figsize=(12,6), cbar=False):
        """
        Plots the amplitude (left) and phase (right) of the nearfield (plane of the SLM).
        The amplitude is assumed (whether uniform, or experimentally computed) while the
        phase is the result of optimization.

        Parameters
        ----------
        title : str
            Title of the plots.
        padded : bool
            If ``True``, shows the full computational nearfield of shape :attr:`shape`.
            Otherwise, shows the region at the center of the computational space of
            size :attr:`slm_shape` corresponding to the unpadded SLM.
        figsize : tuple
            Size of the plot.
        cbar : bool
            Whether to add colorbars to the plots. Defaults to ``False``.
        """
        fig, axs = plt.subplots(1, 2, constrained_layout=True, figsize=figsize)

        try:
            if isinstance(self.amp, float):
                amp = self.amp
            else:
                amp = self.amp.get()
            phase = self.phase.get()
        except:
            amp = self.amp
            phase = self.phase

        if isinstance(amp, float):
            im_amp = axs[0].imshow(
                toolbox.pad(
                    amp * np.ones(self.slm_shape),
                    self.shape if padded else self.slm_shape,
                ),
                vmin=0,
                vmax=amp,
            )
        else:
            im_amp = axs[0].imshow(
                toolbox.pad(amp, self.shape if padded else self.slm_shape),
                vmin=0,
                vmax=np.amax(amp),
            )

        im_phase = axs[1].imshow(
            toolbox.pad(np.mod(phase, 2*np.pi) / np.pi, self.shape if padded else self.slm_shape),
            vmin=0,
            vmax=2,
            interpolation="none",
            cmap="twilight",
        )

        if len(title) > 0:
            title += ": "

        axs[0].set_title(title + "Amplitude")
        axs[1].set_title(title + "Phase")

        # fig.supxlabel("SLM $x$ [pix]")
        # fig.supylabel("SLM $y$ [pix]")
        for ax in axs:
            ax.set_xlabel("SLM $x$ [pix]")
            ax.set_ylabel("SLM $y$ [pix]")

        # Add colorbars if desired
        if cbar:
            # fig.tight_layout(pad=4.0)
            cax = make_axes_locatable(axs[0]).append_axes('right', size='5%', pad=0.05)
            fig.colorbar(im_amp, cax=cax, orientation='vertical')
            cax = make_axes_locatable(axs[1]).append_axes('right', size='5%', pad=0.05)
            fig.colorbar(im_phase, cax=cax, orientation='vertical', format = r"%1.1f$\pi$")

        plt.show()
<<<<<<< HEAD
    
    def plot_farfield(self, source=None, limits=None, limit_padding=0.1, title=''):
=======

    def plot_farfield(self, source=None, title="", limits=None, units="knm",
                      limit_padding=0.1, figsize=(12,6), cbar=False):
>>>>>>> 0c4b7301
        """
        Plots an overview (left) and zoom (right) view of ``source``.

        Parameters
        ----------
        source : array_like OR None
            Should have shape equal to :attr:`shape`.
            If ``None``, defaults to :attr:`target`.
        title : str
            Title of the plots.
        limits : ((float, float), (float, float)) OR None
            :math:`x` and :math:`y` limits for the zoom plot.
            If None, ``limits`` are autocomputed as the smallest bounds
            that show all non-zero values (plus ``limit_padding``).
            Note that autocomputing on :attr:`target` will perform well,
            as zero values are set to actually be zero. However, doing so on
            computational or experimental outputs (e.g. :attr:`amp_ff`) will likely perform
            poorly, as values deviate slightly from zero and artificially expand the ``limits``.
        units : str
            Far-field units for plots (see
            :func:`~slmsuite.holography.toolbox.convert_blaze_vector` for options).
            If units requiring a SLM are desired, the attribute :attr:`cameraslm` must be
            filled.
        limit_padding : float
            Fraction of the width and height to expand the limits by, only if
            the passed ``limits`` is ``None`` (autocompute).
        figsize : tuple
            Size of the plot.
        cbar : bool
            Whether to add colorbars to the plots. Defaults to ``False``.

        Returns
        -------
        ((float, float), (float, float))
            Used ``limits``, which may be autocomputed. If autocomputed, the result will
            be integers.
        """
        # Parse source
        if source is None:
            source = self.target

            if len(title) == 0:
                title = "Target"

        try:
            npsource = cp.abs(source).get()
        except:
            npsource = np.abs(source)

        # Check units:
        assert units in toolbox.BLAZE_UNITS

        # Parse limits with limit_padding
        if limits == None:
            # Determine the bounds of the zoom region, padded by limit_padding
            limits = []
            binary = npsource > 0

            for a in [0, 1]:
                collapsed = np.where(np.any(binary, axis=a))  # Collapse the other axis
                limit = np.array([np.amin(collapsed), np.amax(collapsed)])

                padding = int(np.diff(limit) * limit_padding)+1
                limit += np.array([-padding, padding+1])

                limit = np.clip(limit, 0, self.shape[a])

                limits.append(tuple(limit))

        # Start making the plot
        fig, axs = plt.subplots(1, 2, constrained_layout=True, figsize=figsize)

        # Plot the full target, blurred so single pixels are visible in low res
<<<<<<< HEAD
        b = 2 * int(max(self.shape) / 500) + 1  # FUTURE: fix arbitrary
        axs[0].imshow(cv2.GaussianBlur(npsource, (b, b), 0))

        # Plot a red rectangle to show the extents of the zoom region
        rect = plt.Rectangle(
            [limits[0][0], limits[1][0]],
            np.diff(limits[0])[0],
            np.diff(limits[1])[0],
            ec="r",
            fc="none",
        )
        axs[0].add_patch(rect)
=======
        b = 2 * int(max(self.shape) / 500) + 1  # Future: fix arbitrary
        full = axs[0].imshow(cv2.GaussianBlur(npsource, (b, b), 0))
        if len(title) > 0:
            title += ": "
        axs[0].set_title(title + "Full")
>>>>>>> 0c4b7301

        # Zoom in on our spots in a second plot
        b = 2*int(np.diff(limits[0])/500) + 1  # Future: fix arbitrary
        zoom_data = npsource[np.ix_(np.arange(limits[1][0], limits[1][1]),
                                    np.arange(limits[0][0], limits[0][1]))]
        zoom = axs[1].imshow(cv2.GaussianBlur(zoom_data, (b, b), 0),
                             extent=[limits[0][0], limits[0][1],
                                     limits[1][0],limits[1][1]])
        axs[1].set_title(title + "Zoom")
        # Red border (to match red zoom box applied below in "full" img)
        for spine in ["top", "bottom", "right", "left"]:
            axs[1].spines[spine].set_color("r")
            axs[1].spines[spine].set_linewidth(1.5)

        # Helper fxn: calculate extent for the given units
        try:
            slm = self.cameraslm.slm
        except:
            slm = None
            units = "knm"

        def rebase(img, to_units):
            if to_units != "knm":
                ext_nm = img.get_extent()
                ext_min = np.squeeze(toolbox.convert_blaze_vector([ext_nm[0], ext_nm[-1]],
                                    from_units="knm", to_units=to_units,
                                    slm=slm, shape=npsource.shape))
                ext_max = np.squeeze(toolbox.convert_blaze_vector([ext_nm[1], ext_nm[2]],
                                    from_units="knm", to_units=to_units,
                                    slm=slm, shape=npsource.shape))
                img.set_extent([ext_min[0],ext_max[0],ext_max[1],ext_min[1]])

        # Scale and label plots depending on units
        rebase(full, units)
        rebase(zoom, units)
        # fig.supxlabel(toolbox.BLAZE_LABELS[units][0])
        # fig.supylabel(toolbox.BLAZE_LABELS[units][1])
        for ax in axs:
            ax.set_xlabel(toolbox.BLAZE_LABELS[units][0])
            ax.set_ylabel(toolbox.BLAZE_LABELS[units][1])

        # Bonus: Plot a red rectangle to show the extents of the zoom region
        if np.diff(limits[0]) > 0 and np.diff(limits[1]) > 0:
            extent = zoom.get_extent()
            pix_width = (np.diff(extent[0:2])[0]) / np.diff(limits[0])
            rect = plt.Rectangle(
                np.array(extent[::2]) - pix_width/2,
                np.diff(extent[0:2])[0],
                np.diff(extent[2:])[0],
                ec="r",
                fc="none",
            )
            axs[0].add_patch(rect)

        # If cam_points is defined (i.e. is a FeedbackHologram),
        # plot a yellow rectangle for the extents of the camera
        # TODO: needs to be implemented if plotting in bases other than knm..
        try:
            axs[0].plot(
                self.cam_points[0],
                self.cam_points[1],
                c="y",
            )
            axs[0].annotate(
                "Camera FoV",
                (
                    np.mean(self.cam_points[0, :4]),
                    np.max(self.cam_points[1, :4])
                ),
                c="y", size="small", ha="center", va="top"
            )
        except:
            pass

<<<<<<< HEAD
        if len(title) > 0:
            title += ": "

        axs[0].set_title(title + "Full")

        # Zoom in on our spots
        b = 2*int(np.diff(limits[0])/500) + 1  # FUTURE: fix arbitrary
        axs[1].imshow(cv2.GaussianBlur(npsource, (b, b), 0))
        axs[1].set_xlim(limits[0])
        axs[1].set_ylim(np.flip(limits[1]))
        axs[1].set_title(title + "Zoom")
=======
        # Add colorbar if desired
        if cbar:
            cax = make_axes_locatable(axs[1]).append_axes('right', size='5%', pad=0.05)
            fig.colorbar(full, cax=cax, orientation='vertical')
>>>>>>> 0c4b7301

        plt.show()

        return limits

    def plot_stats(self, stats_dict=None):
        """
        Plots the statistics contained in the given dictionary.

        Parameters
        ----------
        stats_dict : dict OR None
            If ``None``, defaults to :attr:`stats`.
        """
        if stats_dict is None:
            stats_dict = self.stats

        _, ax = plt.subplots(1, 1)

        # solid, densely dashed, sparesely dotted, densely dotted
        linestyles = ["solid", (0, (5, 1)), (0, (1, 2)), (0, (1, 1))]
        stats = ["efficiency", "uniformity", "pkpk_err", "std_err"]
        legendstats = ["inefficiency", "nonuniformity", "pkpk_err", "std_err"]
        niter = np.arange(0, len(stats_dict["method"]))

        stat_keys = list(stats_dict["stats"].keys())
        assert len(stat_keys) <= 10, "Not enough default colors to describe all modes."

        lines = []
        color_num = 0
        min = 0

        for stat_key in stat_keys:
            stat_group = stats_dict["stats"][stat_key]

            color = "C" + str(color_num)
            color_num += 1

            for i in range(len(stats)):
                # Invert the stats if it is efficiency or uniformity.
                y = stat_group[stats[i]]
                if i < 2:
                    y = 1 - np.array(y)

                line = ax.semilogy(niter, y, c=color, ls=linestyles[i])[0]

                if i == 0:  # Remember the solid lines for the legend.
                    lines.append(line)

        # Make the linestyle legend.
        # Inspired from https://stackoverflow.com/a/46214879
        dummy_lines = []
        for i in range(len(stats)):
            dummy_lines.append(ax.plot([], [], c="black", ls=linestyles[i])[0])
        # legend1 = plt.legend(dummy_lines, legendstats, loc="best")

        # Make the color legend.
        plt.legend(lines + dummy_lines, stat_keys + legendstats, loc="lower left")

        # Add the linestyle legend back in and show.
        # ax.add_artist(legend1)
        plt.show()

    # Other helper functions
    @staticmethod
    def set_mempool(device=0, size=None, fraction=None):
        """
        Helper function to set the cupy memory pool size. See [8]_.

        References
        ----------

        .. [8] https://docs.cupy.dev/en/stable/reference/generated/cupy.cuda.MemoryPool.html#cupy.cuda.MemoryPool

        Parameters
        ----------
        device : int
            Which GPU to set the limit on. Passed to :meth:`cupy.cuda.Device()`.
        size : int
            Desired number of bytes in the pool. Passed to :meth:`cupy.cuda.MemoryPool.set_limit()`.
        fraction : float
            Fraction of availible memory to use. Passed to :meth:`cupy.cuda.MemoryPool.set_limit()`.
        """
        mempool = cp.get_default_memory_pool()

        with cp.cuda.Device(device):
            mempool.set_limit(size=size, fraction=fraction)

            print(
                "cupy memory pool limit set to {} GB...".format(
                    mempool.get_limit() / (1024.0 ** 3)
                )
            )

    @staticmethod
    def _norm(matrix, mp=cp):
        r"""
        Computes the root of the sum of squares of the given ``matrix``. Implements:

        .. math:: \sqrt{\iint |\vec{E}|^2}

        Parameters
        ----------
        matrix : numpy.ndarray OR cupy.ndarray
            Data, potentially complex.
        mp : cupy or numpy
            Which module to use for norm.

        Returns
        -------
        float
            The result.
        """
        if mp.iscomplexobj(matrix):
            return mp.sqrt(mp.sum(mp.square(mp.abs(matrix))))
        else:
            return mp.sqrt(mp.sum(mp.square(matrix)))


class FeedbackHologram(Hologram):
    """
    Experimental holography aided by camera feedback.
    Contains mechanisms for hologram positioning and camera feedback aided by a
    :class:`~slmsuite.hardware.cameraslms.FourierSLM`.

    Attributes
    ----------
    cameraslm : slmsuite.hardware.cameraslms.FourierSLM OR None
        A hologram with experimental feedback needs access to an SLM and camera.
        If None, no feedback is applied (mostly defaults to :class:`Hologram`).
    cam_shape : (int, int)
        Shape of the camera in the meaning of :meth:`numpy.shape()`.
    cam_points : numpy.ndarray
        Array containing points corresponding to the corners of the camera in the SLM's k-space.
        First point is repeated at the end for easy plotting.
    target_ij :  array_like OR None
        Amplitude target in the ``"ij"`` (camera) basis. Of same ``shape`` as the camera in
        :attr:`cameraslm`.  Counterpart to :attr:`target` which is in the ``"knm"``
        (computational k-space) basis.
    img_ij, img_knm
        Cached amplitude feedback image in the
        ``"ij"`` (raw camera) basis or
        ``"knm"`` (transformed to computational k-space) basis.
        Measured with :meth:`.measure()`.
    """

    def __init__(self, shape, target_ij=None, cameraslm=None, **kwargs):
        """
        Initializes a hologram with camera feedback.

        Parameters
        ----------
        shape : (int, int)
            Computational shape of the SLM. See :meth:`.Hologram.__init__()`.
        target_ij : array_like OR None
            See :attr:`target_ij`. Should only be ``None`` if the :attr:`target`
            will be generated by other means (see :class:`SpotHologram`), so the
            user should generally provide an array.
        cameraslm : slmsuite.hardware.cameraslms.FourierSLM OR slmsuite.hardware.slms.SLM OR None
            Provides access to experimental feedback.
            If an :class:`slmsuite.hardware.slms.SLM` is passed, this is set to `None`,
            but the information contained in the SLM is passed to the superclass :class:`.Hologram`.
            See :attr:`cameraslm`.
        kwargs
            See :meth:`Hologram.__init__`.
        """
        # Use the Hologram construtor to initialize self.target with proper shape,
        # pass other arguments (esp. slm_shape).
        self.cameraslm = cameraslm
        if self.cameraslm is not None:
            # Determine camera size in SLM-space.
            try:
                amp = self.cameraslm.slm.measured_amplitude
                slm_shape = self.cameraslm.slm.shape
            except:
                # See if an SLM was passed.
                try:
                    amp = self.cameraslm.measured_amplitude
                    slm_shape = self.cameraslm.shape

                    # We don't have access to all the calibration stuff, so don't
                    # confuse the rest of the init/etc.
                    self.cameraslm = None
                except:
                    raise ValueError("Expected a CameraSLM or SLM to be passed to cameraslm.")

        else:
            amp = kwargs.pop("amp", None)
            slm_shape = None

        if not "slm_shape" in kwargs:
            kwargs["slm_shape"] = slm_shape

        super().__init__(target=shape, amp=amp, **kwargs)

        self.img_ij = None
        self.img_knm = None
        if target_ij is None:
            self.target_ij = None
        else:
            self.target_ij = target_ij.astype(self.dtype)

        if (
            self.cameraslm is not None
            and self.cameraslm.fourier_calibration is not None
        ):
            # Generate a list of the corners of the camera, for plotting.
            cam_shape = self.cameraslm.cam.shape

            ll = [0, 0]
            lr = [0, cam_shape[0] - 1]
            ur = [cam_shape[1] - 1, cam_shape[0] - 1]
            ul = [cam_shape[1] - 1, 0]

            points_ij = toolbox.format_2vectors(np.vstack((ll, lr, ur, ul, ll)).T)
            points_kxy = self.cameraslm.ijcam_to_kxyslm(points_ij)
            self.cam_points = toolbox.convert_blaze_vector(
                points_kxy, "kxy", "knm", slm=self.cameraslm.slm, shape=self.shape
            )
            self.cam_shape = cam_shape

            # Transform the target, if it is provided.
            if target_ij is not None:
                self.update_target(target_ij, reset_weights=True)

        else:
            self.cam_points = None
            self.cam_shape = None

    def ijcam_to_knmslm(self, img, out=None, blur_ij=None):
        """
        Convert an image in the camera domain to computational SLM k-space using, in part, the
        affine transformation stored in a cameraslm's Fourier calibration.

        Note
        ~~~~
        This includes two transformations:

         - The affine transformation ``"ij"`` -> ``"kxy"`` (camera pixels to normalized k-space).
         - The scaling ``"kxy"`` -> ``"knm"`` (normalized k-space to computational k-space pixels).

        Note
        ~~~~
        Future optimizations might include default blurring of the ``image`` or ``target``,
        along with different interpolation ``order`` (see :meth:`scipy.ndimage.affine_transform()`).

        Parameters
        ----------
        img : numpy.ndarray OR cupy.ndarray
            Image to transform. This should be the same shape as images returned by the camera.
        output : numpy.ndarray OR cupy.ndarray OR None
            If ``output`` is not ``None``, this array will be used to write the memory in-place.

        Returns
        -------
        numpy.ndarray OR cupy.ndarray
            Image transformed into ``"knm"`` space.
        """
        assert self.cameraslm is not None
        assert self.cameraslm.fourier_calibration is not None

        # First transformation.
        conversion = (
            toolbox.convert_blaze_vector(
                (1, 1), "knm", "kxy", slm=self.cameraslm.slm, shape=self.shape
            ) -
            toolbox.convert_blaze_vector(
                (0, 0), "knm", "kxy", slm=self.cameraslm.slm, shape=self.shape
            )
        )
        M1 = np.diag(np.squeeze(conversion))
        b1 = np.matmul(M1, -toolbox.format_2vectors(np.flip(np.squeeze(self.shape)) / 2))

        # Second transformation.
        M2 = self.cameraslm.fourier_calibration["M"]
        b2 = self.cameraslm.fourier_calibration["b"] - np.matmul(
            M2, self.cameraslm.fourier_calibration["a"]
        )

        # Composite transformation (along with xy -> yx).
        M = cp.array(np.flip(np.flip(np.matmul(M2, M1), axis=0), axis=1))
        b = cp.array(np.flip(np.matmul(M2, b1) + b2))

        # See if the user wants to blur.
        if blur_ij is None:
            if "blur_ij" in self.flags:
                blur_ij = self.flags["blur_ij"]
            else:
                blur_ij = 0

<<<<<<< HEAD
        # FUTURE: use cp_gaussian_filter; was having trouble with this.
=======
        # Future: use cp_gaussian_filter (faster?); was having trouble with cp_gaussian_filter.
>>>>>>> 0c4b7301
        if blur_ij > 0:
            img = sp_gaussian_filter(img, (blur_ij, blur_ij), output=img, truncate=2)

        cp_img = cp.array(img, dtype=self.dtype)
        cp.abs(cp_img, out=cp_img)

        # Perform affine.
        target = cp_affine_transform(
            input=cp_img,
            matrix=M,
            offset=b,
            output_shape=self.shape,
            output=out,
            mode="constant",
            cval=0,
        )

        # Filter the image. FUTURE: fix.
        # target = cp_gaussian_filter1d(target, blur, axis=0, output=target, truncate=2)
        # target = cp_gaussian_filter1d(target, blur, axis=1, output=target, truncate=2)

        target = cp.abs(target, out=target)
        norm = Hologram._norm(target)
        target *= 1 / norm

        assert norm != 0, "FeedbackHologram.ijcam_to_knmslm(): target_ij is out of range of knm space. Check transformations."

        return target

    def update_target(self, new_target, reset_weights=False):
        self.ijcam_to_knmslm(new_target, out=self.target)

        # TODO: need a better way to determine if 
        if reset_weights:
            cp.copyto(self.weights, self.target)

    def measure(self, basis="ij"):
        """
        Method to request a measurement to occur. If :attr:`img_ij` is ``None``,
        then a new image will be grabbed from the camera (this is done automatically in
        algorithms).

        Parameters
        ----------
        basis : str
            The cached image to be sure to fill with new data.
            Can be ``"ij"`` or ``"knm"``.

             - If ``"knm"``, then :attr:`img_ij` and :attr:`img_knm` are filled.
             - If ``"ij"``, then :attr:`img_ij` is filled, and :attr:`img_knm` is ignored.

            This is useful to avoid (expensive) transformation from the ``"ij"`` to the
            ``"knm"`` basis if :attr:`img_knm` is not needed.
        """
        if self.img_ij is None:
            self.cameraslm.slm.write(self.extract_phase(), settle=True)
            self.cameraslm.cam.flush()
            self.img_ij = self.cameraslm.cam.get_image()

            if basis == "knm":  # Compute the knm basis image.
                self.img_knm = self.ijcam_to_knmslm(self.img_ij, out=self.img_knm)
                cp.sqrt(self.img_knm, out=self.img_knm)
            else:  # The old image is outdated, erase it. FUTURE: memory concerns?
                self.img_knm = None

            self.img_ij = np.sqrt(
                self.img_ij
            )  # Don't load to the GPU if not necessary.
        elif basis == "knm":
            if self.img_knm is None:
                self.ijcam_to_knmslm(np.square(self.img_ij), out=self.img_knm)
                cp.sqrt(self.img_knm, out=self.img_knm)

    # TODO: add this.
    def refine_offset(self, img, basis="kxy"):
        """
        **(NotImplemented)**
        Hones the position of the image to the desired target to compensate for
        Fourier calibration imperfections.

        Parameters
        ----------
        img : numpy.ndarray
            Image measured by the camera.
        basis : str
            The correction can be in any of the following bases:
            - ``"ij"`` changes the pixel that the spot is expected at,
            - ``"kxy"`` or ``"knm"`` changes the k-vector which the SLM targets.
            Defaults to ``"kxy"`` if ``None``.

        Returns
        -------
        numpy.ndarray
            Euclidian pixel error in the ``"ij"`` basis for each spot.
        """

        raise NotImplementedError()

    def _update_weights(self):
        """
        Change :attr:`weights` to optimize towards the :attr:`target` using feedback from
        :attr:`amp_ff`, the computed farfield amplitude. This function also updates stats.
        """
        feedback = self.flags["feedback"]

        if feedback == "computational":
            self._update_weights_generic(self.weights, self.amp_ff, self.target)
        elif feedback == "experimental":
            self.measure("knm")  # Make sure data is there.
            self._update_weights_generic(self.weights, self.img_knm, self.target)

    def _calculate_stats_experimental(self, stats, stat_groups=[]):
        """
        Wrapped by :meth:`FeedbackHologram.update_stats()`.
        """
        if "experimental_knm" in stat_groups:
            self.measure("knm")  # Make sure data is there.
            stats["experimental_knm"] = self._calculate_stats(
                self.img_knm, self.target, efficiency_compensation=True
            )
        if "experimental_ij" in stat_groups or "experimental" in stat_groups:
            self.measure("ij")  # Make sure data is there.
            stats["experimental_ij"] = self._calculate_stats(
                self.img_ij.astype(self.dtype),
                self.target_ij,
                mp=np,
                efficiency_compensation=True,
            )

    def update_stats(self, stat_groups=[]):
        """
        Calculate statistics corresponding to the desired ``stat_groups``.

        Parameters
        ----------
        stat_groups : list of str
            Which groups or types of statistics to analyze.
        """
        stats = {}

        self._calculate_stats_computational(stats, stat_groups)
        self._calculate_stats_experimental(stats, stat_groups)

        self._update_stats_dictionary(stats)


class SpotHologram(FeedbackHologram):
    """
    Holography optimized for the generation of optical focal arrays.

    Is a subclass of :class:`FeedbackHologram`, but falls back to non-camera-feedback
    routines if :attr:`cameraslm` is not passed.

    Attributes
    ----------
    spot_knm, spot_kxy, spot_ij : array_lik of float OR None
        Stored vectors with shape ``(2, N)`` in the style of
        :meth:`~slmsuite.holography.toolbox.format_2vectors()`.
        These vectors are floats.
        The subscript refers to the basis of the vectors, the transformations between
        which are autocomputed.
        If necessary transformations do not exist, :attr:`spot_ij` is set to ``None``.
    spot_knm_rounded : array_like of int
        :attr:`spot_knm` rounded to nearest integers (indices).
        These vectors are integers.
        This is necessary because
        GS algorithms operate on a pixel grid, and the target for each spot in a
        :class:`SpotHologram` is a single pixel (index).
    spot_kxy_rounded, spot_ij_rounded : array_like of float
        Once :attr:`spot_knm_rounded` is rounded, the original :attr:`spot_kxy`
        and :attr:`spot_ij` are no longer accurate. Transformations are again used
        to backcompute the positons in the ``"ij"`` and ``"kxy"`` bases corresponding
        to the true computational location of a given spot.
        These vectors are floats.
    spot_amp : array_like of float
        The target amplitude for each spot.
        Must have length corresponding to the number of spots.
        For instance, the user can request dimmer or brighter spots.
    """

    # TODO: @tpr0p thinks that "coordinates" is the best name
    # for location data, rather than "points" or "vectors".
    # See, e.g. how numpy talks about coordinate arrays in np.meshgrid.
    def __init__(
        self, shape, spot_vectors, basis="knm", spot_amp=None, cameraslm=None, **kwargs
    ):
        """
        Initializes a :class:`SpotHologram` targeting given spots at ``spot_vectors``.

        Parameters
        ----------
        shape : (int, int)
            Computational shape of the SLM. See :meth:`.Hologram.__init__()`.
        spot_vectors : array_like
            Spot position vectors with shape ``(2, N)`` in the style of
            :meth:`~slmsuite.holography.toolbox.format_2vectors()`.
        basis : str
            The spots can be in any of the following bases:

            - ``"ij"`` for camera coordinates (pixels),
            - ``"kxy"`` for centered normalized SLM k-space (radians).
            - ``"knm"`` for computational SLM k-space (pixels).

            Defaults to ``"knm"`` if ``None``.
        spot_amp : array_like OR None
            The amplitude to target for each spot.
            See :attr:`SpotHologram.spot_amp`.
            If ``None``, all spots are assumed to have the same amplitude.
            Normalization is performed automatically; the user is not required to normalize.
        cameraslm : slmsuite.hardware.cameraslms.FourierSLM OR None
            If the ``"ij"`` basis is chosen, and/or if the user wants to make use of camera
            feedback, a cameraslm must be provided.
        **kwargs
            Passed to :meth:`.FeedbackHologram.__init__()`.
        """
        vectors = toolbox.format_2vectors(spot_vectors)

        if spot_amp is not None:
            assert np.shape(vectors)[1] == len(
                spot_amp.ravel()
            ), "spot_amp must have the same length as the provided spots."

        # Handle the basis.
        if (
            basis is None or basis == "knm"
        ):  # Computational Fourier space of SLM, zero-centered
            self.spot_knm = vectors

            if cameraslm is not None:
                self.spot_kxy = toolbox.convert_blaze_vector(
                    self.spot_knm, "knm", "kxy", cameraslm.slm, shape
                )

                if cameraslm.fourier_calibration is not None:
                    self.spot_ij = cameraslm.kxyslm_to_ijcam(self.spot_kxy)
                else:
                    self.spot_ij = None
            else:
                self.spot_kxy = None
                self.spot_ij = None
        elif basis == "kxy":  # Normalized units
            assert cameraslm is not None, "We need a cameraslm to interpret ij."

            self.spot_kxy = vectors

            if (
                hasattr(cameraslm, "fourier_calibration")
                and cameraslm.fourier_calibration is not None
                ):
                self.spot_ij = cameraslm.kxyslm_to_ijcam(vectors)
            # This is okay for non-feedback GS, so we don't error.
            else:  
                self.spot_ij = None

            self.spot_knm = toolbox.convert_blaze_vector(
                self.spot_kxy, "kxy", "knm", cameraslm.slm, shape
            )
        elif basis == "ij":  # Pixel on the camera
            assert cameraslm is not None, "We need an cameraslm to interpret ij."
            assert cameraslm.fourier_calibration is not None, (
                "We need an cameraslm with "
                "fourier-calibrated kxyslm_to_ijcam and ijcam_to_kxyslm transforms "
                "to interpret ij."
            )

            self.spot_ij = vectors
            self.spot_kxy = cameraslm.ijcam_to_kxyslm(vectors)
            self.spot_knm = toolbox.convert_blaze_vector(
                self.spot_kxy, "kxy", "knm", cameraslm.slm, shape
            )
        else:
            raise Exception("Unrecognized basis '{}'.".format(basis))

        # Check to make sure spots are within relevant camera and SLM shapes.
        if (
            np.any(self.spot_knm[0] < 0) or
            np.any(self.spot_knm[1] < 0) or
            np.any(self.spot_knm[0] > shape[1]-1) or
            np.any(self.spot_knm[1] > shape[0]-1)
        ):
            raise ValueError("Spots outside SLM computational space bounds!")

        if self.spot_ij is not None:
            cam_shape = cameraslm.cam.shape

            # Calculate the width of the integration region for the spot.
            # Currently bounded between a width of 3 and 15, but maybe this
            # should be opened up to the user.
            # TODO: @tpr0p doesn't understand what `psf` stands for from context. Consider
            # changing name.
            psf = toolbox.smallest_distance(self.spot_ij) / 2
            psf = 7 if not np.isfinite(psf) else int(psf)
            psf = 2 * psf + 1
            psf = np.clip(psf, 3, 15)

            if (
                np.any(self.spot_ij[0] < psf / 2)
                or np.any(self.spot_ij[0] >= cam_shape[1] - psf / 2)
                or np.any(self.spot_ij[1] < psf / 2)
                or np.any(self.spot_ij[1] >= cam_shape[0] - psf / 2)
            ):
                raise ValueError("Spots outside camera bounds!")

            self.psf = psf
        else:
            self.psf = None

        # Parse spot_amp.
        if spot_amp is None:
            self.spot_amp = np.full(len(vectors[0]), 1.0 / len(vectors[0]))
        else:
            self.spot_amp = spot_amp.ravel()

        # Initialize target/etc.
        super().__init__(shape, target_ij=None, cameraslm=cameraslm, **kwargs)

        # Fill the target with data.
        self.update_target(reset_weights=True)

    @staticmethod
    def make_rectangular_array(
        shape,
        array_shape,
        array_pitch,
        array_center=None,
        basis="knm",
        orientation_check=False,
        **kwargs
    ):
        """
        Helper function to initialize a rectangular 2D array of spots, with certain size and pitch.

        Note
        ~~~~
        The array can be in SLM k-space coordinates or in camera pixel coordinates, depending upon
        the choice of ``basis``. For the ``"ij"`` basis, ``cameraslm`` must be included as one
        of the ``kwargs``. See :meth:`__init__()` for more ``basis`` information.

        Important
        ~~~~~~~~~
        Spot positions will be rounded to the grid of computational k-space ``"knm"``,
        to create the target image (of finite size) that algorithms optimize towards.
        Choose ``array_pitch`` and ``array_center`` carefully to avoid undesired pitch
        non-uniformity caused by this rounding.

        Parameters
        ----------
        shape : (int, int)
            Computational shape of the SLM. See :meth:`.SpotHologram.__init__()`.
        array_shape : (int, int) OR int
            The size of the rectangular array in number of spots ``(NX, NY)``.
            If a single N is given, assume ``(N, N)``.
        array_pitch : (float, float) OR float
            The spacing between spots in the x and y directions in kxy coordinates.
            If a single pitch is given, assume ``(pitch, pitch)``.
        array_center : (float, float) OR None
            The shift of the center of the spot array from the zeroth order.
            ``(kx, ky)`` form.
            Always defaults to the position of the zeroth order, converted into the
            relevant basis:

             - If ``"knm"``, this is ``shape/2``.
             - If ``"kxy"``, this is ``(0,0)``.
             - If ``"ij"``, this is the pixel position of the zeroth order on the camera.

        basis : str
            See :meth:`__init__()`.
        orientation_check : bool
            Whether to delete the last two points to check for parity.
        **kwargs
            Any other arguments are passed to :meth:`__init__()`.
        """
        # Parse size and pitch.
        if isinstance(array_shape, REAL_TYPES):
            array_shape = (int(array_shape), int(array_shape))
        if isinstance(array_pitch, REAL_TYPES):
            array_pitch = (array_pitch, array_pitch)

        # Determine array_center default.
        if array_center is None:
            if basis == "knm":
                array_center = (shape[0] / 2.0, shape[1] / 2.0)
            elif basis == "kxy":
                array_center = (0, 0)
            elif basis == "ij":
                assert "cameraslm" in kwargs, "We need an cameraslm to interpret ij."
                cameraslm = kwargs["cameraslm"]
                assert cameraslm is not None, "We need an cameraslm to interpret ij."
                assert cameraslm.fourier_calibration is not None, (
                    "We need an cameraslm with "
                    "fourier-calibrated kxyslm_to_ijcam and ijcam_to_kxyslm transforms "
                    "to interpret ij."
                )

                array_center = toolbox.convert_blaze_vector(
                    (0, 0), "kxy", "ij", cameraslm.slm
                )

        # Make the grid edges.
        x_edge = (np.arange(array_shape[0]) - (array_shape[0] - 1) / 2)
        x_edge = x_edge * array_pitch[0] + array_center[0]
        y_edge = (np.arange(array_shape[1]) - (array_shape[1] - 1) / 2)
        y_edge = y_edge * array_pitch[1] + array_center[1]

        # Make the grid lists.
        x_grid, y_grid = np.meshgrid(x_edge, y_edge, sparse=False, indexing="xy")
        x_list, y_list = x_grid.ravel(), y_grid.ravel()

        # Delete the last two points if desired and valid.
        if orientation_check and len(x_list) > 2:
            x_list = x_list[:-2]
            y_list = y_list[:-2]

        vectors = np.vstack((x_list, y_list))

        # Return a new SpotHologram.
        return SpotHologram(shape, vectors, basis=basis, spot_amp=None, **kwargs)
    
    # TODO: @ichr can we combine this with :meth:`update_target`? - @tpr0p
    def _update_target_spots(self, reset_weights=False, plot=False):
        """
        Wrapped by :meth:`SpotHologram.update_target()`.
        """
        # Erase previous target in-place. FUTURE: Optimize speed if positions haven't shifted?
        self.target.fill(0)

        self.spot_knm_rounded = np.around(self.spot_knm.astype(np.float))
        self.spot_knm_rounded = self.spot_knm_rounded.astype(np.int)

        if self.cameraslm is not None:
            self.spot_kxy_rounded = toolbox.convert_blaze_vector(
                self.spot_knm_rounded,
                "knm",
                "kxy",
                self.cameraslm.slm,
                self.shape,
            )

            if self.cameraslm.fourier_calibration is not None:
                self.spot_ij_rounded = self.cameraslm.kxyslm_to_ijcam(
                    self.spot_kxy_rounded
                )
            else:
                self.spot_ij_rounded = None
        else:
            self.spot_kxy_rounded = None
            self.spot_ij_rounded = None

        self.target[
            self.spot_knm_rounded[1, :], self.spot_knm_rounded[0, :]
        ] = self.spot_amp
        self.target /= Hologram._norm(self.target)

        if reset_weights:
            cp.copyto(self.weights, self.target)

        if plot:
            self.plot_target()

    def update_target(self, reset_weights=False, plot=False):
        """
        From the spot locations stored in :attr:`spot_knm`, update the target pattern.

        Note
        ~~~~
        If there's a cameraslm, updates the :attr:`spot_ij_rounded` attribute
        corresponding to where pixels in the k-space where actually placed (due to rounding
        to integers, stored in :attr:`spot_knm_rounded`), rather the
        idealized floats :attr:`spot_knm`.

        Note
        ~~~~
        The :attr:`target` and :attr:`weights` matrices are modified in-place for speed,
        unlike :class:`.Hologram` or :class:`.FeedbackHologram` which make new matrices.
        This is because spot positions are expected to be corrected using :meth:`correct_spots()`.

        Parameters
        ----------
        reset_weights : bool
            Whether to rest the :attr:`weights` to this new :attr:`target`.
        plot : bool
            Whether to enable debug plotting to see the positions of the spots relative to the
            shape of the camera and slm.
        """
        self._update_target_spots(reset_weights=reset_weights, plot=plot)

    # TODO: add this.
    def refine_offset(self, img, basis="kxy"):
        """
        **(Untested)**
        Hones the positions of the spots to the desired targets to compensate for
        Fourier calibration imperfections.

        Parameters
        ----------
        img : numpy.ndarray
            Image measured by the camera.
        basis : str
            The correction can be in any of the following bases:
            - ``"ij"`` changes the pixel that the spot is expected at,
            - ``"kxy"``, ``"knm"`` changes the k-vector which the SLM targets.
            Defaults to ``"kxy"`` if ``None``.

        Returns
        -------
        numpy.ndarray
            Euclidian pixel error in the ``"ij"`` basis for each spot.
        """
        # Take regions around each point from the given image.
        regions = analysis.take(
            img, self.spot_ij, self.psf, centered=True, integrate=False
        )

        # Filter the images, but not the stack.
        blur = 2 * int(self.psf / 8) + 1
        sp_gaussian_filter1d(regions, blur, axis=1, output=regions)
        sp_gaussian_filter1d(regions, blur, axis=2, output=regions)

        shift_x = np.argmax(np.amax(regions, axis=1, keepdims=True), axis=2)
        shift_y = np.argmax(np.amax(regions, axis=2, keepdims=True), axis=1)

        shift_x -= (self.psf - 1) / 2
        shift_y -= (self.psf - 1) / 2

        shift_vector = np.vstack(shift_x, shift_y)
        shift_error = np.sqrt(np.square(shift_x) + np.square(shift_y))

        if (
            basis is None or basis == "kxy" or basis == "knm"
        ):  # Don't modify any camera spots.
            self.spot_kxy = self.spot_kxy_rounded - self.cameraslm.ijcam_to_kxyslm(
                shift_vector
            )
            self.spot_knm = toolbox.convert_blaze_vector(
                self.spot_kxy, "kxy", "knm", self.cameraslm.slm, self.shape
            )
            self.update_target()
        elif basis == "ij":  # Don't modify any k-vectors.
            self.spot_ij = self.spot_ij - shift_vector
        else:
            raise Exception("Unrecognized basis '{}'.".format(basis))

        return shift_error

    def _update_weights(self):
        """
        Change :attr:`weights` to optimize towards the :attr:`target` using feedback from
        :attr:`amp_ff`, the computed farfield amplitude. This function also updates stats.
        """
        feedback = self.flags["feedback"]

        if feedback == "computational":
            self._update_weights_generic(self.weights, self.amp_ff, self.target)
        elif feedback == "experimental_spot":
            self.measure(basis="ij")

            feedback = analysis.take(
                np.square(self.img_ij), self.spot_ij, self.psf, centered=True, integrate=True
            )

            feedback = np.sqrt(np.array(feedback, dtype=self.dtype))

            self.weights[self.spot_knm_rounded[1, :], self.spot_knm_rounded[0, :]] = (
                self._update_weights_generic(
                    self.weights[self.spot_knm_rounded[1, :], self.spot_knm_rounded[0, :]],
                    cp.array(feedback),
                    self.spot_amp,
                )
            )

    def _calculate_stats_spots(self, stats, stat_groups=[]):
        """
        Wrapped by :meth:`SpotHologram.update_stats()`.
        """
        if "computational_spot" in stat_groups:
            total = cp.sum(cp.square(self.amp_ff))
            stats["computational_spot"] = self._calculate_stats(
                self.amp_ff[self.spot_knm_rounded[1, :], self.spot_knm_rounded[0, :]],
                self.spot_amp,
                efficiency_compensation=False,
                total=total,
            )
        if "experimental_spot" in stat_groups:
            self.measure(basis="ij")

            feedback = analysis.take(
                np.square(self.img_ij), self.spot_ij, self.psf, centered=True, integrate=True
            )
            feedback = np.sqrt(np.array(feedback, dtype=self.dtype))

            total = np.sum(self.dtype(np.square(self.img_ij)))

            stats["experimental_spot"] = self._calculate_stats(
                np.sqrt(np.array(feedback, dtype=self.dtype)),
                self.spot_amp,
                mp=np,
                efficiency_compensation=False,
                total=total,
            )

    def update_stats(self, stat_groups=[]):
        """
        Calculate statistics corresponding to the desired ``stat_groups``.

        Parameters
        ----------
        stat_groups : list of str
            Which groups or types of statistics to analyze.
        """
        stats = {}

        self._calculate_stats_computational(stats, stat_groups)
        self._calculate_stats_experimental(stats, stat_groups)
        self._calculate_stats_spots(stats, stat_groups)

        self._update_stats_dictionary(stats)<|MERGE_RESOLUTION|>--- conflicted
+++ resolved
@@ -604,7 +604,7 @@
             # computation and elt-wise multiply the phase with a bitmask
             # to zero the padded region here.
             nearfield[i0:i1, i2:i3] = self.amp * cp.exp(1j * self.phase)
-            # TODO: @tpr0p suggests fftshifting the weights rather than the 
+            # TODO: @tpr0p suggests fftshifting the weights rather than the
             # farfield profile since the weights are never modified in optimization.
             farfield = cp.fft.fftshift(cp.fft.fft2(nearfield, norm="ortho"))
 
@@ -1133,14 +1133,9 @@
             fig.colorbar(im_phase, cax=cax, orientation='vertical', format = r"%1.1f$\pi$")
 
         plt.show()
-<<<<<<< HEAD
-    
-    def plot_farfield(self, source=None, limits=None, limit_padding=0.1, title=''):
-=======
 
     def plot_farfield(self, source=None, title="", limits=None, units="knm",
                       limit_padding=0.1, figsize=(12,6), cbar=False):
->>>>>>> 0c4b7301
         """
         Plots an overview (left) and zoom (right) view of ``source``.
 
@@ -1214,29 +1209,14 @@
         fig, axs = plt.subplots(1, 2, constrained_layout=True, figsize=figsize)
 
         # Plot the full target, blurred so single pixels are visible in low res
-<<<<<<< HEAD
         b = 2 * int(max(self.shape) / 500) + 1  # FUTURE: fix arbitrary
-        axs[0].imshow(cv2.GaussianBlur(npsource, (b, b), 0))
-
-        # Plot a red rectangle to show the extents of the zoom region
-        rect = plt.Rectangle(
-            [limits[0][0], limits[1][0]],
-            np.diff(limits[0])[0],
-            np.diff(limits[1])[0],
-            ec="r",
-            fc="none",
-        )
-        axs[0].add_patch(rect)
-=======
-        b = 2 * int(max(self.shape) / 500) + 1  # Future: fix arbitrary
         full = axs[0].imshow(cv2.GaussianBlur(npsource, (b, b), 0))
         if len(title) > 0:
             title += ": "
         axs[0].set_title(title + "Full")
->>>>>>> 0c4b7301
 
         # Zoom in on our spots in a second plot
-        b = 2*int(np.diff(limits[0])/500) + 1  # Future: fix arbitrary
+        b = 2*int(np.diff(limits[0])/500) + 1  # FUTURE: fix arbitrary
         zoom_data = npsource[np.ix_(np.arange(limits[1][0], limits[1][1]),
                                     np.arange(limits[0][0], limits[0][1]))]
         zoom = axs[1].imshow(cv2.GaussianBlur(zoom_data, (b, b), 0),
@@ -1308,24 +1288,10 @@
         except:
             pass
 
-<<<<<<< HEAD
-        if len(title) > 0:
-            title += ": "
-
-        axs[0].set_title(title + "Full")
-
-        # Zoom in on our spots
-        b = 2*int(np.diff(limits[0])/500) + 1  # FUTURE: fix arbitrary
-        axs[1].imshow(cv2.GaussianBlur(npsource, (b, b), 0))
-        axs[1].set_xlim(limits[0])
-        axs[1].set_ylim(np.flip(limits[1]))
-        axs[1].set_title(title + "Zoom")
-=======
         # Add colorbar if desired
         if cbar:
             cax = make_axes_locatable(axs[1]).append_axes('right', size='5%', pad=0.05)
             fig.colorbar(full, cax=cax, orientation='vertical')
->>>>>>> 0c4b7301
 
         plt.show()
 
@@ -1616,11 +1582,7 @@
             else:
                 blur_ij = 0
 
-<<<<<<< HEAD
-        # FUTURE: use cp_gaussian_filter; was having trouble with this.
-=======
-        # Future: use cp_gaussian_filter (faster?); was having trouble with cp_gaussian_filter.
->>>>>>> 0c4b7301
+        # FUTURE: use cp_gaussian_filter (faster?); was having trouble with cp_gaussian_filter.
         if blur_ij > 0:
             img = sp_gaussian_filter(img, (blur_ij, blur_ij), output=img, truncate=2)
 
@@ -1653,7 +1615,7 @@
     def update_target(self, new_target, reset_weights=False):
         self.ijcam_to_knmslm(new_target, out=self.target)
 
-        # TODO: need a better way to determine if 
+        # TODO: need a better way to determine if
         if reset_weights:
             cp.copyto(self.weights, self.target)
 
@@ -1872,7 +1834,7 @@
                 ):
                 self.spot_ij = cameraslm.kxyslm_to_ijcam(vectors)
             # This is okay for non-feedback GS, so we don't error.
-            else:  
+            else:
                 self.spot_ij = None
 
             self.spot_knm = toolbox.convert_blaze_vector(
@@ -2038,7 +2000,7 @@
 
         # Return a new SpotHologram.
         return SpotHologram(shape, vectors, basis=basis, spot_amp=None, **kwargs)
-    
+
     # TODO: @ichr can we combine this with :meth:`update_target`? - @tpr0p
     def _update_target_spots(self, reset_weights=False, plot=False):
         """
