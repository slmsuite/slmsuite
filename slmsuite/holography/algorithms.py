"""
GPU-accelerated holography algorithms.

This module is currently focused on Gerchberg-Saxton (GS) iterative Fourier transform
phase retrieval algorithms [1]_ via the :class:`~slmsuite.holography.algorithms.Hologram` class;
however, support for complex holography and other algorithms (e.g. gradient descent algorithms [2]_)
is also planned. Additionally, so-called Weighted Gerchberg-Saxton (WGS) algorithms for hologram
generation with or without closed-loop camera feedback are supported, especially for
the generation of optical focus arrays [3]_, a subset of general image formation.

Tip
~~~
This module makes use of the GPU-accelerated computing library :mod:`cupy` [4]_.
If :mod:`cupy` is not supported, then :mod:`numpy` is used as a fallback, though
CPU alone is significantly slower. Using :mod:`cupy` is highly encouraged.

Important
~~~~~~~~~
This package uses a number of bases or coordinate spaces. Some coordinate spaces are
directly used by the user (most often the camera basis ``"ij"`` used for feedback).
Other bases are less often used directly, but are important to how holograms are
optimized under the hood (esp. ``"knm"``, the coordinate space of optimization).

.. list-table:: Bases used in :mod:`slmsuite`.
   :widths: 25 75
   :header-rows: 1

   * - Basis
     - Meaning
   * - ``"ij"``
     - Pixel basis of the camera. Centered at ``cam.shape/2``.
   * - ``"kxy"``
     - Normalized (floating point) basis of the SLM's k-space. Centered at ``(0,0)``.
   * - ``"knm"``
     - Pixel basis of the SLM's computational k-space.

References
----------
.. [1] R. W. Gerchberg and W. O. Saxton, "A Practical Algorithm for Determination
       of Phase from Image and Diffraction Plane Pictures," Optik 35, (1972).
.. [2] J. R. Fienup, "Phase retrieval algorithms: a comparison," Appl. Opt. 21, (1982).
.. [3] D. Kim, et al., "Large-scale uniform optical focus array generation with a
       phase spatial light modulator," Opt. Lett. 44, (2019).
.. [4] https://github.com/cupy/cupy/
"""
import matplotlib.pyplot as plt
from mpl_toolkits.axes_grid1 import make_axes_locatable
import cv2
from tqdm import tqdm
import warnings
import pprint

# Import numpy and scipy dependencies.
import numpy as np
import scipy.fft as spfft
from scipy.ndimage import gaussian_filter1d as sp_gaussian_filter1d
from scipy.ndimage import affine_transform as sp_affine_transform
from scipy.ndimage import gaussian_filter as sp_gaussian_filter

# Try to import cupy, but revert to base numpy/scipy upon ImportError.
try:
    import cupy as cp
    import cupyx.scipy.fft as cpfft
    from cupyx.scipy.ndimage import gaussian_filter1d as cp_gaussian_filter1d
    from cupyx.scipy.ndimage import gaussian_filter as cp_gaussian_filter
    from cupyx.scipy.ndimage import affine_transform as cp_affine_transform
except ImportError:
    cp = np
    cpfft = spfft
    cp_gaussian_filter1d = sp_gaussian_filter1d
    cp_gaussian_filter = sp_gaussian_filter
    cp_affine_transform = sp_affine_transform
    print("cupy not installed. Using numpy.")

# Import helper functions
from slmsuite.holography import analysis, toolbox

# List of algorithms and default parameters
# See algorithm documentation for parameter definitions.
<<<<<<< HEAD
# Tip: In general, decreasing the feedback exponent (from 1) improves 
#      stability at the cost of slower convergence. The default (0.9)
#      is an empirically derived value for a reasonable tradeoff. 
ALGORITHM_DEFAULTS = {"GS":             {"feedback" : ""}, # No feedback for bare GS
                      "WGS-Leonardo" :  {"feedback" : "computational",
                                         "feedback_exponent" : 0.9},
                      "WGS-Kim" :       {"feedback" : "computational",
                                         "fixed_phase_efficiency" : None,
                                         "fixed_phase_iterations" : 10,
                                         "feedback_exponent" : 0.9},
                      "WGS-Nogrette" :  {"feedback" : "computational",
                                         "factor":0.1}
                     }
=======
# Tip: In general, decreasing the feedback_exponent improves
#      stability at the cost of slower convergence.
ALGORITHM_DEFAULTS = {
    "GS":             {},                                   # No feedback for bare GS
    "WGS-Leonardo" :  { "feedback" : "computational",
                        "feedback_exponent" : 0.9 },
    "WGS-Kim" :       { "feedback" : "computational",
                        "feedback_exponent" : 0.9,
                        "fixed_phase_activation_efficiency" : None,
                        "fixed_phase_activation_iteration" : 5 },
    "WGS-Nogrette" :  { "feedback" : "computational",
                        "feedback_factor" : 0.1 }
}
>>>>>>> a4f38218

class Hologram:
    r"""
    Phase retrieval methods applied to holography.
    See :meth:`.optimize()` for available methods for hologram optimization.

    Tip
    ~~~
    The Fourier domain (kxy) of an SLM with shape :attr:`slm_shape` also has the shape
    :attr:`slm_shape` under FFT. However, the extents of this domain correspond to the edges
    of the farfield (:math:`\pm\frac{\lambda}{2\Delta x}` radians, where :math:`\Delta x`
    is the SLM pixel pitch). This means that resolution of the farfield
    :math:`\pm\frac{\lambda}{2N_x\Delta x}` can be quite poor with small :math:`N_x`.
    The solution is to zero-pad the SLM shape
    --- artificially increasing the width :math:`N_x` and height
    :math:`N_y` even though the extent of the non-zero data remains the same ---
    and thus enhance the resolution of the farfield.
    In practice, padding is accomplished by passing a :attr:`shape` or
    :attr:`target` of appropriate shape (see constructor :meth:`.__init__()` and subclasses),
    potentially with the aid of the static helper function :meth:`.calculate_padded_shape()`.

    Note
    ~~~~
    :attr:`target`, :attr:`weights`, :attr:`phase_ff`, and :attr:`amp_ff` are all
    matrices of shape :attr:`shape`. To save memory, the matrices :attr:`phase` and :attr:`amp`
    are stored with the (smaller, but not strictly smaller) shape :attr:`slm_shape`.
    Also to save memory, :attr:`phase_ff` and :attr:`amp_ff` are set to ``None`` on construction,
    and only initialized if they need to be used. Any additions should check for ``None``.

    Tip
    ~~~
    Due to SLM inefficiency, undiffracted light will be present at the center of the :attr:`target`.
    This is called the zeroth order diffraction peak. To avoid this peak, consider shifting
    the data contained in :attr:`target` away from the center.

    Attributes
    ----------
    slm_shape : (int, int)
        The shape of the **near-field** device producing the hologram in the **far-field**.
        This is important to record because
        certain optimizations and calibrations depend on it. If multiple of :attr:`slm_shape`,
        :attr:`phase`, or :attr:`amp` are not ``None``, the shapes must agree. If all are
        ``None``, then the shape of the :attr:`target` is used instead
        (:attr:`slm_shape` == :attr:`shape`).
    phase : numpy.ndarray OR cupy.ndarray
        **Near-field** phase pattern to optimize.
        Initialized to with :meth:`random.default_rng().uniform()` by default (``None``).
        This is of shape :attr:`slm_shape`
        and (during optimization) padded to shape :attr:`shape`.
    amp : numpy.ndarray OR cupy.ndarray
        **Near-field** source amplitude pattern (i.e. image-space constraints).
        Uniform illumination is assumed by default (``None``).
        This is of shape :attr:`slm_shape`
        and (during optimization) padded to shape :attr:`shape`.
    shape : (int, int)
        The shape of the computational space in the **near-field** and **far-field**.
        Corresponds to the the ``"knm"`` basis in the **far-field**.
        This often differs from :attr:`slm_shape` due to padding of the **near-field**.
    target : numpy.ndarray OR cupy.ndarray
        Desired **far-field** amplitude in the ``"knm"`` basis. The goal of optimization.
        This is of shape :attr:`shape`.
    weights : numpy.ndarray OR cupy.ndarray
        The mutable **far-field** amplitude in the ``"knm"`` basis used in GS.
        Starts as :attr:`target` but may be modified by weighted feedback in WGS.
        This is of shape :attr:`shape`.
    phase_ff : numpy.ndarray OR cupy.ndarray OR None
        Algorithm-constrained **far-field** phase in the ``"knm"`` basis. Stored for certain computational algorithms.
        (see :meth:`~slmsuite.holography.algorithms.Hologram.GS`).
        This is of shape :attr:`shape`.
    amp_ff : numpy.ndarray OR cupy.ndarray OR None
        **Far-field** amplitude in the ``"knm"`` basis.
        Used for comparing this, the computational result, with the :attr:`target`.
        This is of shape :attr:`shape`.
    dtype : type
        Datatype for stored **near-** and **far-field** arrays, which are **all real**.
        Some internal variables are complex. The complex numbers
        follow :mod:`numpy` type promotion [5]_. Complex datatypes are derived from ``dtype``:

         - ``float32`` -> ``complex64`` (assumed by default)
         - ``float64`` -> ``complex128``

        ``float16`` is *not* recommended for ``dtype`` because ``complex32`` is not
        implemented by :mod:`numpy`.
    iter : int
        Tracks the current iteration number.
    method : str
        Remembers the name of the last-used optimization method. The method used for each
        iteration is stored in ``stats``.
    flags : dict
        Helper flags to store custom persistent variables for optimization.
        These flags are generally changed by passing as a ``kwarg`` to
        :meth:`~slmsuite.holography.algorithms.Hologram.optimize()`.
        Contains the following keys:

         - ``"method"`` : ``str``
            Stores the method used for optimization.
            See :meth:`~slmsuite.holography.algorithms.Hologram.optimize()`.
         - ``"fixed_phase"`` : ``bool``
            Fixes the far-field phase as mandated by certain weighted algorithms
            (see :meth:`~slmsuite.holography.algorithms.Hologram.GS()`).
         - ``"feedback"`` : ``str``
            Stores the values passed to
            :meth:`~slmsuite.holography.algorithms.Hologram.optimize()`.
         - ``"stat_groups"`` : ``list of str``
            Stores the values passed to
            :meth:`~slmsuite.holography.algorithms.Hologram.optimize()`.
         - ``"blur_ij"`` : ``float``
            See :meth:`~slmsuite.holography.algorithms.FeedbackHologram.ijcam_to_knmslm()`.
         - Other user-defined flags.

    stats : dict
        Dictionary of useful statistics. data is stored in lists, with indices corresponding
        to each iteration. Contains:

         - ``"methods"`` : ``list of str``
            Method used for each iteration.
         - ``"flags"`` : ``dict of lists``
            Each key corresponds to a flag that was used at least once. If it is ``np.nan``
            on a given iteration, then it was undefined at that point (update functions
            keep track of all this).
         - ``"stats"`` : ``dict of dicts of lists``
            Same format as ``"flags"``, except with another layer of hierarchy corresponding
            to the source of the given stats. This is to differentiate standard deviations
            computed computationally and experimentally.

        See :meth:`.update_stats()` and :meth:`.plot_stats()`.

    References
    ----------
    .. [5] https://numpy.org/doc/stable/reference/routines.fft.html#type-promotion
    """

    def __init__(self, target, amp=None, phase=None, slm_shape=None, dtype=np.float32):
        r"""
        Initialize datastructures for optimization.
        When :mod:`cupy` is enabled, arrays are initialized on the GPU as :mod:`cupy` arrays:
        take care to use class methods to access these parameters instead of editing
        them directly, as :mod:`cupy` arrays behave slightly differently than numpy arrays in
        some cases.

        Parameters additional to class attributes are described below:

        Parameters
        ----------
        target : array_like OR (int, int)
            Target to optimize to. The user can also pass a shape, and this constructor
            will create an empty target of all zeros.
            :meth:`.calculate_padded_shape()` can be of particular help for calculating the
            shape that will produce desired results (in terms of precision, etc).
        amp : array_like OR None
            The near-field amplitude. See :attr:`amp`. Of shape :attr:`slm_shape`.
        phase : array_like OR None
            The near-field initial phase.
            See :attr:`phase`. :attr:`phase` should only be passed if the user wants to
            precondition the optimization. Of shape :attr:`slm_shape`.
        slm_shape : (int, int) OR slmsuite.hardware.FourierSLM OR slmsuite.hardware.slms.SLM OR None
            The shape of the near-field of the SLM.
            Optionally, as a quality of life feature, the user can pass a
            :class:`slmsuite.hardware.FourierSLM` or
            :class:`slmsuite.hardware.slms.SLM` instead,
            and ``slm_shape`` (and ``amp`` if it is ``None``) are populated from this.
            If ``None``, tries to use the shape of ``amp`` or ``phase``, but if these
            are not present, defaults to :attr:`shape` (which is usually determined by ``target``).
        dtype : type
            See :attr:`dtype`; type to use for stored arrays.
        """
        # 1) Parse inputs
        # Parse target and create shape.
        if len(target) == 2:  # (int, int) was passed.
            self.shape = target
            target = None
        else:
            self.shape = target.shape

        # Warn the user about powers of two.
        if any(np.log2(self.shape) != np.round(np.log2(self.shape))):
            print(
                "Warning: Hologram target shape {} is not a power of 2; consider using "
                ".calculate_padded_shape() to pad to powers of 2 and speed up "
                "FFT computation.".format(self.shape)
            )

        # 1.5) Determine the shape of the SLM
        if amp is None:
            amp_shape = (np.nan, np.nan)
        else:
            amp_shape = amp.shape

        if phase is None:
            phase_shape = (np.nan, np.nan)
        else:
            phase_shape = phase.shape

        if slm_shape is None:
            slm_shape = (np.nan, np.nan) #TODO: review; should be target size?
        else:
            try:  # Check if slm_shape is a CameraSLM.
                if amp is None:
                    amp = slm_shape.slm.measured_amplitude
                slm_shape = slm_shape.slm.shape
            except:
                try:  # Check if slm_shape is an SLM
                    if amp is None:
                        amp = slm_shape.measured_amplitude
                    slm_shape = slm_shape.shape
                except: # (int, int) case
                    pass

            if len(slm_shape) != 2:
                slm_shape = (np.nan, np.nan)

        # 1.5 [cont]) We now have a few options for what the shape of the SLM could be.
        # Parse these to validate consistency.
        stack = np.vstack((amp_shape, phase_shape, slm_shape))

        if np.all(np.isnan(stack)):
            self.slm_shape = self.shape
        else:
            self.slm_shape = np.nanmean(stack, axis=0).astype(np.int)

            if amp is not None:
                assert np.all(self.slm_shape == np.array(amp_shape))
            if phase is not None:
                assert np.all(self.slm_shape == np.array(phase_shape))
            if slm_shape is not None:
                assert np.all(self.slm_shape == np.array(slm_shape))

            self.slm_shape = tuple(self.slm_shape)

        # 2) Initialize variables.
        # Save the data type.
        self.dtype = dtype

        # Initialize and normalize near-field amplitude
        if amp is None:     # Uniform amplitude by default (scalar).
            self.amp = 1 / np.sqrt(np.prod(self.slm_shape))
        else:               # Otherwise, initialize and normalize.
            self.amp = cp.array(amp, dtype=dtype)
            self.amp *= 1 / Hologram._norm(self.amp)

        # Initialize near-field phase
        if phase is None:   # reset() will set to random phase.
            self.phase = None
        else:               # Initialize to provided phase.
            self.phase = cp.array(phase, dtype=dtype)

        # Initialize target. reset() will handle weights.
        self._update_target(target, reset_weights=False)

        # Initialize everything else inside reset.
        self.reset(reset_phase=False)

    def reset(self, reset_phase=True):
        r"""
        Resets the hologram to a random state. Does not restore the preconditioned ``phase``
        that may have been passed to the constructor. Also uses the current ``target``
        rather than the ``target`` that may have been passed to the constructor (e.g.
        includes :meth:`.refine_offset()` changes, etc).
        """
        if self.phase is None or reset_phase:
            # Reset phase to random.
            if cp == np:  # numpy does not support `dtype=`
                rng = np.random.default_rng()
                self.phase = rng.uniform(-np.pi, np.pi, self.slm_shape).astype(self.dtype)
            else:
                self.phase = cp.random.uniform(
                    -np.pi, np.pi, self.slm_shape, dtype=self.dtype
                )

        # Reset weights.
        self.weights = cp.copy(self.target)

        # Reset vars.
        self.iter = 0
        self.method = ""
        self.flags = {}
        self.stats = {"method": [], "flags": {}, "stats": {}}

        # Reset farfield storage.
        self.amp_ff = None
        self.phase_ff = None

    # Initialization helper
    @staticmethod
    def calculate_padded_shape(
        slm_shape,
        padding_order=1,
        square_padding=True,
        precision=np.inf,
        precision_basis="kxy",
    ):
        """
        Helper function to calculate the shape of the computational space.
        For a given base ``slm_shape``, pads to the user's requirements.
        If the user chooses multiple requirements, the largest
        dimensions for the shape are selected.
        By default, pads to the smallest square power of two.

        Future: Add a setting to make pad based on available memory.

        Parameters
        ----------
        slm_shape : (int, int) OR slmsuite.hardware.FourierSLM
            The original shape of the SLM. The user can pass a
            :class:`slmsuite.hardware.FourierSLM` instead, and should pass this
            when using the ``precision`` parameter.
        padding_order : int
            Scales to the ``padding_order``th closest greater power of 2.
            A ``padding_order`` of zero does nothing.
        square_padding : bool
            If ``True``, sets both shape dimensions to the largest of the two
            dimensions that would otherwise be returned.
        precision : float
            Returns the shape that produces a computational k-space with resolution smaller
            than ``precision``. The default, infinity, requests a padded shape larger
            than zero, so ``padding_order`` will dominate.
        precision_basis : str
            Basis for the precision. Can be ``"ij"`` (camera) or ``"kxy"`` (normalized blaze).

        Returns
        -------
        (int, int)
            Shape of the computational space which satisfies the above requirements.
        """
        try:
            cameraslm = slm_shape
            slm_shape = cameraslm.slm.shape
        except:
            cameraslm = None

        if np.isfinite(precision) and cameraslm is not None:
            dpixel = np.amin([cameraslm.slm.dx, cameraslm.slm.dy])
            fs = 1 / dpixel  # Sampling frequency

            if precision_basis == "ij":
                slm_range = np.amax(cameraslm.kxyslm_to_ijcam([fs, fs]))
                pixels = slm_range / precision
            elif precision_basis == "kxy":
                pixels = fs / precision

            # Raise to the nearest greater power of 2.
            pixels = np.power(2, int(np.ceil(np.log2(pixels))))
            precision_shape = (pixels, pixels)
        elif np.isfinite(precision):
            raise Exception("Must supply a CameraSLM object to implement precision calculations!")
        else:
            precision_shape = slm_shape

        if padding_order > 0:
            padding_shape = np.power(
                2, np.ceil(np.log2(slm_shape)) + padding_order - 1
            ).astype(np.int)
        else:
            padding_shape = slm_shape

        shape = tuple(np.amax(np.vstack((precision_shape, padding_shape)), axis=0))

        if square_padding:
            largest = np.amax(shape)
            shape = (largest, largest)

        return shape

    # Core optimization function.
    def optimize(
        self,
        method="GS",
        maxiter=20,
        verbose=True,
        callback=None,
        feedback=None,
        stat_groups=[],
        **kwargs
    ):
        r"""
        Optimizers to solve the "phase problem": approximating the near-field phase that
        transforms a known near-field source amplitude to a desired near-field
        target amplitude.
        Supported optimization methods include:

        - Gerchberg-Saxton (GS) phase retrieval.

            ``'GS'`` [1]_
              Implemented using fast Fourier transforms, potentially GPU-accelerated.

        - Weighted Gerchberg-Saxton (WGS) phase retrieval algorithms of various flavors.
          Improves the uniformity of GS-computed focus arrays using weighting methods and
          techniques from literature. The ``method`` keywords are:

            ``'WGS-Leonardo'`` [6]_

              Original WGS algorithm. Weights the target
              amplitudes by the ratio of mean amplitude to computed amplitude, which
              amplifies weak spots while attenuating strong spots. Uses the following
              weighting function:

              .. math:: \mathcal{W} = \mathcal{W}\left(\frac{\mathcal{T}}{\mathcal{F}}\right)^p

              where :math:`\mathcal{W}`, :math:`\mathcal{T}`, and :math:`\mathcal{F}`
              are the weight amplitudes,
              target (goal) amplitudes, and
              feedback (measured) amplitudes,
              and :math:`p` is the power passed as ``"feedback_exponent"`` in
              :attr:`~slmsuite.holography.algorithms.Hologram.flags` (see ``kwargs``).
              The power :math:`p` defaults to .9 if not passed. In general, smaller
              :math:`p` will lead to slower yet more stable optimization.

            ``'WGS-Kim'`` [3]_

              Improves the convergence of `Leonardo` by fixing the far-field
              phase strictly after a desired number of iterations
              specified by ``"fixed_phase_activation_iteration"``
              or after exceeding a desired efficiency
              (fraction of far-field energy at the desired points)
              specified by ``"fixed_phase_activation_efficiency"``

            ``'WGS-Nogrette'`` [7]_

              Weights target intensities by a tunable gain factor.

              .. math:: \mathcal{W} = \mathcal{W}/\left(1 - f\left(1 - \mathcal{F}/\mathcal{T}\right)\right)

              where :math:`f` is the gain factor passed as ``"feedback_factor"`` in
              :attr:`~slmsuite.holography.algorithms.Hologram.flags` (see ``kwargs``).
              The factor :math:`f` defaults to .1 if not passed.

              Note that while Nogrette et al compares powers, this implementation
              compares amplitudes for speed. These are identical to first order.

        Note
        ~~~~
        This function uses a parameter naming convention borrowed from
        :meth:`scipy.optimize.minimize()` and other functions in
        :mod:`scipy.optimize`. The parameters ``method``, ``maxiter``, and ``callback``
        have the same functionality as the equivalently-named parameters in
        :meth:`scipy.optimize.minimize()`.

        Parameters
        ----------
        method : str
            Optimization method to use. See the list of optimization methods above.
        maxiter : int
            Number of iterations to optimize before terminating.
        verbose : bool
            Whether to display :mod:`tqdm` progress bars.
            These bars are also not displayed for ``maxiter <= 1``.
        callback : callable OR None
            Same functionality as the equivalently-named parameter in
            :meth:`scipy.optimize.minimize()`. ``callback`` must accept a Hologram
            or Hologram subclass as the single argument. If ``callback`` returns
            ``True``, then the optimization exits. Ignored if ``None``.
        feedback : str or None
            Type of feedback requested. For non-subclasses of :class:`Hologram`, this can only
            be ``"computational"`` feedback.
            When using WGS, defaults to ``"computational"`` if empty.
        **kwargs : dict, optional
            Various weight keywords and values to pass depending on the weight method.
            See method keywords below. These are passed into :attr:`flags`.

        References
        ----------
        .. [1] R. W. Gerchberg and W. O. Saxton, "A Practical Algorithm for Determination
            of Phase from Image and Diffraction Plane Pictures," Optik 35, (1972).
        .. [3] D. Kim, et al., "Large-scale uniform optical focus array generation with a
            phase spatial light modulator," Opt. Lett. 44, (2019).
        .. [6] R. Di Leonardo, F. Ianni, and G. Ruocco, "Computer generation of
               optimal holograms for optical trap arrays," Opt. Express 15, (2007).
        .. [7] F. Nogrette et al., "Single-Atom Trapping in Holographic 2D Arrays
               of Microtraps with Arbitrary Geometries" Phys. Rev. X 4, (2014).
        """

        # Check and record method.
        methods = list(ALGORITHM_DEFAULTS.keys())
        assert (
            method in methods
        ), "Unrecognized method {}. Valid methods include [{}]".format(method, methods)
        self.method = method

        # Parse flags: empty old, load defaults, then update
        if feedback is not None:
            kwargs["feedback"] = feedback

        self.flags = {}
        self.flags = ALGORITHM_DEFAULTS[method].copy()
        for flag in kwargs:
            if flag in list(ALGORITHM_DEFAULTS[method].keys()):
                self.flags[flag] = kwargs[flag]
            else:
                warnings.warn("Warning: unexpected flag %s supplied to %s!"%(flag,method))

        # Add in non-defaulted flags
        self.flags["stat_groups"] = stat_groups
        self.flags["fixed_phase"] = False

        # Iterations to process.
        iterations = range(maxiter)

        # Print the optimization flags
        if verbose:
            print("Optimizing with %s using the following flags:"%(self.method))
            pprint.pprint(self.flags)

        # Decide whether to use a tqdm progress bar. Don't use a bar for maxiter == 1.
        if verbose and maxiter > 1:
            iterations = tqdm(iterations)

        # Switch between methods
        if "GS" in method:
            self.GS(iterations, callback)

    # Optimization methods (currently only GS-type is supported)
    def GS(self, iterations, callback):
        """
        GPU-accelerated Gerchberg-Saxton (GS) iterative phase retrieval.

        Solves the "phase problem": approximates the near-field phase that
        transforms a known near-field source amplitude to a known near-field
        target amplitude.

        Caution
        ~~~~~~~
        This function should be called through :meth:`.optimize()` and not called directly.

        Note
        ~~~~
        FFTs are **not** in-place in this algorithm. In both non-:mod:`cupy` and
        :mod:`cupy` implementations, :mod:`numpy.fft` does not support in-place
        operations.  However, :mod:`scipy.fft` does in both. In the future, we may move to the scipy
        implementation. However, neither :mod:`numpy` or :mod:`scipy` ``fftshift`` support
        in-place movement (for obvious reasons). For even faster computation, algorithms should
        consider **not shifting** the FTT result, and instead shifting measurement data / etc to
        this unshifted basis.

        Parameters
        ----------
        iterations : iterable
            Number of loop iterations to run. Is an iterable to pass a :mod:`tqdm` iterable.
        callback : callable OR None
            See :meth:`.optimize()`.
        """
        # FUTURE: in-place FFT
        # FUTURE: rename nearfield and farfield to use the same array to avoid hogging memory.

        # Proxy to initialize nearfield with the correct shape and (complex) type.
        nearfield = cp.exp(1j * self.target)

        # Helper variables for speeding up source phase and amplitude fixing.
        (i0, i1, i2, i3) = toolbox.unpad(self.shape, self.slm_shape)

        for iter in iterations:
            # Fix the relevant part of the nearfield amplitude to the source amplitude.
            # Everything else is zero because power outside the SLM is assumed unreflected.
            # This is optimized for when shape is much larger than slm_shape.
            nearfield.fill(0)
            nearfield[i0:i1, i2:i3] = self.amp * cp.exp(1j * self.phase)
            farfield = cp.fft.fftshift(cp.fft.fft2(nearfield, norm="ortho"))

            # Evaluate method-specific routines, stats, etc.
            # If you want to add new functionality to GS, do so here to keep the main loop clean.
            self._GS_farfield_routines(farfield, iter)

            # Midloop: Run step function and check termination conditions.
            if callback is not None and callback(self):
                break

            # Fix amplitude, potentially also fixing the phase.
            # FUTURE: check optimized versions in git history.
            if ("fixed_phase" in self.flags and self.flags["fixed_phase"]):
                # Set the farfield to the stored phase and updated weights.
                cp.exp(1j * self.phase_ff, out=farfield)
                cp.multiply(farfield, self.weights, out=farfield)
            else:
                # Set the farfield amplitude to the updated weights.
                cp.divide(farfield, cp.abs(farfield), out=farfield)
                cp.multiply(farfield, self.weights, out=farfield)
                cp.nan_to_num(farfield, copy=False, nan=0)

            # Move to nearfield.
            nearfield = cp.fft.ifft2(cp.fft.ifftshift(farfield), norm="ortho")

            # Grab the phase from the complex nearfield.
            # Use arctan2() directly instead of angle() for in-place operations (out=).
            self.phase = cp.arctan2(
                nearfield.imag[i0:i1, i2:i3],
                nearfield.real[i0:i1, i2:i3],
                out=self.phase,
            )

            # Increment iteration.
            self.iter += 1

        # Update the final far-field
        nearfield.fill(0)
        nearfield[i0:i1, i2:i3] = self.amp * cp.exp(1j * self.phase)
        farfield = cp.fft.fftshift(cp.fft.fft2(nearfield, norm="ortho"))
        self.amp_ff = cp.abs(farfield)
        self.phase_ff = cp.angle(farfield)

    def _GS_farfield_routines(self, farfield, iter):
        # Calculate amp_ff, if needed.
        if "computational" in self.flags["feedback"] or any(
            "computational" in grp for grp in self.flags["stat_groups"]
        ):
            # Calculate amp_ff for weighting (if None, will init; otherwise in-place).
            self.amp_ff = cp.abs(farfield, out=self.amp_ff)

        # Erase irrelevant images from the past loop.
        if hasattr(self, "img_ij"):
            self.img_ij = None

        # Update statistics
        self.update_stats(self.flags["stat_groups"])

        # Weight, if desired.
        if "WGS" in self.method:
            self._update_weights()

            # Calculate amp_ff again, as _update_weights may have modified it.
            # This is to reduce memory use at the slight cost of performance.
            if "computational" in self.flags["feedback"] or any(
                "computational" in grp for grp in self.flags["stat_groups"]
            ):
                # Calculate amp_ff for weighting (if None, will init; otherwise in-place).
                self.amp_ff = cp.abs(farfield, out=self.amp_ff)
            if "experimental" in self.flags["feedback"]:
                pass

            # Decide whether to fix phase.
            if "Kim" in self.method:
                was_not_fixed = not self.flags["fixed_phase"]

                if self.flags["fixed_phase_activation_efficiency"] is not None:
                    stats = self.stats["stats"]
                    groups = tuple(stats.keys())

                    assert len(stats) > 0, "Must track statistics to fix phase based on efficiency!"

                    eff = stats[groups[-1]]["efficiency"][self.iter]
                    if eff > self.flags["fixed_phase_activation_efficiency"]:
                        self.flags["fixed_phase"] = True
                if iter > self.flags["fixed_phase_activation_iteration"]:
                    self.flags["fixed_phase"] = True

                if self.flags["fixed_phase"] and self.phase_ff is None or was_not_fixed:
                    self.phase_ff = cp.angle(farfield)
            else:
                self.flags["fixed_phase"] = False

    # User interactions: Changing the target and recovering the phase.
    def _update_target(self, new_target, reset_weights=False):
        """
        Change the target to something new. This method handles cleaning and normalization.

        Parameters
        ----------
        new_target : array_like OR None
            If ``None``, sets the target to zero. The ``None`` case is used internally
            by :class:`SpotHologram`.
        reset_weights : bool
            Whether to overwrite ``weights`` with ``target``.
        """
        if new_target is None:
            self.target = cp.zeros(shape=self.shape, dtype=self.dtype)
        else:
            assert new_target.shape == self.shape, (
                "Target must be of appropriate shape. "
                "Initialize a new Hologram if a different shape is desired."
            )

            self.target = cp.abs(cp.array(new_target, dtype=self.dtype))
            self.target *= 1 / Hologram._norm(self.target)

        if reset_weights:
            self.weights = cp.copy(self.target)

    def update_target(self, new_target, reset_weights=False):
        """
        Allows the user to change the target to something new.
        Cleaning and normalization is handled.

        Parameters
        ----------
        new_target : array_like OR None
            New :attr:`target` to optimize towards. Should be of shape :attr:`shape`.
            If ``None``, :attr:`target` is zeroed (used internally, but probably should not
            be used by a user).
        reset_weights : bool
            Whether to update the :attr:`weights` to this new :attr:`target`.
        """
        self._update_target(new_target=new_target, reset_weights=reset_weights)

    def extract_phase(self):
        r"""
        Collects the current near-field phase from the GPU with :meth:`cupy.ndarray.get()`.
        Also shifts the :math:`[-\pi, \pi]` range of :meth:`numpy.arctan2()` to :math:`[0, 2\pi]`
        for faster writing to the SLM (see :meth:`~slmsuite.hardware.slms.slm.SLM.write()`).

        Returns
        -------
        numpy.ndarray
            Current near-field phase computed by GS.
        """
        if cp != np:
            return self.phase.get() + np.pi
        return self.phase + np.pi

    def extract_farfield(self):
        r"""
        Collects the current complex far-field from the GPU with :meth:`cupy.ndarray.get()`.

        Returns
        -------
        numpy.ndarray
            Current near-field phase computed by GS.
        """
        nearfield = toolbox.pad(self.amp * cp.exp(1j * self.phase), self.shape)
        farfield = cp.fft.fftshift(cp.fft.fft2(nearfield, norm="ortho"))

        if cp != np:
            return farfield.get()
        return farfield

    # Weighting
    def _update_weights_generic(self, weight_amp, feedback_amp, target_amp=None):
        """
        Helper function to process weight feedback according to the chosen weighting method.

        Caution
        ~~~~~~~
        ``weight_amp`` *is* modified in-place and ``feedback_amp`` *may be* modified in-place.

        Parameters
        ----------
        weight_amp : numpy.ndarray OR cupy.ndarray
            A :class:`~slmsuite.holography.SpotArray` instance containing locations
            where the feedback weight should be calculated.
        feedback_amp : numpy.ndarray OR cupy.ndarray
            Resulting amplitudes corresponding to ``weight_amp``.
            Should be the same size as ``weight_amp``.
        target_amp : numpy.ndarray OR cupy.ndarray OR None
            Necessary in the case where ``target_amp`` is not uniform, such that the weighting can
            properly be applied to bring the feedback closer to the target. If ``None``, is assumed
            to be uniform. Should be the same size as ``weight_amp``.
        method : str OR None
            Weighting method, see the method descriptions in :meth:`optimize()`.

        Returns
        -------
        numpy.ndarray OR cupy.ndarray
            The updated ``weight_amp``.
        """
        assert self.method[:4] == "WGS-", "For now, assume weighting is for WGS."
        method = self.method[4:]

        # Parse feedback_amp
        if target_amp is None:  # Uniform
            feedback_corrected = cp.array(feedback_amp, dtype=self.dtype)
        else:  # Non-uniform
            feedback_corrected = cp.array(feedback_amp, dtype=self.dtype)
            feedback_corrected *= 1 / Hologram._norm(feedback_corrected)

            cp.divide(feedback_corrected, cp.array(target_amp), out=feedback_corrected)

            feedback_corrected[feedback_corrected > np.inf] = 0

            cp.nan_to_num(feedback_corrected, copy=False, nan=1)

        # Apply weighting
        if method == "Leonardo" or method == "Kim":
            cp.power(feedback_corrected, -self.flags["feedback_exponent"], out=feedback_corrected)
            weight_amp *= feedback_corrected
        elif method == "Nogrette":
            # Taylor expand 1/(1-g(1-x)) -> 1 + g(1-x) + (g(1-x))^2 ~ 1 + g(1-x)
            feedback_corrected *= -(1 / cp.mean(feedback_corrected))
            feedback_corrected += 1
            feedback_corrected *= -self.flags["feedback_factor"]
            feedback_corrected += 1
            cp.reciprocal(feedback_corrected, out=feedback_corrected)

            weight_amp *= feedback_corrected
        else:
            raise RuntimeError(
                "Method "
                "{}"
                " not recognized by Hologram.optimize()".format(self.method)
            )

        cp.nan_to_num(weight_amp, copy=False, nan=0)

        # Normalize amp power, as methods may have broken power conservation.
        norm = Hologram._norm(weight_amp)
        weight_amp *= 1 / norm

        return weight_amp

    def _update_weights(self):
        """
        Change :attr:`weights` to optimize towards the :attr:`target` using feedback from
        :attr:`amp_ff`, the computed farfield amplitude. This function also updates stats.
        """
        feedback = self.flags["feedback"]

        if feedback == "computational":
            self._update_weights_generic(self.weights, self.amp_ff, self.target)

    # Statistics handling
    @staticmethod
    def _calculate_stats(
        feedback_amp, target_amp, mp=cp, efficiency_compensation=True, total=None
    ):
        """
        Helper function to analyze how close the feedback is to the target.

        Parameters
        ----------
        feedback_amp : numpy.ndarray OR cupy.ndarray
            Computational or measured result of holography.
        target_amp : numpy.ndarray OR cupy.ndarray
            Target of holography.
        mp : module
            This function is used by both :mod:`cupy` and :mod:`numpy`, so we have the option
            of either. Defaults to :mod:`cupy`.
        efficiency_compensation : bool
            Whether to scale the ``feedback`` based on the overlap with the ``target``.
            This is more accurate for images, but less accurate for SpotHolograms.
        """
        # Downgrade to numpy if necessary
        if isinstance(feedback_amp, np.ndarray) or isinstance(target_amp, np.ndarray):
            if not isinstance(feedback_amp, np.ndarray):
                feedback_amp = feedback_amp.get()

            if not isinstance(target_amp, np.ndarray):
                target_amp = target_amp.get()

            if total is not None:
                total = float(total)

            mp = np

        feedback_pwr = mp.square(feedback_amp)
        target_pwr = mp.square(target_amp)

        if total is not None:
            efficiency = float(mp.sum(feedback_pwr)) / total

        # Normalize.
        feedback_pwr_sum = mp.sum(feedback_pwr)
        feedback_pwr *= 1 / feedback_pwr_sum
        feedback_amp *= 1 / mp.sqrt(feedback_pwr_sum)

        target_pwr_sum = mp.sum(target_pwr)
        target_pwr *= 1 / target_pwr_sum
        target_amp *= 1 / mp.sqrt(target_pwr_sum)

        if total is None:
            # Efficiency overlap integral.
            efficiency = np.square(float(mp.sum(mp.multiply(target_amp, feedback_amp))))
            if efficiency_compensation:
                feedback_pwr *= 1 / efficiency

        # Make some helper lists; ignoring power where target is zero.
        mask = mp.nonzero(target_pwr)

        feedback_pwr_masked = feedback_pwr[mask]
        target_pwr_masked = target_pwr[mask]

        ratio_pwr = mp.divide(feedback_pwr_masked, target_pwr_masked)
        pwr_err = target_pwr_masked - feedback_pwr_masked

        # Compute the remaining stats.
        rmin = float(mp.amin(ratio_pwr))
        rmax = float(mp.amax(ratio_pwr))
        uniformity = 1 - (rmax - rmin) / (rmax + rmin)

        pkpk_err = pwr_err.size * float(mp.amax(pwr_err) - mp.amin(pwr_err))
        std_err = pwr_err.size * float(mp.std(pwr_err))

        return {
            "efficiency": efficiency,
            "uniformity": uniformity,
            "pkpk_err": pkpk_err,
            "std_err": std_err,
        }

    def _calculate_stats_computational(self, stats, stat_groups=[]):
        """
        Wrapped by :meth:`Hologram.update_stats()`.
        """
        if "computational" in stat_groups:
            stats["computational"] = self._calculate_stats(
                self.amp_ff, self.target, efficiency_compensation=False
            )

    def _update_stats_dictionary(self, stats):
        """
        Helper function to manage additions to the :attr:`stats`.

        Parameters
        ----------
        stats : dict of dicts
            Dictionary of groups, each group containing a dictionary of stats.
        """
        # Update methods
        M = len(self.stats["method"])
        diff = self.iter + 1 - M
        if diff > 0:  # Extend methods
            self.stats["method"].extend(["" for _ in range(diff)])
            M = self.iter + 1
        self.stats["method"][self.iter] = self.method  # Update method

        # Update flags
        flaglist = set(self.flags.keys()).union(set(self.stats["flags"].keys()))
        for flag in flaglist:
            # Extend flag
            if not flag in self.stats["flags"]:
                self.stats["flags"][flag] = [np.nan for _ in range(M)]
            else:
                diff = self.iter + 1 - len(self.stats["flags"][flag])
                if diff > 0:
                    self.stats["flags"][flag].extend([np.nan for _ in range(diff)])

            # Update flag
            if flag in self.flags:
                self.stats["flags"][flag][self.iter] = self.flags[flag]

        # Update stats
        grouplist = set(stats.keys()).union(set(self.stats["stats"].keys()))
        if len(grouplist) > 0:
            statlists = [set(stats[group].keys()) for group in stats.keys()]
            if len(self.stats["stats"].keys()) > 0:
                key = next(iter(self.stats["stats"]))
                statlists.append(set(self.stats["stats"][key].keys()))
            statlist = set.union(*statlists)

            for group in grouplist:
                # Check this group
                if not group in self.stats["stats"]:
                    self.stats["stats"][group] = {}

                if len(statlist) > 0:
                    for stat in statlist:
                        # Extend stat
                        if not stat in self.stats["stats"][group]:
                            self.stats["stats"][group][stat] = [
                                np.nan for _ in range(M)
                            ]
                        else:
                            diff = self.iter + 1 - len(self.stats["stats"][group][stat])
                            if diff > 0:
                                self.stats["stats"][group][stat].extend(
                                    [np.nan for _ in range(diff)]
                                )

                        # Update stat
                        if group in stats.keys():
                            if stat in stats[group].keys():
                                self.stats["stats"][group][stat][self.iter] = stats[group][
                                    stat
                                ]

    def update_stats(self, stat_groups=[]):
        """
        Calculate statistics corresponding to the desired ``stat_groups``.

        Parameters
        ----------
        stat_groups : list of str
            Which groups or types of statistics to analyze.
        """
        stats = {}

        self._calculate_stats_computational(stats, stat_groups)

        self._update_stats_dictionary(stats)

    # Visualization
    def plot_nearfield(self, title="", padded=False,
                       figsize=(8,4), cbar=False):
        """
        Plots the amplitude (left) and phase (right) of the nearfield (plane of the SLM).
        The amplitude is assumed (whether uniform, or experimentally computed) while the
        phase is the result of optimization.

        Parameters
        ----------
        title : str
            Title of the plots.
        padded : bool
            If ``True``, shows the full computational nearfield of shape :attr:`shape`.
            Otherwise, shows the region at the center of the computational space of
            size :attr:`slm_shape` corresponding to the unpadded SLM.
        figsize : tuple
            Size of the plot.
        cbar : bool
            Whether to add colorbars to the plots. Defaults to ``False``.
        """
        fig, axs = plt.subplots(1, 2, figsize=figsize)

        try:
            if isinstance(self.amp, float):
                amp = self.amp
            else:
                amp = self.amp.get()
            phase = self.phase.get()
        except:
            amp = self.amp
            phase = self.phase

        if isinstance(amp, float):
            im_amp = axs[0].imshow(
                toolbox.pad(
                    amp * np.ones(self.slm_shape),
                    self.shape if padded else self.slm_shape,
                ),
                vmin=0,
                vmax=amp,
            )
        else:
            im_amp = axs[0].imshow(
                toolbox.pad(amp, self.shape if padded else self.slm_shape),
                vmin=0,
                vmax=np.amax(amp),
            )

        im_phase = axs[1].imshow(
            toolbox.pad(np.mod(phase, 2*np.pi) / np.pi, self.shape if padded else self.slm_shape),
            vmin=0,
            vmax=2,
            interpolation="none",
            cmap="twilight",
        )

        if len(title) > 0:
            title += ": "

        axs[0].set_title(title + "Amplitude")
        axs[1].set_title(title + "Phase")

        # fig.supxlabel("SLM $x$ [pix]")
        # fig.supylabel("SLM $y$ [pix]")
        for i,ax in enumerate(axs):
            ax.set_xlabel("SLM $x$ [pix]")
            if i==0: ax.set_ylabel("SLM $y$ [pix]")

        # Add colorbars if desired
        if cbar:
            # fig.tight_layout(pad=4.0)
            cax = make_axes_locatable(axs[0]).append_axes('right', size='5%', pad=0.05)
            fig.colorbar(im_amp, cax=cax, orientation='vertical')
            cax = make_axes_locatable(axs[1]).append_axes('right', size='5%', pad=0.05)
            fig.colorbar(im_phase, cax=cax, orientation='vertical', format = r"%1.1f$\pi$")

        fig.tight_layout()
        plt.show()

    def plot_farfield(self, source=None, title="", limits=None, units="knm",
                      limit_padding=0.1, figsize=(8,4), cbar=False):
        """
        Plots an overview (left) and zoom (right) view of ``source``.

        Parameters
        ----------
        source : array_like OR None
            Should have shape equal to :attr:`shape`.
            If ``None``, defaults to :attr:`amp_ff`.
        title : str
            Title of the plots.
        limits : ((float, float), (float, float)) OR None
            :math:`x` and :math:`y` limits for the zoom plot.
            If None, ``limits`` are autocomputed as the smallest bounds
            that show all non-zero values (plus ``limit_padding``).
            Note that autocomputing on :attr:`target` will perform well,
            as zero values are set to actually be zero. However, doing so on
            computational or experimental outputs (e.g. :attr:`amp_ff`) will likely perform
            poorly, as values deviate slightly from zero and artificially expand the ``limits``.
        units : str
            Far-field units for plots (see
            :func:`~slmsuite.holography.toolbox.convert_blaze_vector` for options).
            If units requiring a SLM are desired, the attribute :attr:`cameraslm` must be
            filled.
        limit_padding : float
            Fraction of the width and height to expand the limits by, only if
            the passed ``limits`` is ``None`` (autocompute).
        figsize : tuple
            Size of the plot.
        cbar : bool
            Whether to add colorbars to the plots. Defaults to ``False``.

        Returns
        -------
        ((float, float), (float, float))
            Used ``limits``, which may be autocomputed. If autocomputed, the result will
            be integers.
        """
        # Parse source
        if source is None:
            source = self.amp_ff

            if len(title) == 0:
                title = "FF Amp"

        try:
            npsource = cp.abs(source).get()
        except:
            npsource = np.abs(source)

        # Check units:
        assert units in toolbox.BLAZE_UNITS

        # Parse limits with limit_padding
        if limits == None:
            # Determine the bounds of the zoom region, padded by limit_padding
            limits = []
            binary = npsource > 0

            for a in [0, 1]:
                collapsed = np.where(np.any(binary, axis=a))  # Collapse the other axis
                limit = np.array([np.amin(collapsed), np.amax(collapsed)])

                padding = int(np.diff(limit) * limit_padding)+1
                limit += np.array([-padding, padding+1])

                limit = np.clip(limit, 0, self.shape[a])

                limits.append(tuple(limit))

        # Start making the plot
        fig, axs = plt.subplots(1, 2, figsize=figsize)

        # Plot the full target, blurred so single pixels are visible in low res
        b = 2 * int(max(self.shape) / 500) + 1  # Future: fix arbitrary
        full = axs[0].imshow(cv2.GaussianBlur(npsource, (b, b), 0), vmin=0, vmax=npsource.max())
        if len(title) > 0:
            title += ": "
        axs[0].set_title(title + "Full")

        # Zoom in on our spots in a second plot
        b = 2*int(np.diff(limits[0])/500) + 1  # Future: fix arbitrary
        zoom_data = npsource[np.ix_(np.arange(limits[1][0], limits[1][1]),
                                    np.arange(limits[0][0], limits[0][1]))]
        zoom = axs[1].imshow(cv2.GaussianBlur(zoom_data, (b, b), 0), vmin=0, vmax=npsource.max(),
                             extent=[limits[0][0], limits[0][1],
                                     limits[1][1],limits[1][0]])
        axs[1].set_title(title + "Zoom")
        # Red border (to match red zoom box applied below in "full" img)
        for spine in ["top", "bottom", "right", "left"]:
            axs[1].spines[spine].set_color("r")
            axs[1].spines[spine].set_linewidth(1.5)

        # Helper fxn: calculate extent for the given units
        try:
            slm = self.cameraslm.slm
        except:
            slm = None
            units = "knm"

        def rebase(img, to_units):
            if to_units != "knm":
                ext_nm = img.get_extent()
                ext_min = np.squeeze(toolbox.convert_blaze_vector([ext_nm[0], ext_nm[-1]],
                                    from_units="knm", to_units=to_units,
                                    slm=slm, shape=npsource.shape))
                ext_max = np.squeeze(toolbox.convert_blaze_vector([ext_nm[1], ext_nm[2]],
                                    from_units="knm", to_units=to_units,
                                    slm=slm, shape=npsource.shape))
                img.set_extent([ext_min[0],ext_max[0],ext_max[1],ext_min[1]])

        # Scale and label plots depending on units
        rebase(full, units)
        rebase(zoom, units)
        # fig.supxlabel(toolbox.BLAZE_LABELS[units][0])
        # fig.supylabel(toolbox.BLAZE_LABELS[units][1])
        for i,ax in enumerate(axs):
            ax.set_xlabel(toolbox.BLAZE_LABELS[units][0])
            if i==0: ax.set_ylabel(toolbox.BLAZE_LABELS[units][1])

        # Bonus: Plot a red rectangle to show the extents of the zoom region
        if np.diff(limits[0]) > 0 and np.diff(limits[1]) > 0:
            extent = zoom.get_extent()
            pix_width = (np.diff(extent[0:2])[0]) / np.diff(limits[0])
            rect = plt.Rectangle(
                np.array(extent[::2]) - pix_width/2,
                np.diff(extent[0:2])[0],
                np.diff(extent[2:])[0],
                ec="r",
                fc="none",
            )
            axs[0].add_patch(rect)

        # If cam_points is defined (i.e. is a FeedbackHologram),
        # plot a yellow rectangle for the extents of the camera
        # TODO: needs to be implemented if plotting in bases other than knm..
        try:
            axs[0].plot(
                self.cam_points[0],
                self.cam_points[1],
                c="y",
            )
            axs[0].annotate(
                "Camera FoV",
                (
                    np.mean(self.cam_points[0, :4]),
                    np.max(self.cam_points[1, :4])
                ),
                c="y", size="small", ha="center", va="top"
            )
        except:
            pass

        # Add colorbar if desired
        if cbar:
            cax = make_axes_locatable(axs[1]).append_axes('right', size='5%', pad=0.05)
            fig.colorbar(zoom, cax=cax, orientation='vertical')

        plt.tight_layout()
        plt.show()

        return limits

    def plot_stats(self, stats_dict=None):
        """
        Plots the statistics contained in the given dictionary.

        Parameters
        ----------
        stats_dict : dict OR None
            If ``None``, defaults to :attr:`stats`.
        """
        if stats_dict is None:
            stats_dict = self.stats

        _, ax = plt.subplots(1, 1, figsize=(6,4))

        stats = ["efficiency", "uniformity", "pkpk_err", "std_err"]
        markers = [">", "o", "D", "P"]
        legendstats = ["inefficiency", "nonuniformity", "pkpk_err", "std_err"]

        niter = np.arange(0, len(stats_dict["method"]))

        stat_keys = list(stats_dict["stats"].keys())
        dummylines_modes = []

        for ls_num,stat_key in enumerate(stat_keys):
            stat_group = stats_dict["stats"][stat_key]

            for i in range(len(stats)):
                # Invert the stats if it is efficiency or uniformity.
                y = stat_group[stats[i]]
                if i < 2:
                    y = 1 - np.array(y)

                line = ax.scatter(niter, y, marker=markers[i], ec="C%d"%ls_num,
                                  fc="None" if i<1 else "C%d"%ls_num)
                ax.plot(niter, y, c="C%d"%ls_num, lw=0.5)

                if i == 0:  # Remember the solid lines for the legend.
                    line = ax.plot([],[], c="C%d"%ls_num)[0]
                    dummylines_modes.append(line)

        # Make the linestyle legend.
        # Inspired from https://stackoverflow.com/a/46214879
        dummylines_keys = []
        for i in range(len(stats)):
            dummylines_keys.append(ax.scatter([], [], marker=markers[i], ec="k",
                                              fc = "None" if i<1 else "k"))

        ax.set_xlabel('Iteration')
        ax.set_ylabel('Relative Metrics')
        ax.set_title('SpotHologram Statistics')
        ax.set_yscale("log")
        plt.grid()
        plt.tight_layout()

        # Shade fixed_phase. FUTURE: A more general method could be written
        if "fixed_phase" in stats_dict["flags"] and any(stats_dict["flags"]["fixed_phase"]):
            fp = np.concatenate((stats_dict["flags"]["fixed_phase"],
                                [stats_dict["flags"]["fixed_phase"][-1]]))
            niter_fp = np.arange(0, len(stats_dict["method"]) + 1)

            ylim = ax.get_ylim()
            poly = ax.fill_between(niter_fp - .5, ylim[0], ylim[1], where=fp,
                                   alpha=0.1, color='b', zorder=-np.inf)
            ax.set_ylim(ylim)

            dummylines_keys.append(poly)
            legendstats.append("fixed_phase")

        # Make the color/linestyle legend.
        plt.legend(dummylines_modes + dummylines_keys, stat_keys + legendstats, loc="lower left")

        ax.set_xlim([-.75, len(stats_dict["method"]) - .25])

        return ax

    # Other helper functions
    @staticmethod
    def set_mempool(device=0, size=None, fraction=None):
        """
        Helper function to set the cupy memory pool size. See [8]_.

        References
        ----------

        .. [8] https://docs.cupy.dev/en/stable/reference/generated/cupy.cuda.MemoryPool.html#cupy.cuda.MemoryPool

        Parameters
        ----------
        device : int
            Which GPU to set the limit on. Passed to :meth:`cupy.cuda.Device()`.
        size : int
            Desired number of bytes in the pool. Passed to :meth:`cupy.cuda.MemoryPool.set_limit()`.
        fraction : float
            Fraction of availible memory to use. Passed to :meth:`cupy.cuda.MemoryPool.set_limit()`.
        """
        mempool = cp.get_default_memory_pool()

        with cp.cuda.Device(device):
            mempool.set_limit(size=size, fraction=fraction)

            print(
                "cupy memory pool limit set to {} GB...".format(
                    mempool.get_limit() / (1024.0 ** 3)
                )
            )

    @staticmethod
    def _norm(matrix, mp=cp):
        r"""
        Computes the root of the sum of squares of the given ``matrix``. Implements:

        .. math:: \sqrt{\iint |\vec{E}|^2}

        Parameters
        ----------
        matrix : numpy.ndarray OR cupy.ndarray
            Data, potentially complex.
        mp : cupy or numpy
            Which module to use for norm.

        Returns
        -------
        float
            The result.
        """
        if mp.iscomplexobj(matrix):
            return mp.sqrt(mp.sum(mp.square(mp.abs(matrix))))
        else:
            return mp.sqrt(mp.sum(mp.square(matrix)))


class FeedbackHologram(Hologram):
    """
    Experimental holography aided by camera feedback.
    Contains mechanisms for hologram positioning and camera feedback aided by a
    :class:`~slmsuite.hardware.cameraslms.FourierSLM`.

    Attributes
    ----------
    cameraslm : slmsuite.hardware.cameraslms.FourierSLM OR None
        A hologram with experimental feedback needs access to an SLM and camera.
        If None, no feedback is applied (mostly defaults to :class:`Hologram`).
    cam_shape : (int, int)
        Shape of the camera in the meaning of :meth:`numpy.shape()`.
    cam_points : numpy.ndarray
        Array containing points corresponding to the corners of the camera in the SLM's k-space.
        First point is repeated at the end for easy plotting.
    target_ij :  array_like OR None
        Amplitude target in the ``"ij"`` (camera) basis. Of same ``shape`` as the camera in
        :attr:`cameraslm`.  Counterpart to :attr:`target` which is in the ``"knm"``
        (computational k-space) basis.
    img_ij, img_knm
        Cached amplitude feedback image in the
        ``"ij"`` (raw camera) basis or
        ``"knm"`` (transformed to computational k-space) basis.
        Measured with :meth:`.measure()`.
    """

    def __init__(self, shape, target_ij=None, cameraslm=None, **kwargs):
        """
        Initializes a hologram with camera feedback.

        Parameters
        ----------
        shape : (int, int)
            Computational shape of the SLM. See :meth:`.Hologram.__init__()`.
        target_ij : array_like OR None
            See :attr:`target_ij`. Should only be ``None`` if the :attr:`target`
            will be generated by other means (see :class:`SpotHologram`), so the
            user should generally provide an array.
        cameraslm : slmsuite.hardware.cameraslms.FourierSLM OR slmsuite.hardware.slms.SLM OR None
            Provides access to experimental feedback.
            If an :class:`slmsuite.hardware.slms.SLM` is passed, this is set to `None`,
            but the information contained in the SLM is passed to the superclass :class:`.Hologram`.
            See :attr:`cameraslm`.
        """
        # Use the Hologram construtor to initialize self.target with proper shape,
        # pass other arguments (esp. slm_shape).
        self.cameraslm = cameraslm
        if self.cameraslm is not None:
            # Determine camera size in SLM-space.
            try:
                amp = self.cameraslm.slm.measured_amplitude
                slm_shape = self.cameraslm.slm.shape
            except:
                # See if an SLM was passed.
                try:
                    amp = self.cameraslm.measured_amplitude
                    slm_shape = self.cameraslm.shape

                    # We don't have access to all the calibration stuff, so don't
                    # confuse the rest of the init/etc.
                    self.cameraslm = None
                except:
                    raise ValueError("Expected a CameraSLM or SLM to be passed to cameraslm.")

        else:
            amp = None
            slm_shape = None

        if not "slm_shape" in kwargs:
            kwargs["slm_shape"] = slm_shape

        super().__init__(target=shape, amp=amp, **kwargs)

        self.img_ij = None
        self.img_knm = None
        if target_ij is None:
            self.target_ij = None
        else:
            self.target_ij = target_ij.astype(self.dtype)

        if (
            self.cameraslm is not None
            and self.cameraslm.fourier_calibration is not None
        ):
            # Generate a list of the corners of the camera, for plotting.
            cam_shape = self.cameraslm.cam.shape

            ll = [0, 0]
            lr = [0, cam_shape[0] - 1]
            ur = [cam_shape[1] - 1, cam_shape[0] - 1]
            ul = [cam_shape[1] - 1, 0]

            points_ij = toolbox.format_2vectors(np.vstack((ll, lr, ur, ul, ll)).T)
            points_kxy = self.cameraslm.ijcam_to_kxyslm(points_ij)
            self.cam_points = toolbox.convert_blaze_vector(
                points_kxy, "kxy", "knm", slm=self.cameraslm.slm, shape=self.shape
            )
            self.cam_shape = cam_shape

            # Transform the target, if it is provided.
            if target_ij is not None:
                self.update_target(target_ij, reset_weights=True)

        else:
            self.cam_points = None
            self.cam_shape = None

    def ijcam_to_knmslm(self, img, out=None, blur_ij=0):
        """
        Convert an image in the camera domain to computational SLM k-space using, in part, the
        affine transformation stored in a cameraslm's Fourier calibration.

        Note
        ~~~~
        This includes two transformations:

         - The affine transformation ``"ij"`` -> ``"kxy"`` (camera pixels to normalized k-space).
         - The scaling ``"kxy"`` -> ``"knm"`` (normalized k-space to computational k-space pixels).

        Note
        ~~~~
        Future optimizations might include default blurring of the ``image`` or ``target``,
        along with different interpolation ``order`` (see :meth:`scipy.ndimage.affine_transform()`).

        Parameters
        ----------
        img : numpy.ndarray OR cupy.ndarray
            Image to transform. This should be the same shape as images returned by the camera.
        out : numpy.ndarray OR cupy.ndarray OR None
            If ``out`` is not ``None``, this array will be used to write the memory in-place.
        blur_ij : int
            Applies a ``blur_ij`` pixel-width Gaussian blur to ``img``.

        Returns
        -------
        numpy.ndarray OR cupy.ndarray
            Image transformed into ``"knm"`` space.
        """
        assert self.cameraslm is not None
        assert self.cameraslm.fourier_calibration is not None

        # First transformation.
        conversion = (
            toolbox.convert_blaze_vector(
                (1, 1), "knm", "kxy", slm=self.cameraslm.slm, shape=self.shape
            ) -
            toolbox.convert_blaze_vector(
                (0, 0), "knm", "kxy", slm=self.cameraslm.slm, shape=self.shape
            )
        )
        M1 = np.diag(np.squeeze(conversion))
        b1 = np.matmul(M1, -toolbox.format_2vectors(np.flip(np.squeeze(self.shape)) / 2))

        # Second transformation.
        M2 = self.cameraslm.fourier_calibration["M"]
        b2 = self.cameraslm.fourier_calibration["b"] - np.matmul(
            M2, self.cameraslm.fourier_calibration["a"]
        )

        # Composite transformation (along with xy -> yx).
        M = cp.array(np.flip(np.flip(np.matmul(M2, M1), axis=0), axis=1))
        b = cp.array(np.flip(np.matmul(M2, b1) + b2))

        # Future: use cp_gaussian_filter (faster?); was having trouble with cp_gaussian_filter.
        if blur_ij > 0:
            img = sp_gaussian_filter(img, (blur_ij, blur_ij), output=img, truncate=2)

        cp_img = cp.array(img, dtype=self.dtype)
        cp.abs(cp_img, out=cp_img)

        # Perform affine.
        target = cp_affine_transform(
            input=cp_img,
            matrix=M,
            offset=b,
            output_shape=self.shape,
            output=out,
            mode="constant",
            cval=0,
        )

        # Filter the image. Future: fix.
        # target = cp_gaussian_filter1d(target, blur, axis=0, output=target, truncate=2)
        # target = cp_gaussian_filter1d(target, blur, axis=1, output=target, truncate=2)

        target = cp.abs(target, out=target)
        norm = Hologram._norm(target)
        target *= 1 / norm

        assert norm != 0, "FeedbackHologram.ijcam_to_knmslm(): target_ij is out of range of knm space. Check transformations."

        return target

    def update_target(self, new_target, reset_weights=False):
        self.ijcam_to_knmslm(new_target, out=self.target)

        if reset_weights:
            cp.copyto(self.weights, self.target)

    def measure(self, basis="ij"):
        """
        Method to request a measurement to occur. If :attr:`img_ij` is ``None``,
        then a new image will be grabbed from the camera (this is done automatically in
        algorithms).

        Parameters
        ----------
        basis : str
            The cached image to be sure to fill with new data.
            Can be ``"ij"`` or ``"knm"``.

             - If ``"knm"``, then :attr:`img_ij` and :attr:`img_knm` are filled.
             - If ``"ij"``, then :attr:`img_ij` is filled, and :attr:`img_knm` is ignored.

            This is useful to avoid (expensive) transformation from the ``"ij"`` to the
            ``"knm"`` basis if :attr:`img_knm` is not needed.
        """
        if self.img_ij is None:
            self.cameraslm.slm.write(self.extract_phase(), settle=True)
            self.cameraslm.cam.flush()
            self.img_ij = self.cameraslm.cam.get_image()

            if basis == "knm":  # Compute the knm basis image.
                self.img_knm = self.ijcam_to_knmslm(self.img_ij, out=self.img_knm)
                cp.sqrt(self.img_knm, out=self.img_knm)
            else:  # The old image is outdated, erase it. Future: memory concerns?
                self.img_knm = None

            self.img_ij = np.sqrt(
                self.img_ij
            )  # Don't load to the GPU if not necessary.
        elif basis == "knm":
            if self.img_knm is None:
                self.ijcam_to_knmslm(np.square(self.img_ij), out=self.img_knm)
                cp.sqrt(self.img_knm, out=self.img_knm)

    # TODO: add this.
    def refine_offset(self, img, basis="kxy"):
        """
        **(NotImplemented)**
        Hones the position of the image to the desired target to compensate for
        Fourier calibration imperfections.

        Parameters
        ----------
        img : numpy.ndarray
            Image measured by the camera.
        basis : str
            The correction can be in any of the following bases:
            - ``"ij"`` changes the pixel that the spot is expected at,
            - ``"kxy"`` or ``"knm"`` changes the k-vector which the SLM targets.
            Defaults to ``"kxy"`` if ``None``.

        Returns
        -------
        numpy.ndarray
            Euclidian pixel error in the ``"ij"`` basis for each spot.
        """

        raise NotImplementedError()

    def _update_weights(self):
        """
        Change :attr:`weights` to optimize towards the :attr:`target` using feedback from
        :attr:`amp_ff`, the computed farfield amplitude. This function also updates stats.
        """
        feedback = self.flags["feedback"]

        if feedback == "computational":
            self._update_weights_generic(self.weights, self.amp_ff, self.target)
        elif feedback == "experimental":
            self.measure("knm")  # Make sure data is there.
            self._update_weights_generic(self.weights, self.img_knm, self.target)

    def _calculate_stats_experimental(self, stats, stat_groups=[]):
        """
        Wrapped by :meth:`FeedbackHologram.update_stats()`.
        """
        if "experimental_knm" in stat_groups:
            self.measure("knm")  # Make sure data is there.
            stats["experimental_knm"] = self._calculate_stats(
                self.img_knm, self.target, efficiency_compensation=True
            )
        if "experimental_ij" in stat_groups or "experimental" in stat_groups:
            self.measure("ij")  # Make sure data is there.
            stats["experimental_ij"] = self._calculate_stats(
                self.img_ij.astype(self.dtype),
                self.target_ij,
                mp=np,
                efficiency_compensation=True,
            )

    def update_stats(self, stat_groups=[]):
        """
        Calculate statistics corresponding to the desired ``stat_groups``.

        Parameters
        ----------
        stat_groups : list of str
            Which groups or types of statistics to analyze.
        """
        stats = {}

        self._calculate_stats_computational(stats, stat_groups)
        self._calculate_stats_experimental(stats, stat_groups)

        self._update_stats_dictionary(stats)


class SpotHologram(FeedbackHologram):
    """
    Holography optimized for the generation of optical focal arrays.

    Is a subclass of :class:`FeedbackHologram`, but falls back to non-camera-feedback
    routines if :attr:`cameraslm` is not passed.

    Attributes
    ----------
    spot_knm, spot_kxy, spot_ij : array_lik of float OR None
        Stored vectors with shape ``(2, N)`` in the style of
        :meth:`~slmsuite.holography.toolbox.format_2vectors()`.
        These vectors are floats.
        The subscript refers to the basis of the vectors, the transformations between
        which are autocomputed.
        If necessary transformations do not exist, :attr:`spot_ij` is set to ``None``.
    spot_knm_rounded : array_like of int
        :attr:`spot_knm` rounded to nearest integers (indices).
        These vectors are integers.
        This is necessary because
        GS algorithms operate on a pixel grid, and the target for each spot in a
        :class:`SpotHologram` is a single pixel (index).
    spot_kxy_rounded, spot_ij_rounded : array_like of float
        Once :attr:`spot_knm_rounded` is rounded, the original :attr:`spot_kxy`
        and :attr:`spot_ij` are no longer accurate. Transformations are again used
        to backcompute the positons in the ``"ij"`` and ``"kxy"`` bases corresponding
        to the true computational location of a given spot.
        These vectors are floats.
    spot_amp : array_like of float
        The target amplitude for each spot.
        Must have length corresponding to the number of spots.
        For instance, the user can request dimmer or brighter spots.
    """

    def __init__(
        self, shape, spot_vectors, basis="knm", spot_amp=None, cameraslm=None, **kwargs
    ):
        """
        Initializes a :class:`SpotHologram` targeting given spots at ``spot_vectors``.

        Parameters
        ----------
        shape : (int, int)
            Computational shape of the SLM. See :meth:`.Hologram.__init__()`.
        spot_vectors : array_like
            Spot position vectors with shape ``(2, N)`` in the style of
            :meth:`~slmsuite.holography.toolbox.format_2vectors()`.
        basis : str
            The spots can be in any of the following bases:

            - ``"ij"`` for camera coordinates (pixels),
            - ``"kxy"`` for centered normalized SLM k-space (radians).
            - ``"knm"`` for computational SLM k-space (pixels).

            Defaults to ``"knm"`` if ``None``.
        spot_amp : array_like OR None
            The amplitude to target for each spot.
            See :attr:`SpotHologram.spot_amp`.
            If ``None``, all spots are assumed to have the same amplitude.
            Normalization is performed automatically; the user is not required to normalize.
        cameraslm : slmsuite.hardware.cameraslms.FourierSLM OR None
            If the ``"ij"`` basis is chosen, and/or if the user wants to make use of camera
            feedback, a cameraslm must be provided.
        **kwargs
            Passed to :meth:`.FeedbackHologram.__init__()`.
        """
        vectors = toolbox.format_2vectors(spot_vectors)

        if spot_amp is not None:
            assert np.shape(vectors)[1] == len(
                spot_amp.ravel()
            ), "spot_amp must have the same length as the provided spots."

        # Handle the basis.
        if (
            basis is None or basis == "knm"
        ):  # Computational Fourier space of SLM, zero-centered
            self.spot_knm = vectors

            if cameraslm is not None:
                self.spot_kxy = toolbox.convert_blaze_vector(
                    self.spot_knm, "knm", "kxy", cameraslm.slm, shape
                )

                if cameraslm.fourier_calibration is not None:
                    self.spot_ij = cameraslm.kxyslm_to_ijcam(self.spot_kxy)
                else:
                    self.spot_ij = None
            else:
                self.spot_kxy = None
                self.spot_ij = None
        elif basis == "kxy":  # Normalized units
            assert cameraslm is not None, "We need an cameraslm to interpret ij."

            self.spot_kxy = vectors

            try:
                self.spot_ij = cameraslm.kxyslm_to_ijcam(vectors)
            except:  # This is okay for non-feedback GS, so we don't error.
                self.spot_ij = None

            self.spot_knm = toolbox.convert_blaze_vector(
                self.spot_kxy, "kxy", "knm", cameraslm.slm, shape
            )
        elif basis == "ij":  # Pixel on the camera
            assert cameraslm is not None, "We need an cameraslm to interpret ij."
            assert cameraslm.fourier_calibration is not None, (
                "We need an cameraslm with "
                "fourier-calibrated kxyslm_to_ijcam and ijcam_to_kxyslm transforms "
                "to interpret ij."
            )

            self.spot_ij = vectors
            self.spot_kxy = cameraslm.ijcam_to_kxyslm(vectors)
            self.spot_knm = toolbox.convert_blaze_vector(
                self.spot_kxy, "kxy", "knm", cameraslm.slm, shape
            )
        else:
            raise Exception("Unrecognized basis '{}'.".format(basis))

        # Check to make sure spots are within relevant camera and SLM shapes.
        if (
            np.any(self.spot_knm[0] < 0) or
            np.any(self.spot_knm[1] < 0) or
            np.any(self.spot_knm[0] > shape[1]-1) or
            np.any(self.spot_knm[1] > shape[0]-1)
        ):
            raise ValueError("Spots outside SLM computational space bounds!")

        if self.spot_ij is not None:
            cam_shape = cameraslm.cam.shape

            # Calculate the width of the integration region for the spot.
            # Currently bounded between a width of 3 and 15, but maybe this
            # should be opened up to the user.
            psf = 2 * int(toolbox.smallest_distance(self.spot_ij) / 2) + 1
            if psf < 3:
                psf = 3
            if psf > 15:
                psf = 15

            if (
                np.any(self.spot_ij[0] < psf / 2)
                or np.any(self.spot_ij[0] >= cam_shape[1] - psf / 2)
                or np.any(self.spot_ij[1] < psf / 2)
                or np.any(self.spot_ij[1] >= cam_shape[0] - psf / 2)
            ):
                raise ValueError("Spots outside camera bounds!")

            self.psf = psf
        else:
            self.psf = None

        # Parse spot_amp.
        if spot_amp is None:
            self.spot_amp = np.full(len(vectors[0]), 1.0 / len(vectors[0]))
        else:
            self.spot_amp = spot_amp.ravel()

        # Initialize target/etc.
        super().__init__(shape, target_ij=None, cameraslm=cameraslm, **kwargs)

        # Fill the target with data.
        self.update_target(reset_weights=True)

    @staticmethod
    def make_rectangular_array(
        shape,
        array_shape,
        array_pitch,
        array_center=None,
        basis="knm",
        orientation_check=False,
        **kwargs
    ):
        """
        Helper function to initialize a rectangular 2D array of spots, with certain size and pitch.

        Note
        ~~~~
        The array can be in SLM k-space coordinates or in camera pixel coordinates, depending upon
        the choice of ``basis``. For the ``"ij"`` basis, ``cameraslm`` must be included as one
        of the ``kwargs``. See :meth:`__init__()` for more ``basis`` information.

        Important
        ~~~~~~~~~
        Spot positions will be rounded to the grid of computational k-space ``"knm"``,
        to create the target image (of finite size) that algorithms optimize towards.
        Choose ``array_pitch`` and ``array_center`` carefully to avoid undesired pitch
        non-uniformity caused by this rounding.

        Parameters
        ----------
        shape : (int, int)
            Computational shape of the SLM. See :meth:`.SpotHologram.__init__()`.
        array_shape : (int, int) OR int
            The size of the rectangular array in number of spots ``(NX, NY)``.
            If a single N is given, assume ``(N, N)``.
        array_pitch : (float, float) OR float
            The spacing between spots in the x and y directions in kxy coordinates.
            If a single pitch is given, assume ``(pitch, pitch)``.
        array_center : (float, float) OR None
            The shift of the center of the spot array from the zeroth order.
            ``(kx, ky)`` form.
            Always defaults to the position of the zeroth order, converted into the
            relevant basis:

             - If ``"knm"``, this is ``shape/2``.
             - If ``"kxy"``, this is ``(0,0)``.
             - If ``"ij"``, this is the pixel position of the zeroth order on the camera.

        basis : str
            See :meth:`__init__()`.
        orientation_check : bool
            Whether to delete the last two points to check for parity.
        **kwargs
            Any other arguments are passed to :meth:`__init__()`.
        """
        # Parse size and pitch.
        if isinstance(array_shape, (int, float)):
            array_shape = (int(array_shape), int(array_shape))
        if isinstance(array_pitch, (int, float)):
            array_pitch = (array_pitch, array_pitch)

        # Determine array_center default.
        if array_center is None:
            if basis == "knm":
                array_center = (shape[0] / 2.0, shape[1] / 2.0)
            elif basis == "kxy":
                array_center = (0, 0)
            elif basis == "ij":
                assert "cameraslm" in kwargs, "We need an cameraslm to interpret ij."
                cameraslm = kwargs["cameraslm"]
                assert cameraslm is not None, "We need an cameraslm to interpret ij."
                assert cameraslm.fourier_calibration is not None, (
                    "We need an cameraslm with "
                    "fourier-calibrated kxyslm_to_ijcam and ijcam_to_kxyslm transforms "
                    "to interpret ij."
                )

                array_center = toolbox.convert_blaze_vector(
                    (0, 0), "kxy", "ij", cameraslm.slm
                )

        # Make the grid edges.
        x_edge = (np.arange(array_shape[0]) - (array_shape[0] - 1) / 2)
        x_edge = x_edge * array_pitch[0] + array_center[0]
        y_edge = (np.arange(array_shape[1]) - (array_shape[1] - 1) / 2)
        y_edge = y_edge * array_pitch[1] + array_center[1]

        # Make the grid lists.
        x_grid, y_grid = np.meshgrid(x_edge, y_edge, sparse=False, indexing="xy")
        x_list, y_list = x_grid.ravel(), y_grid.ravel()

        # Delete the last two points if desired and valid.
        if orientation_check and len(x_list) > 2:
            x_list = x_list[:-2]
            y_list = y_list[:-2]

        vectors = np.vstack((x_list, y_list))

        # Return a new SpotHologram.
        return SpotHologram(shape, vectors, basis=basis, spot_amp=None, **kwargs)

    def _update_target_spots(self, reset_weights=False, plot=False):
        """
        Wrapped by :meth:`SpotHologram.update_target()`.
        """
        # Erase previous target in-place. Future: Optimize speed if positions haven't shifted?
        self.target.fill(0)

        self.spot_knm_rounded = np.around(self.spot_knm.astype(np.float))
        self.spot_knm_rounded = self.spot_knm_rounded.astype(np.int)

        if self.cameraslm is not None:
            self.spot_kxy_rounded = toolbox.convert_blaze_vector(
                self.spot_knm_rounded,
                "knm",
                "kxy",
                self.cameraslm.slm,
                self.shape,
            )

            if self.cameraslm.fourier_calibration is not None:
                self.spot_ij_rounded = self.cameraslm.kxyslm_to_ijcam(
                    self.spot_kxy_rounded
                )
            else:
                self.spot_ij_rounded = None
        else:
            self.spot_kxy_rounded = None
            self.spot_ij_rounded = None

        self.target[
            self.spot_knm_rounded[1, :], self.spot_knm_rounded[0, :]
        ] = self.spot_amp
        self.target /= Hologram._norm(self.target)

        if reset_weights:
            cp.copyto(self.weights, self.target)

        if plot:
            self.plot_target()

    def update_target(self, reset_weights=False, plot=False):
        """
        From the spot locations stored in :attr:`spot_knm`, update the target pattern.

        Note
        ~~~~
        If there's a cameraslm, updates the :attr:`spot_ij_rounded` attribute
        corresponding to where pixels in the k-space where actually placed (due to rounding
        to integers, stored in :attr:`spot_knm_rounded`), rather the
        idealized floats :attr:`spot_knm`.

        Note
        ~~~~
        The :attr:`target` and :attr:`weights` matrices are modified in-place for speed,
        unlike :class:`.Hologram` or :class:`.FeedbackHologram` which make new matrices.
        This is because spot positions are expected to be corrected using :meth:`correct_spots()`.

        Parameters
        ----------
        reset_weights : bool
            Whether to rest the :attr:`weights` to this new :attr:`target`.
        plot : bool
            Whether to enable debug plotting to see the positions of the spots relative to the
            shape of the camera and slm.
        """
        self._update_target_spots(reset_weights=reset_weights, plot=plot)

    # TODO: add this.
    def refine_offset(self, img, basis="kxy"):
        """
        **(Untested)**
        Hones the positions of the spots to the desired targets to compensate for
        Fourier calibration imperfections.

        Parameters
        ----------
        img : numpy.ndarray
            Image measured by the camera.
        basis : str
            The correction can be in any of the following bases:
            - ``"ij"`` changes the pixel that the spot is expected at,
            - ``"kxy"``, ``"knm"`` changes the k-vector which the SLM targets.
            Defaults to ``"kxy"`` if ``None``.

        Returns
        -------
        numpy.ndarray
            Euclidian pixel error in the ``"ij"`` basis for each spot.
        """
        # Take regions around each point from the given image.
        regions = analysis.take(
            img, self.spot_ij, self.psf, centered=True, integrate=False
        )

        # Filter the images, but not the stack.
        blur = 2 * int(self.psf / 8) + 1
        sp_gaussian_filter1d(regions, blur, axis=1, output=regions)
        sp_gaussian_filter1d(regions, blur, axis=2, output=regions)

        shift_x = np.argmax(np.amax(regions, axis=1, keepdims=True), axis=2)
        shift_y = np.argmax(np.amax(regions, axis=2, keepdims=True), axis=1)

        shift_x -= (self.psf - 1) / 2
        shift_y -= (self.psf - 1) / 2

        shift_vector = np.vstack(shift_x, shift_y)
        shift_error = np.sqrt(np.square(shift_x) + np.square(shift_y))

        if (
            basis is None or basis == "kxy" or basis == "knm"
        ):  # Don't modify any camera spots.
            self.spot_kxy = self.spot_kxy_rounded - self.cameraslm.ijcam_to_kxyslm(
                shift_vector
            )
            self.spot_knm = toolbox.convert_blaze_vector(
                self.spot_kxy, "kxy", "knm", self.cameraslm.slm, self.shape
            )
            self.update_target()
        elif basis == "ij":  # Don't modify any k-vectors.
            self.spot_ij = self.spot_ij - shift_vector
        else:
            raise Exception("Unrecognized basis '{}'.".format(basis))

        return shift_error

    def _update_weights(self):
        """
        Change :attr:`weights` to optimize towards the :attr:`target` using feedback from
        :attr:`amp_ff`, the computed farfield amplitude. This function also updates stats.
        """
        feedback = self.flags["feedback"]

        if feedback == "computational":
            # TODO: Modify this by integrating over psf_knm?
            self._update_weights_generic(self.weights, self.amp_ff, self.target)
        elif feedback == "experimental_spot":
            self.measure(basis="ij")

            feedback = analysis.take(
                np.square(self.img_ij), self.spot_ij, self.psf, centered=True, integrate=True
            )

            feedback = np.sqrt(np.array(feedback, dtype=self.dtype))

            self.weights[self.spot_knm_rounded[1, :], self.spot_knm_rounded[0, :]] = (
                self._update_weights_generic(
                    self.weights[self.spot_knm_rounded[1, :], self.spot_knm_rounded[0, :]],
                    cp.array(feedback),
                    self.spot_amp,
                )
            )

    def _calculate_stats_spots(self, stats, stat_groups=[]):
        """
        Wrapped by :meth:`SpotHologram.update_stats()`.
        """
        # TODO: Modify this by integrating over psf_knm?
        if "computational_spot" in stat_groups:
            total = cp.sum(cp.square(self.amp_ff))
            stats["computational_spot"] = self._calculate_stats(
                self.amp_ff[self.spot_knm_rounded[1, :], self.spot_knm_rounded[0, :]],
                self.spot_amp,
                efficiency_compensation=False,
                total=total,
            )
        if "experimental_spot" in stat_groups:
            self.measure(basis="ij")

            feedback = analysis.take(
                np.square(self.img_ij), self.spot_ij, self.psf, centered=True, integrate=True
            )
            feedback = np.sqrt(np.array(feedback, dtype=self.dtype))

            total = np.sum(self.dtype(np.square(self.img_ij)))

            stats["experimental_spot"] = self._calculate_stats(
                np.sqrt(np.array(feedback, dtype=self.dtype)),
                self.spot_amp,
                mp=np,
                efficiency_compensation=False,
                total=total,
            )

    def update_stats(self, stat_groups=[]):
        """
        Calculate statistics corresponding to the desired ``stat_groups``.

        Parameters
        ----------
        stat_groups : list of str
            Which groups or types of statistics to analyze.
        """
        stats = {}

        self._calculate_stats_computational(stats, stat_groups)
        self._calculate_stats_experimental(stats, stat_groups)
        self._calculate_stats_spots(stats, stat_groups)

        self._update_stats_dictionary(stats)<|MERGE_RESOLUTION|>--- conflicted
+++ resolved
@@ -77,7 +77,6 @@
 
 # List of algorithms and default parameters
 # See algorithm documentation for parameter definitions.
-<<<<<<< HEAD
 # Tip: In general, decreasing the feedback exponent (from 1) improves 
 #      stability at the cost of slower convergence. The default (0.9)
 #      is an empirically derived value for a reasonable tradeoff. 
@@ -91,21 +90,6 @@
                       "WGS-Nogrette" :  {"feedback" : "computational",
                                          "factor":0.1}
                      }
-=======
-# Tip: In general, decreasing the feedback_exponent improves
-#      stability at the cost of slower convergence.
-ALGORITHM_DEFAULTS = {
-    "GS":             {},                                   # No feedback for bare GS
-    "WGS-Leonardo" :  { "feedback" : "computational",
-                        "feedback_exponent" : 0.9 },
-    "WGS-Kim" :       { "feedback" : "computational",
-                        "feedback_exponent" : 0.9,
-                        "fixed_phase_activation_efficiency" : None,
-                        "fixed_phase_activation_iteration" : 5 },
-    "WGS-Nogrette" :  { "feedback" : "computational",
-                        "feedback_factor" : 0.1 }
-}
->>>>>>> a4f38218
 
 class Hologram:
     r"""
