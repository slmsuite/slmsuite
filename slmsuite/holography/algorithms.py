"""
GPU-accelerated holography algorithms.

This module is currently focused on
`Gerchberg-Saxton (GS) <http://www.u.arizona.edu/~ppoon/GerchbergandSaxton1972.pdf>`_
iterative Fourier transform phase retrieval algorithms
via the :class:`~slmsuite.holography.algorithms.Hologram` class;
however, support for complex holography and other algorithms
(e.g. `gradient descent algorithms <https://doi.org/10.1364/AO.21.002758>`_)
is also planned. Additionally, so-called Weighted Gerchberg-Saxton (WGS) algorithms for hologram
generation with or without closed-loop camera feedback are supported, especially for
the `generation of optical focus arrays <https://doi.org/10.1364/OL.44.003178>`_,
a subset of general image formation. We also support `Mixed Region Amplitude Freedom (MRAF)
<https://doi.org/10.1007/s10043-018-0456-x>`_ feedback.

Tip
~~~
This module makes use of the GPU-accelerated computing library :mod:`cupy`
(`GitHub <https://docs.cupy.dev/en/stable/reference/index.html>`_)
If :mod:`cupy` is not supported, then :mod:`numpy` is used as a fallback, though
CPU alone is significantly slower. Using :mod:`cupy` is highly encouraged.

Important
---------
:mod:`slmsuite` follows the ``shape = (h, w)`` and ``vector = (x, y)`` formalism adopted by
the :mod:`numpy` ecosystem. :mod:`numpy`, :mod:`scipy`, :mod:`matplotlib`, etc generally follow this
formalism. The ``shape`` and indexing of an array or image always uses the inverted ``(h, w)`` form,
but other functions such as ``numpy.meshgrid(x, y)`` (default), ``scipy.odr.Data(x, y)``, or
``matplotlib.pyplot.scatter(x, y)`` use the standard cartesian ``(x, y)`` form that is more familiar
to users. This is not ideal and causes confusion, but this is the formalism generally
adopted by the community.

Important
~~~~~~~~~
This package uses a number of bases or coordinate spaces. Some coordinate spaces are
directly used by the user (most often the camera basis ``"ij"`` used for feedback).
Other bases are less often used directly, but are important to how holograms are
optimized under the hood (esp. ``"knm"``, the coordinate space of optimization).

.. list-table:: Bases used in :mod:`slmsuite`.
   :widths: 20 80
   :header-rows: 1

   * - Basis
     - Meaning
   * - ``"ij"``
     - Pixel basis of the camera. Centered at ``(i, j) = (cam.shape[1],
       cam.shape[0])/2``. Is in the image space of the camera.
   * - ``"kxy"``
     - Normalized (floating point) basis of the SLM's :math:`k`-space in normalized units.
       Centered at ``(kx, ky) = (0, 0)``. This basis is what the SLM projects in angular
       space (which maps to the camera's image space via the Fourier transform implemented by free
       space and solidified by a lens).
   * - ``"knm"``
     - Pixel basis of the SLM's computational :math:`k`-space.  Centered at ``(kn, km) =
       (0, 0)``. ``"knm"`` is a discrete version of the continuous ``"kxy"``. This is
       important because holograms need to be stored in computer memory, a discrete
       medium with pixels, rather than being purely continuous. For instance, in
       :class:`SpotHologram`, spots targeting specific continuous angles are rounded to
       the nearest discrete pixels of ``"knm"`` space in practice.
       Then, this ``"knm"`` space image is handled as a
       standard image/array, and operations such as the discrete Fourier transform
       (instrumental for numerical hologram optimization) can be applied.

See the first tip in :class:`Hologram` to learn more about ``"kxy"`` and ``"knm"``
space.
"""

import matplotlib.pyplot as plt
from mpl_toolkits.axes_grid1 import make_axes_locatable
import cv2
from tqdm.autonotebook import tqdm
import warnings
import pprint

# Import numpy and scipy dependencies.
import numpy as np
import scipy.fft as spfft
from scipy.ndimage import gaussian_filter1d as sp_gaussian_filter1d
from scipy.ndimage import affine_transform as sp_affine_transform
from scipy.ndimage import gaussian_filter as sp_gaussian_filter

# Try to import cupy, but revert to base numpy/scipy upon ImportError.
try:
    import cupy as cp
    import cupyx.scipy.fft as cpfft
    from cupyx import zeros_pinned as cp_zeros_pinned
    from cupyx.scipy.ndimage import gaussian_filter1d as cp_gaussian_filter1d
    from cupyx.scipy.ndimage import gaussian_filter as cp_gaussian_filter
    from cupyx.scipy.ndimage import affine_transform as cp_affine_transform
except ImportError:
    cp = np
    cpfft = spfft
    cp_zeros_pinned = np.zeros
    cp_gaussian_filter1d = sp_gaussian_filter1d
    cp_gaussian_filter = sp_gaussian_filter
    cp_affine_transform = sp_affine_transform
    print("cupy not installed. Using numpy.")

# Import helper functions
from slmsuite.holography import analysis, toolbox
from slmsuite.misc.math import REAL_TYPES
from slmsuite.misc.files import write_h5, read_h5

# List of algorithms and default parameters
# See algorithm documentation for parameter definitions.
# Tip: In general, decreasing the feedback exponent (from 1) improves
#      stability at the cost of slower convergence. The default (0.8)
#      is an empirically derived value for a reasonable tradeoff.
ALGORITHM_DEFAULTS = {
    "GS" :            {"feedback" : "computational"},    # No feedback for bare GS, but initializes var.
    "WGS-Leonardo" :  {"feedback" : "computational",
                        "feedback_exponent" : 0.8},
    "WGS-Kim" :       {"feedback" : "computational",
                        "fix_phase_efficiency" : None,
                        "fix_phase_iteration" : 10,
                        "feedback_exponent" : 0.8},
    "WGS-Nogrette" :  {"feedback" : "computational",
                        "factor":0.1}
}

# List of feedback options. See the documentation for the feedback keyword in optimize().
FEEDBACK_OPTIONS = [
    "computational",
    "computational_spot",
    "experimental",
    "experimental_spot",
    "external_spot"
]

class Hologram:
    r"""
    Phase retrieval methods applied to holography.
    See :meth:`.optimize()` to learn about the methods implemented for hologram optimization.

    Tip
    ~~~
    The Fourier domain (``"kxy"``) of an SLM with shape :attr:`slm_shape` also has the shape
    :attr:`slm_shape` under discrete Fourier transform. However, the extents of this
    domain correspond to the edges of the farfield
    (:math:`\pm\frac{\lambda}{2\Delta x}` radians, where :math:`\Delta x`
    is the SLM pixel pitch). This means that resolution of the farfield
    :math:`\pm\frac{\lambda}{2N_x\Delta x}` can be quite poor with small :math:`N_x`.
    The solution is to zero-pad the SLM nearfield
    --- artificially increasing the width :math:`N_x` and height
    :math:`N_y` even though the extent of the non-zero nearfield data remains the same ---
    and thus enhance the resolution of the farfield.
    In practice, padding is accomplished by passing a :attr:`shape` or
    :attr:`target` of appropriate shape (see constructor :meth:`.__init__()` and subclasses),
    potentially with the aid of the static helper function :meth:`.calculate_padded_shape()`.

    Note
    ~~~~
    :attr:`target`, :attr:`weights`, :attr:`phase_ff`, and :attr:`amp_ff` are all
    matrices of shape :attr:`shape`. To save memory, the matrices :attr:`phase` and :attr:`amp`
    are stored with the (smaller, but not strictly smaller) shape :attr:`slm_shape`.
    Also to save memory, :attr:`phase_ff` and :attr:`amp_ff` are set to ``None`` on construction,
    and only initialized if they need to be used. Any code additions should check for ``None``.

    Tip
    ~~~
    Due to imperfect SLM diffraction efficiency, undiffracted light will
    be present at the center of the :attr:`target`.
    This is called the zeroth order diffraction peak. To avoid this peak, consider shifting
    the data contained in :attr:`target` away from the center.

    Tip
    ~~~
    For mixed region amplitude freedom (MRAF) capabilities, set the part of the
    :attr:`target` desired as a 'noise region' to ``nan``.
    See :meth:`optimize()` for more details.
    :class:`SpotHologram` has spot-specific methods for generated noise region pattern.

    Caution
    ~~~~~~~
    By default, arguments passed to the constructor (:attr:`phase`, :attr:`amp`, ... )
    are stored directly as attributes **without copying**, where possible. These will be
    modified in place. However, :mod:`numpy` arrays passed to :mod:`cupy` will naturally
    be copied onto the GPU and arrays of incorrect :attr:`dtype` will likewise be copied
    and casted. This lack of copying is desired in many cases, such that external routines are
    accessing the same data, but the user can pass copied arrays if this behavior is undesired.

    Attributes
    ----------
    slm_shape : (int, int)
        The shape of the **near-field** device producing the hologram in the **far-field**
        in :mod:`numpy` ``(h, w)`` form. This is important to record because
        certain optimizations and calibrations depend on it. If multiple of :attr:`slm_shape`,
        :attr:`phase`, or :attr:`amp` are not ``None`` in the constructor, the shapes must agree.
        If all are ``None``, then the shape of the :attr:`target` is used instead
        (:attr:`slm_shape` == :attr:`shape`).
    phase : numpy.ndarray OR cupy.ndarray
        **Near-field** phase pattern to optimize.
        Initialized to with :meth:`random.default_rng().uniform()` by default (``None``).
        This is of shape :attr:`slm_shape`
        and (during optimization) padded to shape :attr:`shape`.
    amp : numpy.ndarray OR cupy.ndarray
        **Near-field** source amplitude pattern (i.e. image-space constraints).
        Uniform illumination is assumed by default (``None``).
        This is of shape :attr:`slm_shape`
        and (during optimization) padded to shape :attr:`shape`.
    shape : (int, int)
        The shape of the computational space in the **near-field** and **far-field**
        in :mod:`numpy` ``(h, w)`` form.
        Corresponds to the the ``"knm"`` basis in the **far-field**.
        This often differs from :attr:`slm_shape` due to padding of the **near-field**.
    target : numpy.ndarray OR cupy.ndarray
        Desired **far-field** amplitude in the ``"knm"`` basis. The goal of optimization.
        This is of shape :attr:`shape`.
    weights : numpy.ndarray OR cupy.ndarray
        The mutable **far-field** amplitude in the ``"knm"`` basis used in GS.
        Starts as :attr:`target` but may be modified by weighted feedback in WGS.
        This is of shape :attr:`shape`.
    phase_ff : numpy.ndarray OR cupy.ndarray
        Algorithm-constrained **far-field** phase in the ``"knm"`` basis.
        Stored for certain computational algorithms.
        (see :meth:`~slmsuite.holography.algorithms.Hologram.GS`).
        This is of shape :attr:`shape`.
    amp_ff : numpy.ndarray OR cupy.ndarray OR None
        **Far-field** amplitude in the ``"knm"`` basis.
        Used for comparing this, the computational result, with the :attr:`target`.
        This is of shape :attr:`shape`.
    dtype : type
        Datatype for stored **near-** and **far-field** arrays, which are **all real**.
        The default is ``float32``.
    dtype_complex : type
        Some internal variables are complex. The complex numbers follow :mod:`numpy`
        `type promotion <https://numpy.org/doc/stable/reference/routines.fft.html#type-promotion>`_.
        Complex datatypes are derived from :attr:`dtype`:

         - ``float32`` -> ``complex64`` (default :attr:`dtype`)
         - ``float64`` -> ``complex128``

        ``float16`` is *not* recommended for :attr:`dtype` because ``complex32`` is not
        implemented by :mod:`numpy`.
    iter : int
        Tracks the current iteration number.
    method : str
        Remembers the name of the last-used optimization method. The method used for each
        iteration is stored in ``stats``.
    flags : dict
        Helper flags to store custom persistent variables for optimization.
        These flags are generally changed by passing as a ``kwarg`` to
        :meth:`~slmsuite.holography.algorithms.Hologram.optimize()`.
        Contains the following keys:

         - ``"method"`` : ``str``
            Stores the method used for optimization.
            See :meth:`~slmsuite.holography.algorithms.Hologram.optimize()`.
         - ``"fixed_phase"`` : ``bool``
            Fixes the far-field phase as mandated by certain weighted algorithms
            (see :meth:`~slmsuite.holography.algorithms.Hologram.GS()`).
         - ``"feedback"`` : ``str``
            Stores the values passed to
            :meth:`~slmsuite.holography.algorithms.Hologram.optimize()`.
         - ``"stat_groups"`` : ``list of str``
            Stores the values passed to
            :meth:`~slmsuite.holography.algorithms.Hologram.optimize()`.
         - ``"raw_stats"`` : bool
            Whether to store raw stats.
         - ``"blur_ij"`` : ``float``
            See :meth:`~slmsuite.holography.algorithms.FeedbackHologram.ijcam_to_knmslm()`.
         - Other user-defined flags.

    stats : dict
        Dictionary of useful statistics. data is stored in lists, with indices corresponding
        to each iteration. Contains:

         - ``"methods"`` : ``list of str``
            Method used for each iteration.
         - ``"flags"`` : ``dict of lists``
            Each key corresponds to a flag that was used at least once. If it is ``np.nan``
            on a given iteration, then it was undefined at that point (update functions
            keep track of all this).
         - ``"stats"`` : ``dict of dicts of lists``
            Same format as ``"flags"``, except with another layer of hierarchy corresponding
            to the source (group) of the given stats. This is to differentiate standard deviations
            computed computationally and experimentally.

        See :meth:`.update_stats()` and :meth:`.plot_stats()`.
    """

    def __init__(self, target, amp=None, phase=None, slm_shape=None, dtype=np.float32):
        r"""
        Initialize datastructures for optimization.
        When :mod:`cupy` is enabled, arrays are initialized on the GPU as :mod:`cupy` arrays:
        take care to use class methods to access these parameters instead of editing
        them directly, as :mod:`cupy` arrays behave slightly differently than numpy arrays in
        some cases.

        Parameters additional to class attributes are described below:

        Parameters
        ----------
        target : numpy.ndarray OR cupy.ndarray OR (int, int)
            Target to optimize to. The user can also pass a shape in :mod:`numpy` ``(h,
            w)`` form, and this constructor will create an empty target of all zeros.
            :meth:`.calculate_padded_shape()` can be of particular help for calculating the
            shape that will produce desired results (in terms of precision, etc).
        amp : array_like OR None
            The near-field amplitude. See :attr:`amp`. Of shape :attr:`slm_shape`.
        phase : array_like OR None
            The near-field initial phase.
            See :attr:`phase`. :attr:`phase` should only be passed if the user wants to
            precondition the optimization. Of shape :attr:`slm_shape`.
        slm_shape : (int, int) OR slmsuite.hardware.FourierSLM OR slmsuite.hardware.slms.SLM OR None
            The shape of the near-field of the SLM in :mod:`numpy` `(h, w)` form.
            Optionally, as a quality of life feature, the user can pass a
            :class:`slmsuite.hardware.FourierSLM` or
            :class:`slmsuite.hardware.slms.SLM` instead,
            and ``slm_shape`` (and ``amp`` if it is ``None``) are populated from this.
            If ``None``, tries to use the shape of ``amp`` or ``phase``, but if these
            are not present, defaults to :attr:`shape` (which is usually determined by ``target``).
        dtype : type
            See :attr:`dtype`; type to use for stored arrays.
        """
        # 1) Parse inputs
        # Parse target and create shape.
        if len(target) == 2:  # (int, int) was passed.
            self.shape = target
            target = None
        else:
            self.shape = target.shape

        # Warn the user about powers of two.
        if any(np.log2(self.shape) != np.round(np.log2(self.shape))):
            warnings.warn(
                "algorithms.py: Hologram target shape {} is not a power of 2; consider using "
                ".calculate_padded_shape() to pad to powers of 2 and speed up "
                "FFT computation. While some FFT solvers support other prime powers "
                "(3, 5, 7, ...), literature suggests that GPU support is best for powers of 2."
                "".format(self.shape)
            )

        # 1.5) Determine the shape of the SLM. We have three sources of this shape, which are
        # optional to pass, but must be self-consistent if passed:
        # a) The shape of the nearfield amplitude
        # b) The shape of the seed nearfield phase
        # c) slm_shape itself (which is set to the shape of a passed SLM, if given).
        # If no parameter is passed, these shapes are set to (nan, nan) to prepare for a
        # vote (next section).

        # Option a
        if amp is None:
            amp_shape = (np.nan, np.nan)
        else:
            amp_shape = amp.shape

        # Option b
        if phase is None:
            phase_shape = (np.nan, np.nan)
        else:
            phase_shape = phase.shape

        # Option c
        if slm_shape is None:
            slm_shape = (np.nan, np.nan)
        else:
            try:        # Check if slm_shape is a CameraSLM.
                if amp is None:
                    amp = slm_shape.slm.measured_amplitude
                slm_shape = slm_shape.slm.shape
            except:
                try:    # Check if slm_shape is an SLM
                    if amp is None:
                        amp = slm_shape.measured_amplitude
                    slm_shape = slm_shape.shape
                except: # (int, int) case
                    pass

            if len(slm_shape) != 2:
                slm_shape = (np.nan, np.nan)

        # 1.5) [cont] We now have a few options for what the shape of the SLM could be.
        # Parse these to validate consistency.
        stack = np.vstack((amp_shape, phase_shape, slm_shape))
        if np.all(np.isnan(stack)):
            self.slm_shape = self.shape
        else:
            self.slm_shape = np.around(np.nanmean(stack, axis=0)).astype(int)

            if amp is not None:
                assert np.all(self.slm_shape == np.array(amp_shape)), \
                    "algorithms.py: The shape of amplitude (via `amp` or SLM) is not equal to the " \
                    "shapes of the provided initial phase (`phase`) or SLM (via `target` or `slm_shape`)"
            if phase is not None:
                assert np.all(self.slm_shape == np.array(phase_shape)), \
                    "algorithms.py: The shape of the inital phase (`phase`) is not equal to the " \
                    "shapes of the provided amplitude (via `amp` or SLM) or SLM (via `target` or `slm_shape`)"
            if slm_shape is not None:
                assert np.all(self.slm_shape == np.array(slm_shape)), \
                    "algorithms.py: The shape of SLM (via `target` or `slm_shape`) is not equal to the " \
                    "shapes of the provided initial phase (`phase`) or amplitude (via `amp` or SLM)"

            self.slm_shape = tuple(self.slm_shape)

        # 2) Initialize variables.
        # Save the data type.
        if dtype(0).nbytes == 4:
            self.dtype = np.float32
            self.dtype_complex = np.complex64
        elif dtype(0).nbytes == 8:
            self.dtype = np.float64
            self.dtype_complex = np.complex128
        else:
            raise ValueError(f"Data type {dtype} not supported.")

        # # Create a "pinned memory" array for optimized stats transfers off of the GPU.
        # self._stats_pinned = cp_zeros_pinned((5,))

        # Initialize and normalize near-field amplitude
        if amp is None:     # Uniform amplitude by default (scalar).
            self.amp = 1 / np.sqrt(np.prod(self.slm_shape))
        else:               # Otherwise, initialize and normalize.
            self.amp = cp.array(amp, dtype=self.dtype, copy=False)
            self.amp *= 1 / Hologram._norm(self.amp)

        # Initialize near-field phase
        self.reset_phase(phase)

        # Initialize target. reset() will handle weights.
        self._update_target(target, reset_weights=False)

        # Initialize everything else inside reset.
        self.reset(reset_phase=False, reset_flags=True)
        
        # Custom GPU kernels for speedy weighting.
        if np != cp:
            try:
                self._update_weights_generic_cuda = cp.RawKernel(
                    r'''
                    #include <cupy/complex.cuh>
                    extern "C"
                    __global__ void update_weights(
                        float* feedback_corrected,      //
                        const float* target,            //
                        const bool has_target,          //
                        const unsigned int N,           //
                        const int method,               // 0 == Kim/Leonardo, 1 == Nogrette
                        const float factor
                    ) {
                        // 
                        int tid = blockDim.x * blockIdx.x + threadIdx.x;

                        if (tid < N) {
                            // Make a local result variable to avoid talking with global memory.
                            float result = feedback_corrected[tid];

                            if (has_target) {
                                result /= target[tid];

                                if (isnan(result) || isinf(result)) result = 1;
                            }

                            if (method == 0) {
                                result = pow(result, -factor)
                            } else if (method == 1) {
                                result = 1 / (1 + factor * (1 - result))
                            }

                            if (isinf(result)) result = 1;
                            if (isnan(result)) result = 0;

                            // Export the result to global memory.
                            nearfield[nf] = result;
                        }
                    }
                    ''',
                    'update_weights'
                )
            except:
                pass

    # Initialization helper functions.
    def reset(self, reset_phase=True, reset_flags=False):
        r"""
        Resets the hologram to an initial state. Does not restore the preconditioned ``phase``
        that may have been passed to the constructor (as this information is lost upon optimization).
        Also uses the current ``target`` rather than the ``target`` that may have been
        passed to the constructor (e.g. includes current :meth:`.refine_offset()` changes, etc).

        Parameters
        ----------
        reset_phase : bool
            Whether to additionally call :meth:`reset_phase()`.
        reset_flags : bool:
            Whether to erase the information (including passed ``kwargs``) stored in :attr:`flags`.
        """
        # Reset phase to random if needed.
        if self.phase is None or reset_phase:
            self.reset_phase()

        # Reset weights.
        self.reset_weights()

        # Reset vars.
        self.iter = 0
        self.method = ""
        if reset_flags:
            self.flags = {}
        self.stats = {"method": [], "flags": {}, "stats": {}}

        # Reset farfield storage.
        self.amp_ff = None
        self.phase_ff = None

    def reset_phase(self, phase=None):
        r"""
        Resets the hologram to a random state or to a provided phase.

        Parameters
        ----------
        phase : array_like OR None
            The near-field initial phase.
            See :attr:`phase`. :attr:`phase` should only be passed if the user wants to
            precondition the optimization. Of shape :attr:`slm_shape`.
        """
        # Reset phase to random if no phase is given.
        if phase is None:
            if cp == np:  # numpy does not support `dtype=`
                rng = np.random.default_rng()
                self.phase = rng.uniform(-np.pi, np.pi, self.slm_shape).astype(self.dtype)
            else:
                self.phase = cp.random.uniform(
                    -np.pi, np.pi, self.slm_shape, dtype=self.dtype
                )
        else:
            # Otherwise, cast as a cp.array with correct type.
            self.phase = cp.array(phase, dtype=self.dtype, copy=False)

    def reset_weights(self):
        """
        Resets the hologram weights to the :attr:`target` defaults.
        """
        # Copy from the target.
        self.weights = self.target.copy()

        if hasattr(self, "zero_weights"):
            self.zero_weights *= 0

        # Account for MRAF by setting any noise region to zero by default.
        cp.nan_to_num(self.weights, copy=False, nan=0)

    @staticmethod
    def calculate_padded_shape(
        slm_shape,
        padding_order=1,
        square_padding=True,
        precision=np.inf,
        precision_basis="kxy",
    ):
        """
        Helper function to calculate the shape of the computational space.
        For a given base ``slm_shape``, pads to the user's requirements.
        If the user chooses multiple requirements, the largest
        dimensions for the shape are selected.
        By default, pads to the smallest square power of two that
        encapsulates the original ``slm_shape``.

        Tip
        ~~~
        See also the first tip in the constructor of :class:`Hologram` for more information
        about the importance of padding.

        Note
        ~~~~
        Under development: a parameter to pad based on available memory
        (see :meth:`_calculate_memory_constrained_shape()`).

        Parameters
        ----------
        slm_shape : (int, int) OR slmsuite.hardware.FourierSLM
            The original shape of the SLM in :mod:`numpy` `(h, w)` form. The user can pass a
            :class:`slmsuite.hardware.FourierSLM` instead, and should pass this
            when using the ``precision`` parameter.
        padding_order : int
            Scales to the ``padding_order`` th larger power of 2.
            A ``padding_order`` of zero does nothing. For instance, an SLM
            with shape ``(720, 1280)`` would yield
            ``(720, 1280)`` for ``padding_order=0``,
            ``(1024, 2048)`` for ``padding_order=1``, and
            ``(2048, 4096)`` for ``padding_order=2``.
        square_padding : bool
            If ``True``, sets the smaller shape dimension to that of the larger, yielding a square.
        precision : float
            Returns the shape that produces a computational k-space with resolution smaller
            than ``precision``. The default, infinity, requests a padded shape larger
            than zero, so ``padding_order`` will dominate.
        precision_basis : str
            Basis for the precision. Can be ``"ij"`` (camera) or ``"kxy"`` (normalized blaze).

        Returns
        -------
        (int, int)
            Shape of the computational space which satisfies the above requirements.
        """
        cameraslm = None
        if hasattr(slm_shape, "slm"):
            cameraslm = slm_shape
            slm_shape = cameraslm.slm.shape

        # Handle precision
        if np.isfinite(precision) and cameraslm is not None:
            if precision <= 0:
                raise ValueError(
                    "algorithms.py: Precision passed to calculate_padded_shape() must be positive."
                )
            dpixel = np.amin([cameraslm.slm.dx, cameraslm.slm.dy])
            fs = 1 / dpixel  # Sampling frequency

            if precision_basis == "ij":
                slm_range = np.amax(cameraslm.kxyslm_to_ijcam([fs, fs]))
                pixels = slm_range / precision
            elif precision_basis == "kxy":
                pixels = fs / precision

            # Raise to the nearest greater power of 2.
            pixels = np.power(2, int(np.ceil(np.log2(pixels))))
            precision_shape = (pixels, pixels)
        elif np.isfinite(precision):
            raise ValueError(
                "algorithms.py: Must pass a CameraSLM object under slm_shape "
                "to implement calculate_padded_shape() precision calculations!"
            )
        else:
            precision_shape = slm_shape

        # Handle padding_order
        if padding_order > 0:
            padding_shape = np.power(
                2, np.ceil(np.log2(slm_shape)) + padding_order - 1
            ).astype(int)
        else:
            padding_shape = slm_shape

        # Take the largest and square if desired.
        shape = tuple(np.amax(np.vstack((precision_shape, padding_shape)), axis=0))

        if square_padding:
            largest = np.amax(shape)
            shape = (largest, largest)

        return shape

    @staticmethod
    def _calculate_memory_constrained_shape(device=0, dtype=np.float32):
        memory = Hologram.get_mempool_limit(device=device)

        num_values = memory / np.dtype(dtype).itemsize

        # (4 real stored arrays, 2 complex runtime arrays [twice memory])
        num_values_per_array = num_values / 8

        return np.sqrt(num_values_per_array)

    # Core optimization function.
    def optimize(
        self,
        method="GS",
        maxiter=20,
        verbose=True,
        callback=None,
        feedback=None,
        stat_groups=[],
        **kwargs
    ):
        r"""
        Optimizers to solve the "phase problem": approximating the near-field phase that
        transforms a known near-field source amplitude to a desired far-field
        target amplitude.
        Supported optimization methods include:

        - Gerchberg-Saxton (GS) phase retrieval.

            ``'GS'``

              `An iterative algorithm for phase retrieval
              <http://www.u.arizona.edu/~ppoon/GerchbergandSaxton1972.pdf>`_,
              accomplished by moving back and forth between the imaging and Fourier domains,
              with amplitude corrections applied to each.
              This is implemented using fast Fourier transforms, potentially GPU-accelerated.

        - Weighted Gerchberg-Saxton (WGS) phase retrieval algorithms of various flavors.
          Improves the uniformity of GS-computed focus arrays using weighting methods and
          techniques from literature. The ``method`` keywords are:

            ``'WGS-Leonardo'``

              `The original WGS algorithm <https://doi.org/10.1364/OE.15.001913>`_.
              Weights the target amplitudes by the ratio of mean amplitude to computed
              amplitude, which amplifies weak spots while attenuating strong spots. Uses
              the following weighting function:

              .. math:: \mathcal{W} = \mathcal{W}\left(\frac{\mathcal{T}}{\mathcal{F}}\right)^p

              where :math:`\mathcal{W}`, :math:`\mathcal{T}`, and :math:`\mathcal{F}`
              are the weight amplitudes,
              target (goal) amplitudes, and
              feedback (measured) amplitudes,
              and :math:`p` is the power passed as ``"feedback_exponent"`` in
              :attr:`~slmsuite.holography.algorithms.Hologram.flags` (see ``kwargs``).
              The power :math:`p` defaults to .9 if not passed. In general, smaller
              :math:`p` will lead to slower yet more stable optimization.

            ``'WGS-Kim'``

              `Improves the convergence <https://doi.org/10.1364/OL.44.003178>`_
              of ``WGS-Leonardo`` by fixing the far-field phase
              strictly after a desired number of net iterations
              specified by ``"fix_phase_iteration"``
              or after exceeding a desired efficiency
              (fraction of far-field energy at the desired points)
              specified by ``"fix_phase_efficiency"``

            ``'WGS-Nogrette'``

              Weights target intensities by `a tunable gain factor <https://doi.org/10.1103/PhysRevX.4.021034>`_.

              .. math:: \mathcal{W} = \mathcal{W}/\left(1 - f\left(1 - \mathcal{F}/\mathcal{T}\right)\right)

              where :math:`f` is the gain factor passed as ``"feedback_factor"`` in
              :attr:`~slmsuite.holography.algorithms.Hologram.flags` (see ``kwargs``).
              The factor :math:`f` defaults to .1 if not passed.

              Note that while Nogrette et al compares powers, this implementation
              compares amplitudes for speed. These are identical to first order.

        - The option for `Mixed Region Amplitude Freedom (MRAF)
          <https://doi.org/10.1007/s10043-018-0456-x>`_ feedback. In standard
          iterative algorithms, the entire Fourier-domain unpatterned field is replaced with zeros.
          This is disadvantageous because a desired farfield pattern might not be especially
          compatible with a given nearfield amplitude, or otherwise. MRAF enables
          "noise regions" where some fraction of the given farfield is **not** replaced
          with zeros and instead is allowed to vary. In practice, MRAF is
          enabled by setting parts of the :attr:`target` to ``nan``; these regions act
          as the noise regions. The ``"mraf_factor"`` flag in
          :attr:`~slmsuite.holography.algorithms.Hologram.flags`
          allows the user to partially attenuate the noise regions.
          A factor of 0 fully attenuates the noise region (normal WGS behavior).
          A factor of 1 does not attenuate the noise region at all (the default).
          Middle ground is recommended, but is application-dependent as a
          tradeoff between improving pattern fidelity and maintaining pattern efficiency.

          As examples, consider two cases where MRAF can be useful:

            - **Sloping a top hat.** Suppose we want very flat amplitude on a beam.
              Requesting a sharp edge to this beam can lead to fringing effects at the
              boundary which mitigate flatness both inside and outside the beam.
              If instead a noise region is defined in a band surrounding the beam,
              the noise region will be filled with whatever slope best enables the
              desired flat beam.

            - **Mitigating diffractive orders.** Without MRAF, spot patterns with high
              crystallinity often have "ghost" diffractive orders which continue the
              pattern past the edges of requested spots. Even though these orders are attenuated
              during each phase retrieval iteration, they remain part of the best
              solution for the recovered phase. With MRAF, a noise region can help solve
              for retrieved phase which does not generate these undesired orders.

        Caution
        ~~~~~~~
        Requesting ``stat_groups`` will slow the speed of optimization due to the
        overhead of processing and saving statistics, especially in the case of
        GPU-accelerated optimization where significant time cost is incurred by
        moving these statistics to the CPU. This is especially apparent in the case
        of fully-computational holography, where this effect can slow what is otherwise
        a fully-GPU-contained loop by an order magnitude.

        Tip
        ~~~
        This function uses a parameter naming convention borrowed from
        :meth:`scipy.optimize.minimize()` and other functions in
        :mod:`scipy.optimize`. The parameters ``method``, ``maxiter``, and ``callback``
        have the same functionality as the equivalently-named parameters in
        :meth:`scipy.optimize.minimize()`.

        Parameters
        ----------
        method : str
            Optimization method to use. See the list of optimization methods above.
        maxiter : int
            Number of iterations to optimize before terminating.
        verbose : bool OR int
            Whether to display :mod:`tqdm` progress bars.
            These bars are also not displayed for ``maxiter <= 1``.
            If ``verbose`` is greater than 1, then flags are printed as a preamble.
        callback : callable OR None
            Same functionality as the equivalently-named parameter in
            :meth:`scipy.optimize.minimize()`. ``callback`` must accept a Hologram
            or Hologram subclass as the single argument. If ``callback`` returns
            ``True``, then the optimization exits. Ignored if ``None``.
        feedback : str OR None
            Type of feedback to use during optimization, for instance when weighting in ``"WGS"``.
            For direct instances of :class:`Hologram`, this can only
            be ``"computational"`` feedback. Subclasses support more types of feedback.
            Supported feedback options include the following:

            - ``"computational"`` Uses the the projected farfield pattern (transform of
              the complex nearfield) as feedback.
            - ``"experimental"`` Uses a camera contained in a passed ``cameraslm`` as feedback.
              Specific to subclasses of :class:`FeedbackHologram`.
            - ``"computational_spot"`` Takes the computational result (the projected
              farfield pattern) and integrates regions around the expected positions of
              spots in an optical focus array. More stable than ``"computational"`` for spots.
              Specific to subclasses of :class:`SpotHologram`.
            - ``"experimental_spot"`` Takes the experimental result (the image from a
              camera) and integrates regions around the expected positions of
              spots in an optical focus array. More stable than ``"experimental"`` for spots.
              Specific to subclasses of :class:`SpotHologram`.
            - ``"external_spot"`` Uses some external user-provided metric for spot
              feedback. See :attr:`external_spot_amp`.
              Specific to subclasses of :class:`SpotHologram`.

        stat_groups : list of str OR None
            Strings representing types of feedback (data gathering) upon which
            statistics should be derived. These strings correspond to valid types of
            feedback (see above). For instance, if ``"experimental"`` is passed as a
            stat group, statistics on the pixels in the experimental feedback image will
            automatically be computed and stored for each iteration of optimization.
            However, this comes with overhead (see above warning).
        **kwargs : dict, optional
            Various weight keywords and values to pass depending on the weight method.
            These are passed into :attr:`flags`. See options documented in the constructor.
        """
        # 0) Check and record method.
        methods = list(ALGORITHM_DEFAULTS.keys())
        if not method in methods:
            raise ValueError(
                "algorithms.py: unrecognized method '{}'.\n"
                "Valid methods include {}".format(method, methods)
            )
        self.method = method

        # 1) Parse flags:
        # 1.1) Set defaults if not already set.
        for flag, value in ALGORITHM_DEFAULTS[method].items():
            if not flag in self.flags:
                self.flags[flag] = value
        if not "fixed_phase" in self.flags:
            self.flags["fixed_phase"] = False

        # 1.2) Parse kwargs as flags.
        for flag in kwargs:
            self.flags[flag] = kwargs[flag]

        # 1.3) Add in non-defaulted flags, with error checks
        for group in stat_groups:
            if not (group in FEEDBACK_OPTIONS):
                raise ValueError(
                    "algorithms.py: statistics group '{}' not recognized as a feedback option.\n"
                    "Valid options: {}".format(group, FEEDBACK_OPTIONS)
                )
        self.flags["stat_groups"] = stat_groups

        if feedback is not None:
            if not (feedback in FEEDBACK_OPTIONS):
                raise ValueError(
                    "algorithms.py: feedback '{}' not recognized as a feedback option.\n"
                    "Valid options: {}".format(group, FEEDBACK_OPTIONS)
                )
            self.flags["feedback"] = feedback

        # 1.4) Print the flags if verbose.
        if verbose > 1:
            print("Optimizing with '{}' using the following method-specific flags:".format(self.method))
            pprint.pprint({
                key:value for (key, value) in self.flags.items()
                if key in ALGORITHM_DEFAULTS[method]
            })
            print("", end="", flush=True)   # Prevent tqdm conflicts.

        # 2) Prepare the iterations iterable.
        iterations = range(maxiter)

        # 2.1) Decide whether to use a tqdm progress bar. Don't use a bar for maxiter == 1.
        if verbose and maxiter > 1:
            iterations = tqdm(iterations)

        # 3) Switch between optimization methods (currently only GS- or WGS-type is supported).
        if "GS" in method:
            self.GS(iterations, callback)

    # Optimization methods (currently only GS- or WGS-type is supported).
    def GS(self, iterations, callback):
        """
        GPU-accelerated Gerchberg-Saxton (GS) iterative phase retrieval.

        Solves the "phase problem": approximates the near-field phase that
        transforms a known near-field source amplitude to a desired far-field
        target amplitude.

        Caution
        ~~~~~~~
        This function should be called through :meth:`.optimize()` and not called
        directly. It is left as a public function exposed in documentation to clarify
        how the internals of :meth:`.optimize()` work.

        Note
        ~~~~
        FFTs are **not** in-place in this algorithm. In both non-:mod:`cupy` and
        :mod:`cupy` implementations, :mod:`numpy.fft` does not support in-place
        operations.  However, :mod:`scipy.fft` does in both. In the future, we may move to the scipy
        implementation. However, neither :mod:`numpy` or :mod:`scipy` ``fftshift`` support
        in-place movement (for obvious reasons). For even faster computation, algorithms should
        consider **not shifting** the FFT result, and instead shifting measurement data / etc to
        this unshifted basis. We might also implement `get_fft_plan
        <https://docs.cupy.dev/en/stable/reference/generated/cupyx.scipy.fftpack.get_fft_plan.html>`_
        for even faster FFTing.

        Parameters
        ----------
        iterations : iterable
            Number of loop iterations to run. Is an iterable to pass a :mod:`tqdm` iterable.
        callback : callable OR None
            See :meth:`.optimize()`.
        """
        # Proxy to initialize nearfield with the correct shape and correct (complex) type.
        nearfield = cp.zeros(self.shape, dtype=self.dtype_complex)
        self.farfield = cp.zeros(self.target.shape, dtype=self.dtype_complex)    # Use target.shape for FreeSpotHologram cases.

        # Precompute MRAF helper variables.
        mraf_variables = self._mraf_helper_routines()

        # Helper variables for speeding up source phase and amplitude fixing.
        (i0, i1, i2, i3) = toolbox.unpad(self.shape, self.slm_shape)

        for _ in iterations:
            # 1) Nearfield -> farfield
            # 1.1) Fix the relevant part of the nearfield amplitude to the source amplitude.
            # Everything else is zero because power outside the SLM is assumed unreflected.
            # This is optimized for when shape is much larger than slm_shape.
            nearfield.fill(0)
            nearfield[i0:i1, i2:i3] = self.amp * cp.exp(1j * self.phase)

            # 1.2) FFT to move to the farfield.
            self.farfield = self._nearfield2farfield(nearfield, farfield_out=self.farfield)

            # 2) Midloop: caching, prep
            # 2.1) Before callback(), cleanup such that it can access updated amp_ff and images.
            self._midloop_cleaning(self.farfield)

            # 2.2) Run step function if present and check termination conditions.
            if callback is not None:
                if callback(self):
                    break

            # 2.3) Evaluate method-specific routines, stats, etc.
            # If you want to add new functionality to GS, do so here to keep the main loop clean.
            self._GS_farfield_routines(self.farfield, mraf_variables)

            # 3) Farfield -> nearfield.
            nearfield = self._farfield2nearfield(self.farfield, nearfield_out=nearfield)

            # 3.1) Grab the phase from the complex nearfield.
            # Use arctan2() directly instead of angle() for in-place operations (out=).
            self.phase = cp.arctan2(
                nearfield.imag[i0:i1, i2:i3],
                nearfield.real[i0:i1, i2:i3],
                out=self.phase,
            )

            # 3.2) Increment iteration.
            self.iter += 1

        # Update the final far-field
        nearfield.fill(0)
        nearfield[i0:i1, i2:i3] = self.amp * cp.exp(1j * self.phase)
        self.farfield = self._nearfield2farfield(nearfield, farfield_out=self.farfield)
        self.amp_ff = cp.abs(self.farfield)
        self.phase_ff = cp.angle(self.farfield)

    def _nearfield2farfield(self, nearfield, farfield_out=None):
        """TODO"""
        return cp.fft.fftshift(cp.fft.fft2(cp.fft.fftshift(nearfield), norm="ortho"))

    def _farfield2nearfield(self, farfield, nearfield_out=None):
        """TODO"""
        return cp.fft.ifftshift(cp.fft.ifft2(cp.fft.ifftshift(farfield), norm="ortho"))

    def _mraf_helper_routines(self):
        # MRAF helper variables
        noise_region = cp.isnan(self.target)
        mraf_enabled = bool(cp.any(noise_region))

        if not mraf_enabled:
            return {
                "mraf_enabled":False,
                "where_working":None,
                "signal_region":None,
                "noise_region":None,
                "zero_region":None,
            }

        zero_region = cp.abs(self.target) == 0
        Z = int(cp.sum(zero_region))
        if Z > 0 and not hasattr(self, "zero_weights"):
            self.zero_weights = cp.zeros((Z,), dtype=self.dtype_complex)

        signal_region = cp.logical_not(cp.logical_or(noise_region, zero_region))
        mraf_factor = self.flags.get("mraf_factor", None)
        # if mraf_factor is not None:
        #     if mraf_factor < 0:
        #         raise ValueError("mraf_factor={} should not be negative.".format(mraf_factor))

        # `where=` functionality is needed for MRAF, but this is a undocumented/new cupy feature.
        # We test whether it is available https://github.com/cupy/cupy/pull/7281
        try:
            test = cp.arange(10)
            cp.multiply(test, test, where=test > 5)
            where_working = True
        except:
            try:
                test = cp.arange(10)
                cp.multiply(test, test, _where=test > 5)
                where_working = False
            except:
                raise Exception(
                    "MRAF not supported on this system. Arithmetic `where=` is needed. "
                    "See https://github.com/cupy/cupy/pull/7281."
                )

        return {
            "mraf_enabled":mraf_enabled,
            "where_working":where_working,
            "signal_region":signal_region,
            "noise_region":noise_region,
            "zero_region":zero_region,
        }

    def _midloop_cleaning(self, farfield):
        # 2.1) Cache amp_ff for weighting (if None, will init; otherwise in-place).
        self.amp_ff = cp.abs(farfield, out=self.amp_ff)

        # 2.2) Erase images from the past loop. FUTURE: Make better and faster.
        if hasattr(self, "img_ij"):     self.img_ij = None
        if hasattr(self, "img_knm"):    self.img_knm = None

    def _GS_farfield_routines(self, farfield, mraf_variables):
        # Update statistics
        self.update_stats(self.flags["stat_groups"])

        # Weight, if desired.
        if "WGS" in self.method:
            self._update_weights()

            # Decide whether to fix phase.
            if "Kim" in self.method:
                was_not_fixed = not self.flags["fixed_phase"]

                # Enable based on efficiency.
                if self.flags["fix_phase_efficiency"] is not None:
                    stats = self.stats["stats"]
                    groups = tuple(stats.keys())

                    assert len(stats) > 0, "Must track statistics to fix phase based on efficiency!"

                    eff = stats[groups[-1]]["efficiency"][self.iter]
                    if eff > self.flags["fix_phase_efficiency"]:
                        self.flags["fixed_phase"] = True

                # Enable based on iterations.
                if was_not_fixed:
                    if self.iter >= self.flags["fix_phase_iteration"] - 1:
                        previous = self.stats["flags"]["fixed_phase"]
                        contiguous_falses = all(
                            [not previous[-1-i] for i in range(self.flags["fix_phase_iteration"])]
                        )
                        if contiguous_falses:
                            self.flags["fixed_phase"] = True

                # Save the phase if we are going from unfixed to fixed.
                if self.flags["fixed_phase"] and self.phase_ff is None or was_not_fixed:
                    self.phase_ff = cp.angle(farfield)
            else:
                self.flags["fixed_phase"] = False

        mraf_enabled = mraf_variables["mraf_enabled"]

        # Fix amplitude, potentially also fixing the phase.
        if not mraf_enabled:
            if ("fixed_phase" in self.flags and self.flags["fixed_phase"]):
                # Set the farfield to the stored phase and updated weights.
                cp.exp(1j * self.phase_ff, out=farfield)
                cp.multiply(farfield, self.weights, out=farfield)
            else:
                # Set the farfield amplitude to the updated weights.
                cp.divide(farfield, cp.abs(farfield), out=farfield)
                cp.multiply(farfield, self.weights, out=farfield)
<<<<<<< HEAD
                cp.nan_to_num(farfield, copy=False, nan=0)
        else:   # Mixed region amplitude freedom (MRAF) case.
            zero_region =   mraf_variables["zero_region"]
=======
                # cp.nan_to_num(farfield, copy=False, nan=0)
        else:
>>>>>>> 90cbce0c
            noise_region =  mraf_variables["noise_region"]
            signal_region = mraf_variables["signal_region"]
            mraf_factor =   self.flags.get("mraf_factor", None)
            where_working = mraf_variables["where_working"]

            if hasattr(self, "zero_weights"):
                # mag1 = cp.abs(self.zero_weights)
                # mag2 = cp.abs(farfield[zero_region])
                self.zero_weights -= self.flags.get("zero_factor", 1) * farfield[zero_region]
                farfield[zero_region] = self.zero_weights

            # Handle signal and noise regions.
            if ("fixed_phase" in self.flags and self.flags["fixed_phase"]):
                # Set the farfield to the stored phase and updated weights, in the signal region.
                if where_working:
                    cp.exp(1j * self.phase_ff, where=signal_region, out=farfield)
                    cp.multiply(farfield, self.weights, where=signal_region, out=farfield)
                    if mraf_factor is not None: cp.multiply(farfield, mraf_factor, where=noise_region, out=farfield)
                else:
                    cp.exp(1j * self.phase_ff, _where=signal_region, out=farfield)
                    cp.multiply(farfield, self.weights, _where=signal_region, out=farfield)
                    if mraf_factor is not None: cp.multiply(farfield, mraf_factor, _where=noise_region, out=farfield)
            else:
                # Set the farfield amplitude to the updated weights, in the signal region.
                if where_working:
                    cp.divide(farfield, cp.abs(farfield), where=signal_region, out=farfield)
                    cp.multiply(farfield, self.weights, where=signal_region, out=farfield)
                    if mraf_factor is not None: cp.multiply(farfield, mraf_factor, where=noise_region, out=farfield)
                else:
                    cp.divide(farfield, cp.abs(farfield), _where=signal_region, out=farfield)
                    cp.multiply(farfield, self.weights, _where=signal_region, out=farfield)
                    if mraf_factor is not None: cp.multiply(farfield, mraf_factor, _where=noise_region, out=farfield)
                cp.nan_to_num(farfield, copy=False, nan=0)

    # User interactions: Changing the target and recovering the nearfield phase and complex farfield.
    def _update_target(self, new_target, reset_weights=False, plot=False):
        """
        Change the target to something new. This method handles cleaning and normalization.

        This method is shelled by :meth:`update_target()` such that it is still accessible
        in the case that a subclass overwrites :meth:`update_target()`.

        Parameters
        ----------
        new_target : array_like OR None
            If ``None``, sets the target to zero. The ``None`` case is used internally
            by :class:`SpotHologram`.
        reset_weights : bool
            Whether to overwrite ``weights`` with ``target``.
        plot : bool
            Calls :meth:`.plot_farfield()` on :attr:`target`.
        """
        if new_target is None:
            self.target = cp.zeros(shape=self.shape, dtype=self.dtype)
        else:
            if new_target.shape != self.shape:
                raise ValueError(
                    "Target must be of appropriate shape. "
                    "Initialize a new Hologram if a different shape is desired."
                )

            self.target = cp.array(new_target, dtype=self.dtype, copy=False)
            cp.abs(self.target, out=self.target)
            self.target *= 1 / Hologram._norm(self.target)

        if reset_weights:
            self.reset_weights()

        if plot:
            self.plot_farfield(self.target)

    def update_target(self, new_target, reset_weights=False, plot=False):
        """
        Change the target to something new. This method handles cleaning and normalization.

        Parameters
        ----------
        new_target : array_like OR None
            New :attr:`target` to optimize towards. Should be of shape :attr:`shape`.
            If ``None``, :attr:`target` is zeroed (used internally, but probably should not
            be used by a user).
        reset_weights : bool
            Whether to update the :attr:`weights` to this new :attr:`target`.
        plot : bool
            Calls :meth:`.plot_farfield()` on :attr:`target`.
        """
        self._update_target(new_target=new_target, reset_weights=reset_weights, plot=plot)

    def extract_phase(self):
        r"""
        Collects the current nearfield phase from the GPU with :meth:`cupy.ndarray.get()`.
        Also shifts the :math:`[-\pi, \pi]` range of :meth:`numpy.arctan2()` to :math:`[0, 2\pi]`
        for faster writing to the SLM (see :meth:`~slmsuite.hardware.slms.slm.SLM.write()`).

        Returns
        -------
        numpy.ndarray
            Current nearfield phase computed by GS.
        """
        if cp != np:
            return self.phase.get() + np.pi
        return self.phase + np.pi

    def extract_farfield(self, shape=None):
        r"""
        Collects the current complex farfield from the GPU with :meth:`cupy.ndarray.get()`.

        TODO shape

        Returns
        -------
        numpy.ndarray
            Current farfield computed by GS.
        """
        if shape is None:
            shape = self.shape

        nearfield = toolbox.pad(self.amp * cp.exp(1j * self.phase), shape)
        farfield = cp.fft.fftshift(cp.fft.fft2(cp.fft.fftshift(nearfield), norm="ortho"))

        if cp != np:
            return farfield.get()
        return farfield

    # Weighting functions.
    def _update_weights_generic(
            self, weight_amp, feedback_amp, target_amp=None, mp=cp, nan_checks=True
        ):
        """
        Helper function to process weight feedback according to the chosen weighting method.

        Caution
        ~~~~~~~
        ``weight_amp`` **is** modified in-place.

        Parameters
        ----------
        weight_amp : numpy.ndarray OR cupy.ndarray
            A :class:`~slmsuite.holography.SpotArray` instance containing locations
            where the feedback weight should be calculated.
        feedback_amp : numpy.ndarray OR cupy.ndarray
            Resulting amplitudes corresponding to ``weight_amp``.
            Should be the same size as ``weight_amp``.
        target_amp : numpy.ndarray OR cupy.ndarray OR None
            Necessary in the case where ``target_amp`` is not uniform, such that the weighting can
            properly be applied to bring the feedback closer to the target. If ``None``, is assumed
            to be uniform. Should be the same size as ``weight_amp``.
        mp : module
            This function is used by both :mod:`cupy` and :mod:`numpy`, so we have the option
            for either. Defaults to :mod:`cupy`.
        nan_checks : bool
            Whether to enable checks to avoid division by zero or ``nan`` infiltration.

        Returns
        -------
        numpy.ndarray OR cupy.ndarray
            The updated ``weight_amp``.
        """
        assert self.method[:4] == "WGS-", "For now, assume weighting is for WGS."
        method = self.method[4:]

        # Parse feedback_amp
        if target_amp is None:  # Uniform
            feedback_corrected = mp.array(feedback_amp, copy=True, dtype=self.dtype)
        else:  # Non-uniform
            feedback_corrected = mp.array(feedback_amp, copy=True, dtype=self.dtype)
            feedback_corrected *= 1 / Hologram._norm(feedback_corrected, mp=mp)

            mp.divide(feedback_corrected, mp.array(target_amp, copy=False), out=feedback_corrected)

            if nan_checks:
                feedback_corrected[feedback_corrected == np.inf] = 1
                feedback_corrected[mp.array(target_amp, copy=False) == 0] = 1

                mp.nan_to_num(feedback_corrected, copy=False, nan=1)

        # Fix feedback according to the desired method.
        if "leonardo" in method.lower() or "kim" in method.lower():
            # 1/(x^p)
            mp.power(feedback_corrected, -self.flags["feedback_exponent"], out=feedback_corrected)
        elif "nogrette" in method.lower():
            # Taylor expand 1/(1-g(1-x)) -> 1 + g(1-x) + (g(1-x))^2 ~ 1 + g(1-x)
            feedback_corrected *= -(1 / mp.nanmean(feedback_corrected))
            feedback_corrected += 1
            feedback_corrected *= -self.flags["feedback_factor"]
            feedback_corrected += 1
            mp.reciprocal(feedback_corrected, out=feedback_corrected)
        else:
            raise RuntimeError(
                "Method "
                "{}"
                " not recognized by Hologram.optimize()".format(self.method)
            )

        if nan_checks:
            feedback_corrected[feedback_corrected == np.inf] = 1

        # Update the weights.
        weight_amp *= feedback_corrected

        if nan_checks:
            mp.nan_to_num(weight_amp, copy=False, nan=.0001)
            weight_amp[weight_amp == np.inf] = 1

        # Normalize amp, as methods may have broken conservation.
        weight_amp *= (1 / Hologram._norm(weight_amp, mp=mp))

        return weight_amp

    def _update_weights_generic_cuda():
        pass

    def _update_weights(self):
        """
        Change :attr:`weights` to optimize towards the :attr:`target` using feedback from
        :attr:`amp_ff`, the computed farfield amplitude.
        """
        feedback = self.flags["feedback"]

        if feedback == "computational":
            self._update_weights_generic(self.weights, self.amp_ff, self.target)

    # Statistics handling.
    @staticmethod
    def _calculate_stats(
        feedback_amp,
        target_amp,
        mp=cp,
        efficiency_compensation=True,
        total=None,
        raw=False
    ):
        """
        Helper function to analyze how close the feedback is to the target.

        Parameters
        ----------
        feedback_amp : numpy.ndarray OR cupy.ndarray
            Computational or measured result of holography.
        target_amp : numpy.ndarray OR cupy.ndarray
            Target of holography.
        mp : module
            This function is used by both :mod:`cupy` and :mod:`numpy`, so we have the option
            for either. Defaults to :mod:`cupy`.
        efficiency_compensation : bool
            Whether to scale the ``feedback`` based on the overlap with the ``target``.
            This is more accurate for images, but less accurate for SpotHolograms.
        total : float OR None
            Total power recorded by the feedback mechanism. This may differ from the
            power concentrated in ``feedback_amp ** 2`` because, for instance, power
            might exist outside spot integration regions.
            If ``None``, uses an overlap integral method to compute efficiency.
        raw : bool
            Passes the ``"raw_stats"`` flag. If ``True``, stores the
            raw feedback and raw feedback-target ratio for each pixel or spot instead of
            only the derived statistics.
        """
        # Downgrade to numpy if necessary
        if mp == np and (hasattr(feedback_amp, "get") or hasattr(target_amp, "get")):
            if hasattr(feedback_amp, "get"):
                feedback_amp = feedback_amp.get()

            if hasattr(target_amp, "get"):
                target_amp = target_amp.get()

            if total is not None:
                total = float(total)

        feedback_amp = mp.array(feedback_amp, copy=False)
        target_amp = mp.array(target_amp, copy=False)

        feedback_pwr = mp.square(feedback_amp)
        target_pwr = mp.square(target_amp)

        if total is not None:
            efficiency = mp.sum(feedback_pwr) / total
            # self._stats_pinned[0] 

        # Normalize.
        feedback_pwr_sum = mp.sum(feedback_pwr)
        feedback_pwr *= 1 / feedback_pwr_sum
        feedback_amp *= 1 / mp.sqrt(feedback_pwr_sum)

        target_pwr_sum = mp.sum(target_pwr)
        target_pwr *= 1 / target_pwr_sum
        target_amp *= 1 / mp.sqrt(target_pwr_sum)

        if total is None:
            # Efficiency overlap integral.
            efficiency_intermediate = mp.sum(
                mp.multiply(target_amp, feedback_amp)
            )
            efficiency = np.square(float(efficiency_intermediate))
            if efficiency_compensation:
                feedback_pwr *= 1 / efficiency

        # Make some helper lists; ignoring power where target is zero.
        mask = mp.nonzero(target_pwr)

        feedback_pwr_masked = feedback_pwr[mask]
        target_pwr_masked = target_pwr[mask]

        ratio_pwr = mp.divide(feedback_pwr_masked, target_pwr_masked)
        pwr_err = target_pwr_masked - feedback_pwr_masked

        # Compute the remaining stats.
        rmin = float(mp.amin(ratio_pwr))
        rmax = float(mp.amax(ratio_pwr))
        uniformity = 1 - (rmax - rmin) / (rmax + rmin)

        pkpk_err = pwr_err.size * float(mp.amax(pwr_err) - mp.amin(pwr_err))
        std_err = pwr_err.size * float(mp.std(pwr_err))

        final_stats = {
            "efficiency": float(efficiency),
            "uniformity": float(uniformity),
            "pkpk_err": float(pkpk_err),
            "std_err": float(std_err),
        }

        if raw:
            ratio_pwr_full = np.full_like(target_pwr, np.nan)

            if mp == np:
                final_stats["raw_pwr"] = np.square(feedback_amp)
                ratio_pwr_full[mask] = ratio_pwr
            else:
                final_stats["raw_pwr"] = mp.square(feedback_amp).get()
                ratio_pwr_full[mask] = ratio_pwr.get()

            final_stats["raw_pwr_ratio"] = ratio_pwr_full

        return final_stats

    def _calculate_stats_computational(self, stats, stat_groups=[]):
        """
        Wrapped by :meth:`Hologram.update_stats()`.
        """
        if "computational" in stat_groups:
            stats["computational"] = self._calculate_stats(
                self.amp_ff,
                self.target,
                efficiency_compensation=False,
                raw="raw_stats" in self.flags and self.flags["raw_stats"]
            )

    def _update_stats_dictionary(self, stats):
        """
        Helper function to manage additions to the :attr:`stats`.

        Parameters
        ----------
        stats : dict of dicts
            Dictionary of groups, each group containing a dictionary of stats.
        """
        # Update methods
        M = len(self.stats["method"])
        diff = self.iter + 1 - M
        if diff > 0:  # Extend methods
            self.stats["method"].extend(["" for _ in range(diff)])
            M = self.iter + 1
        self.stats["method"][self.iter] = self.method  # Update method

        # Update flags
        flaglist = set(self.flags.keys()).union(set(self.stats["flags"].keys()))
        for flag in flaglist:
            # Extend flag
            if not flag in self.stats["flags"]:
                self.stats["flags"][flag] = [np.nan for _ in range(M)]
            else:
                diff = self.iter + 1 - len(self.stats["flags"][flag])
                if diff > 0:
                    self.stats["flags"][flag].extend([np.nan for _ in range(diff)])

            # Update flag
            if flag in self.flags:
                self.stats["flags"][flag][self.iter] = self.flags[flag]

        # Update stats
        grouplist = set(stats.keys()).union(set(self.stats["stats"].keys()))
        if len(grouplist) > 0:
            statlists = [set(stats[group].keys()) for group in stats.keys()]
            if len(self.stats["stats"].keys()) > 0:
                key = next(iter(self.stats["stats"]))
                statlists.append(set(self.stats["stats"][key].keys()))
            statlist = set.union(*statlists)

            for group in grouplist:
                # Check this group
                if not group in self.stats["stats"]:
                    self.stats["stats"][group] = {}

                if len(statlist) > 0:
                    for stat in statlist:
                        # Extend stat
                        if not stat in self.stats["stats"][group]:
                            self.stats["stats"][group][stat] = [
                                np.nan for _ in range(M)
                            ]
                        else:
                            diff = self.iter + 1 - len(self.stats["stats"][group][stat])
                            if diff > 0:
                                self.stats["stats"][group][stat].extend(
                                    [np.nan for _ in range(diff)]
                                )

                        # Update stat
                        if group in stats.keys() and stat in stats[group].keys():
                            self.stats["stats"][group][stat][self.iter] = stats[group][stat]

    def update_stats(self, stat_groups=[]):
        """
        Calculate statistics corresponding to the desired ``stat_groups``.

        Parameters
        ----------
        stat_groups : list of str
            Which groups or types of statistics to analyze.
        """
        stats = {}

        self._calculate_stats_computational(stats, stat_groups)

        self._update_stats_dictionary(stats)

    def export_stats(self, file_path, include_state=True):
        """
        Uses :meth:`write_h5` to export the statistics hierarchy to a given h5 file.

        Parameters
        ----------
        file_path : str
            Full path to the file to read the data from.
        include_state : bool
            If ``True``, also includes all other attributes of :class:`Hologram`
            except for :attr:`dtype` (cannot pickle) and :attr:`amp_ff` (can regenerate).
            These attributes are converted to :mod:`numpy` if necessary.
            Note that the intent is **not** to produce a
            runnable :class:`Hologram` by default (as this would require pickling hardware
            interfaces), but rather to provide extra information for debugging.
        """
        # Save attributes, converting to numpy when necessary.
        if include_state:
            to_save = {
                "slm_shape" : self.slm_shape,
                "phase" : self.phase,
                "amp" : self.amp,
                "shape" : self.shape,
                "target" : self.target,
                "weights" : self.weights,
                "phase_ff" : self.phase_ff,
                "iter" : self.iter,
                "method" : self.method,
                "flags" : self.flags
            }

            for key in to_save.keys():
                if hasattr(to_save[key], "get") and not isinstance(to_save[key], dict):
                    to_save[key] = to_save[key].get()
        else:
            to_save = {}

        # Save stats.
        to_save["stats"] = self.stats

        write_h5(file_path, to_save)

    def import_stats(self, file_path, include_state=True):
        """
        Uses :meth:`write_h5` to import the statistics hierarchy from a given h5 file.

        Tip
        ~~~
        Enabling the ``"raw_stats"`` flag will export feedback data from each iteration
        instead of only derived statistics. Consider enabling this to save more detailed
        information upon export.

        Parameters
        ----------
        file_path : str
            Full path to the file to read the data from.
        include_state : bool
            If ``True``, also overwrite all other attributes of :class:`Hologram`
            except for :attr:`dtype` and :attr:`amp_ff`.
        """
        from_save = read_h5(file_path)

        # Overwrite attributes if desired.
        if include_state:
            if len(from_save.keys()) <= 1:
                raise ValueError(
                    "algorithms.py: State was not stored in file '{}'"
                    "and cannot be imported".format(file_path)
                )

            is_cupy = ["phase", "amp", "target", "weights", "phase_ff"]
            for key in from_save.keys():
                if key != "stats":
                    if key in is_cupy:
                        setattr(self, key, cp.array(from_save[key], dtype=self.dtype, copy=False))
                    else:
                        setattr(self, key, from_save[key])

        # Overwrite stats
        self.stats = from_save["stats"]

    # Visualization helper functions.
    @staticmethod
    def _compute_limits(source, epsilon=0, limit_padding=0.1):
        """
        Returns the rectangular region which crops around non-zero pixels in the
        ``source`` image. See :meth:`plot_farfield()`.
        """
        limits = []
        binary = (source > epsilon) & np.logical_not(np.isnan(source))

        # Generated limits on each axis.
        for a in [0, 1]:
            if np.sum(binary) == 0:
                limits.append((0, source.shape[1-a]-1))
            else:
                # Collapse the other axis and find the range.
                collapsed = np.where(np.any(binary, axis=a))
                limit = np.array([np.amin(collapsed), np.amax(collapsed)])

                # Add padding.
                padding = int(np.diff(limit) * limit_padding)+1
                limit += np.array([-padding, padding+1])

                # Check limits and store.
                limit = np.clip(limit, 0, source.shape[1-a]-1)
                limits.append(tuple(limit))

        return limits

    def plot_nearfield(
            self,
            source=None,
            title="",
            padded=False,
            figsize=(8,4),
            cbar=False
        ):
        """
        Plots the amplitude (left) and phase (right) of the nearfield (plane of the SLM).
        The amplitude is assumed (whether uniform, or experimentally computed) while the
        phase is the result of optimization.

        Parameters
        ----------
        title : str
            Title of the plots.
        padded : bool
            If ``True``, shows the full computational nearfield of shape :attr:`shape`.
            Otherwise, shows the region at the center of the computational space of
            size :attr:`slm_shape` corresponding to the unpadded SLM.
        figsize : tuple
            Size of the plot.
        cbar : bool
            Whether to add colorbars to the plots. Defaults to ``False``.
        """
        fig, axs = plt.subplots(1, 2, figsize=figsize)

        if source is None:
            try:
                if isinstance(self.amp, float):
                    amp = self.amp
                else:
                    amp = self.amp.get()
                phase = self.phase.get()
            except:
                amp = self.amp
                phase = self.phase
        else:
            try:
                amp = cp.abs(source).get()
                phase = cp.angle(source).get()
            except:
                amp = np.abs(source)
                phase = np.angle(source)

        if isinstance(amp, float):
            im_amp = axs[0].imshow(
                toolbox.pad(
                    amp * np.ones(self.slm_shape),
                    self.shape if padded else self.slm_shape,
                ),
                vmin=0,
                vmax=amp,
            )
        else:
            im_amp = axs[0].imshow(
                toolbox.pad(amp, self.shape if padded else self.slm_shape),
                vmin=0,
                vmax=np.amax(amp),
            )

        im_phase = axs[1].imshow(
            toolbox.pad(np.mod(phase, 2*np.pi) / np.pi, self.shape if padded else self.slm_shape),
            vmin=0,
            vmax=2,
            interpolation="none",
            cmap="twilight",
        )

        if len(title) > 0:
            title += ": "

        axs[0].set_title(title + "Amplitude")
        axs[1].set_title(title + "Phase")

        for i,ax in enumerate(axs):
            ax.set_xlabel("SLM $x$ [pix]")
            if i==0: ax.set_ylabel("SLM $y$ [pix]")

        # Add colorbars if desired
        if cbar:
            cax = make_axes_locatable(axs[0]).append_axes('right', size='5%', pad=0.05)
            fig.colorbar(im_amp, cax=cax, orientation='vertical')
            cax = make_axes_locatable(axs[1]).append_axes('right', size='5%', pad=0.05)
            fig.colorbar(im_phase, cax=cax, orientation='vertical', format = r"%1.1f$\pi$")

        fig.tight_layout()
        plt.show()

    def plot_farfield(
            self,
            source=None,
            title="",
            limits=None,
            units="knm",
            limit_padding=0.1,
            figsize=(8,4),
            cbar=False,
        ):
        """
        Plots an overview (left) and zoom (right) view of ``source``.

        Parameters
        ----------
        source : array_like OR None
            Should have shape equal to :attr:`shape`.
            If ``None``, defaults to :attr:`amp_ff`.
        title : str
            Title of the plots. If ``"phase"`` is a substring of title, then the source
            is treated as a phase.
        limits : ((float, float), (float, float)) OR None
            :math:`x` and :math:`y` limits for the zoom plot in ``"knm"`` space.
            If None, ``limits`` are autocomputed as the smallest bounds
            that show all non-zero values (plus ``limit_padding``).
            Note that autocomputing on :attr:`target` will perform well,
            as zero values are set to actually be zero. However, doing so on
            computational or experimental outputs (e.g. :attr:`amp_ff`) will likely perform
            poorly, as values in the field deviate slightly from zero and
            artificially expand the ``limits``.
        units : str
            Far-field units for plots (see
            :func:`~slmsuite.holography.toolbox.convert_blaze_vector` for options).
            If units requiring a SLM are desired, the attribute :attr:`cameraslm` must be
            filled.
        limit_padding : float
            Fraction of the width and height to expand the limits of the zoom plot by,
            only if the passed ``limits`` is ``None`` (autocompute).
        figsize : tuple
            Size of the plot.
        cbar : bool
            Whether to add colorbars to the plots. Defaults to ``False``.

        Returns
        -------
        ((float, float), (float, float))
            Used ``limits``, which may be autocomputed. Autocomputed limits are returned
            as integers.
        """
        # Parse source.
        if source is None:
            source = self.amp_ff

            if source is None:
                source = self.extract_farfield()

            if limits is None:
                if np == cp:
                    limits = self._compute_limits(self.target, limit_padding=limit_padding)
                else:
                    limits = self._compute_limits(self.target.get(), limit_padding=limit_padding)

            if len(title) == 0:
                title = "FF Amp"

        # Interpret source and convert to numpy for plotting.
        isphase = "phase" in title.lower()
        if isphase:
            try:
                npsource = source.get()
            except:
                npsource = source

            npsource = np.mod(npsource, 2 * np.pi)
        else:
            try:
                npsource = cp.abs(source).get()
            except:
                npsource = np.abs(source)

        # Check units
        assert units in toolbox.BLAZE_UNITS, \
            "algorithms.py: Unit {} is not recognized as a valid blaze unit.".format(units)
        assert units != "ij", \
            "algorithms.py: 'ij' is not a valid unit for plot_farfield() because of the associated rotation."

        # Determine the bounds of the zoom region, padded by limit_padding
        if limits is None:
            limits = self._compute_limits(npsource, limit_padding=limit_padding)
        # Check the limits in case the user provided them.
        for a in [0, 1]:
            limits[a] = np.clip(np.array(limits[a], dtype=int), 0, npsource.shape[1-a]-1)
            if np.diff(limits[a]) == 0:
                raise ValueError("algorithms.py: clipped limit has zero length.")

        # Start making the plot
        fig, axs = plt.subplots(1, 2, figsize=figsize)

        for ax in axs:
            ax.set_facecolor("#FFEEEE")

        # Plot the full target, blurred so single pixels are visible in low res
        b = 2 * int(np.amax(self.shape) / 400) + 1  # FUTURE: fix arbitrary
        npsource_blur = cv2.GaussianBlur(npsource, (b, b), 0)
        full = axs[0].imshow(
            npsource_blur,
            vmin=0, vmax=np.nanmax(npsource_blur),
            cmap=("twilight" if isphase else None),
            interpolation=("none" if isphase else "gaussian")
        )
        if len(title) > 0:
            title += ": "
        axs[0].set_title(title + "Full")

        # Zoom in on our spots in a second plot
        b = 2 * int(np.diff(limits[0]) / 200) + 1  # FUTURE: fix arbitrary
        zoom_data = npsource[np.ix_(np.arange(limits[1][0], limits[1][1]),
                                    np.arange(limits[0][0], limits[0][1]))]
        zoom = axs[1].imshow(
            zoom_data,
            vmin=0, vmax=np.nanmax(zoom_data),
            extent=[limits[0][0], limits[0][1],
                    limits[1][1],limits[1][0]],
            interpolation="none" if b < 2 or isphase else "gaussian",
            cmap=("twilight" if isphase else None)
        )
        axs[1].set_title(title + "Zoom", color="r")
        # Red border (to match red zoom box applied below in "full" img)
        for spine in ["top", "bottom", "right", "left"]:
            axs[1].spines[spine].set_color("r")
            axs[1].spines[spine].set_linewidth(1.5)

        # Helper function: calculate extent for the given units
        try:
            slm = self.cameraslm.slm
        except:
            slm = None
            units = "knm"

        def rebase(ax, img, to_units):
            if to_units != "knm":
                ext_nm = img.get_extent()
                ext_min = np.squeeze(toolbox.convert_blaze_vector(
                    [ext_nm[0], ext_nm[-1]],
                    from_units="knm",
                    to_units=to_units,
                    slm=slm,
                    shape=npsource.shape
                ))
                ext_max = np.squeeze(toolbox.convert_blaze_vector(
                    [ext_nm[1], ext_nm[2]],
                    from_units="knm",
                    to_units=to_units,
                    slm=slm,
                    shape=npsource.shape
                ))
                img.set_extent([ext_min[0] ,ext_max[0], ext_max[1], ext_min[1]])

        # Scale and label plots depending on units
        rebase(axs[0], full, units)
        rebase(axs[1], zoom, units)

        for i, ax in enumerate(axs):
            ax.set_xlabel(toolbox.BLAZE_LABELS[units][0])
            if i == 0: ax.set_ylabel(toolbox.BLAZE_LABELS[units][1])

        # If cam_points is defined (i.e. is a FeedbackHologram or subclass),
        # plot a yellow rectangle for the extents of the camera
        if hasattr(self, "cam_points") and self.cam_points is not None:
            # Check to see if the camera extends outside of knm space.
            plot_slm_fov = (
                np.any(self.cam_points[0, :4] < 0) or
                np.any(self.cam_points[1, :4] < 0) or
                np.any(self.cam_points[0, :4] >= npsource.shape[1]) or
                np.any(self.cam_points[1, :4] >= npsource.shape[1])
            )

            # If so, plot a labeled green rectangle to show the extents of knm space.
            if plot_slm_fov:
                extent = full.get_extent()
                pix_width = (np.diff(extent[0:2])[0]) / npsource.shape[1]
                rect = plt.Rectangle(
                    np.array(extent[::2]) - pix_width/2,
                    np.diff(extent[0:2])[0],
                    np.diff(extent[2:])[0],
                    ec="g",
                    fc="none",
                )
                axs[0].add_patch(rect)
                axs[0].annotate(
                    "SLM FoV",
                    (np.mean(extent[:2]), np.max(extent[2:])),
                    c="g", size="small", ha="center", va="top"
                )

            # Convert cam_points to knm.
            if units == "knm":
                cam_points = self.cam_points
            else:
                cam_points = toolbox.convert_blaze_vector(
                    self.cam_points,
                    from_units="knm",
                    to_units=units,
                    slm=slm,
                    shape=npsource.shape
                )

            # Plot the labeled yellow rectangle representing the camera.
            axs[0].plot(
                cam_points[0],
                cam_points[1],
                c="y",
            )
            axs[0].annotate(
                "Camera FoV",
                (np.mean(cam_points[0, :4]), np.max(cam_points[1, :4])),
                c="y", size="small", ha="center", va="top"
            )

            # Determine sensible limits of the field of view.
            if plot_slm_fov:
                dx = np.max(cam_points[0]) - np.min(cam_points[0])
                dy = np.max(cam_points[1]) - np.min(cam_points[1])
            else:
                dx = dy = 0

            ext = full.get_extent()
            axs[0].set_xlim([
                min(ext[0], np.min(cam_points[0]) - dx/10),
                max(ext[1], np.max(cam_points[0]) + dx/10)
            ])
            axs[0].set_ylim([
                max(ext[2], np.max(cam_points[1]) + dy/10),
                min(ext[3], np.min(cam_points[1]) - dy/10)
            ])

        # Bonus: Plot a red rectangle to show the extents of the zoom region
        if np.diff(limits[0]) > 0 and np.diff(limits[1]) > 0:
            extent = zoom.get_extent()
            pix_width = (np.diff(extent[0:2])[0]) / np.diff(limits[0])
            rect = plt.Rectangle(
                tuple((np.array(extent[::2]) - pix_width/2).astype(float)),
                float(np.diff(extent[0:2])[0]),
                float(np.diff(extent[2:])[0]),
                ec="r",
                fc="none",
            )
            axs[0].add_patch(rect)
            axs[0].annotate(
                "Zoom",
                (np.mean(extent[:2]), np.min(extent[2:])),
                c="r", size="small", ha="center", va="bottom"
            )

        # Add colorbar if desired
        if cbar:
            cax = make_axes_locatable(axs[1]).append_axes('right', size='5%', pad=0.05)
            fig.colorbar(zoom, cax=cax, orientation='vertical')

        plt.tight_layout()
        plt.show()

        return limits

    def plot_stats(self, stats_dict=None, stat_groups=[], ylim=None):
        """
        Plots the statistics contained in the given dictionary.

        Parameters
        ----------
        stats_dict : dict OR None
            Stats to plot in dictionary form. If ``None``, defaults to :attr:`stats`.
        stat_groups : list of str OR None
            Which statistics groups to plot. If empty or ``None`` is provided,
            defaults to all groups present in :attr:`stats`.
        ylim : (int, int) OR None
            Allows the user to pass in desired y limits.
            If ``None``, the default y limits are used.
        """
        if stats_dict is None:
            stats_dict = self.stats

        _, ax = plt.subplots(1, 1, figsize=(6,4))

        stats = ["efficiency", "uniformity", "pkpk_err", "std_err"]
        markers = ["o", "o", "s", "D"]
        legendstats = ["inefficiency", "nonuniformity", "pkpk_err", "std_err"]

        niter = np.arange(0, len(stats_dict["method"]))

        if stat_groups is None or len(stat_groups) == 0:
            stat_keys = list(stats_dict["stats"].keys())
        else:
            stat_keys = [str(group) for group in stat_groups]
        dummylines_modes = []

        for ls_num, stat_key in enumerate(stat_keys):
            stat_group = stats_dict["stats"][stat_key]

            for i in range(len(stats)):
                # Invert the stats if it is efficiency or uniformity.
                y = stat_group[stats[i]]
                if i < 2:
                    y = 1 - np.array(y)

                color = "C%d"%ls_num
                line = ax.scatter(niter, y, marker=markers[i], ec=color,
                                  fc="None" if i >= 1 else color)
                ax.plot(niter, y, c=color, lw=0.5)

                if i == 0:  # Remember the solid lines for the legend.
                    line = ax.plot([],[], c=color)[0]
                    dummylines_modes.append(line)

        # Make the linestyle legend.
        # Inspired from https://stackoverflow.com/a/46214879
        dummylines_keys = []
        for i in range(len(stats)):
            dummylines_keys.append(ax.scatter([], [], marker=markers[i], ec="k",
                                              fc = "None" if i >= 1 else "k"))

        ax.set_xlabel('Iteration')
        ax.set_ylabel('Relative Metrics')
        ax.set_title(self.__class__.__name__ + ' Statistics')
        ax.set_yscale("log")
        plt.grid()
        try:    # This fails under all nan or other conditions. Fail elegantly.
            plt.tight_layout()
        except:
            pass
        if ylim is not None:
            ax.set_ylim(ylim)

        # Shade fixed_phase. FUTURE: A more general method could be written
        if "fixed_phase" in stats_dict["flags"] and any(stats_dict["flags"]["fixed_phase"]):
            fp = np.concatenate((
                stats_dict["flags"]["fixed_phase"],
                [stats_dict["flags"]["fixed_phase"][-1]]
            )) | np.concatenate((
                [stats_dict["flags"]["fixed_phase"][0]],
                stats_dict["flags"]["fixed_phase"]
            ))
            niter_fp = np.arange(0, len(stats_dict["method"]) + 1)

            ylim = ax.get_ylim()
            poly = ax.fill_between(niter_fp - .5, ylim[0], ylim[1], where=fp,
                                   alpha=0.1, color='b', zorder=-np.inf)
            ax.set_ylim(ylim)

            dummylines_keys.append(poly)
            legendstats.append("fixed_phase")

        # Make the color/linestyle legend.
        plt.legend(dummylines_modes + dummylines_keys, stat_keys + legendstats, loc="lower left")

        plt.plot([-.75, len(stats_dict["method"]) - .25], [1,1], alpha=0)

        ax.set_xlim([-.75, len(stats_dict["method"]) - .25])

        plt.show()

        return ax

    # Other helper functions.
    @staticmethod
    def set_mempool_limit(device=0, size=None, fraction=None):
        """
        Helper function to set the `cupy memory pool size
        <https://docs.cupy.dev/en/stable/reference/generated/cupy.cuda.MemoryPool.html#cupy.cuda.MemoryPool>`_.

        Parameters
        ----------
        device : int
            Which GPU to set the limit on. Passed to :meth:`cupy.cuda.Device()`.
        size : int
            Desired number of bytes in the pool. Passed to :meth:`cupy.cuda.MemoryPool.set_limit()`.
        fraction : float
            Fraction of available memory to use. Passed to :meth:`cupy.cuda.MemoryPool.set_limit()`.
        """
        if cp == np:
            raise ValueError("algorithms.py: Cannot set mempool for numpy. Need cupy.")

        mempool = cp.get_default_memory_pool()

        with cp.cuda.Device(device):
            mempool.set_limit(size=size, fraction=fraction)

            print(
                "cupy memory pool limit set to {:.2f} GB...".format(
                    mempool.get_limit() / (1024.0 ** 3)
                )
            )

    @staticmethod
    def get_mempool_limit(device=0):
        """
        Helper function to get the `cupy memory pool size
        <https://docs.cupy.dev/en/stable/reference/generated/cupy.cuda.MemoryPool.html#cupy.cuda.MemoryPool>`_.

        Parameters
        ----------
        device : int
            Which GPU to set the limit on. Passed to :meth:`cupy.cuda.Device()`.

        Returns
        -------
        int
            Current memory pool limit in bytes
        """

        if cp == np:
            raise ValueError("algorithms.py: Cannot get mempool for numpy. Need cupy.")

        mempool = cp.get_default_memory_pool()

        with cp.cuda.Device(device):
            return mempool.get_limit()

    @staticmethod
    def _norm(matrix, mp=cp):
        r"""
        Computes the root of the sum of squares of the given ``matrix``. Implements:

        .. math:: \sqrt{\iint |\vec{E}|^2}

        Parameters
        ----------
        matrix : numpy.ndarray OR cupy.ndarray
            Data, potentially complex.
        mp : module
            This function is used by both :mod:`cupy` and :mod:`numpy`, so we have the option
            for either. Defaults to :mod:`cupy`.

        Returns
        -------
        float
            The result.
        """
        if mp.iscomplexobj(matrix):
            return mp.sqrt(mp.nansum(mp.square(mp.abs(matrix))))
        else:
            return mp.sqrt(mp.nansum(mp.square(matrix)))


class FeedbackHologram(Hologram):
    """
    Experimental holography aided by camera feedback.
    Contains mechanisms for hologram positioning and camera feedback aided by a
    :class:`~slmsuite.hardware.cameraslms.FourierSLM`.

    Attributes
    ----------
    cameraslm : slmsuite.hardware.cameraslms.FourierSLM OR None
        A hologram with experimental feedback needs access to an SLM and camera.
        If None, no feedback is applied (mostly defaults to :class:`Hologram`).
    cam_shape : (int, int)
        Shape of the camera in the meaning of :meth:`numpy.shape()`.
    cam_points : numpy.ndarray
        Array containing points corresponding to the corners of the camera in the SLM's k-space.
        First point is repeated at the end for easy plotting.
    target_ij :  array_like OR None
        Amplitude target in the ``"ij"`` (camera) basis. Of same ``shape`` as the camera in
        :attr:`cameraslm`.  Counterpart to :attr:`target` which is in the ``"knm"``
        (computational k-space) basis.
    img_ij, img_knm
        Cached **amplitude** feedback image in the
        ``"ij"`` (raw camera) basis or
        ``"knm"`` (transformed to computational k-space) basis.
        Measured with :meth:`.measure()`.
    """

    def __init__(self, shape, target_ij=None, cameraslm=None, **kwargs):
        """
        Initializes a hologram with camera feedback.

        Parameters
        ----------
        shape : (int, int)
            Computational shape of the SLM in :mod:`numpy` `(h, w)` form. See :meth:`.Hologram.__init__()`.
        target_ij : array_like OR None
            See :attr:`target_ij`. Should only be ``None`` if the :attr:`target`
            will be generated by other means (see :class:`SpotHologram`), so the
            user should generally provide an array.
        cameraslm : slmsuite.hardware.cameraslms.FourierSLM OR slmsuite.hardware.slms.SLM OR None
            Provides access to experimental feedback.
            If an :class:`slmsuite.hardware.slms.SLM` is passed, this is set to `None`,
            but the information contained in the SLM is passed to the superclass :class:`.Hologram`.
            See :attr:`cameraslm`.
        kwargs
            See :meth:`Hologram.__init__`.
        """
        # Use the Hologram constructor to initialize self.target with proper shape,
        # pass other arguments (esp. slm_shape).
        self.cameraslm = cameraslm
        if self.cameraslm is not None:
            # Determine camera size in SLM-space.
            try:
                amp = self.cameraslm.slm.measured_amplitude
                slm_shape = self.cameraslm.slm.shape
            except:
                # See if an SLM was passed.
                try:
                    amp = self.cameraslm.measured_amplitude
                    slm_shape = self.cameraslm.shape

                    # We don't have access to all the calibration stuff, so don't
                    # confuse the rest of the init/etc.
                    self.cameraslm = None
                except:
                    raise ValueError("Expected a CameraSLM or SLM to be passed to cameraslm.")

        else:
            amp = kwargs.pop("amp", None)
            slm_shape = None

        if not "slm_shape" in kwargs:
            kwargs["slm_shape"] = slm_shape

        super().__init__(target=shape, amp=amp, **kwargs)

        self.img_ij = None
        self.img_knm = None
        if target_ij is None:
            self.target_ij = None
        else:
            self.target_ij = target_ij.astype(self.dtype)

        if (
            self.cameraslm is not None
            and self.cameraslm.fourier_calibration is not None
        ):
            # Generate a list of the corners of the camera, for plotting.
            cam_shape = self.cameraslm.cam.shape

            ll = [0, 0]
            lr = [0, cam_shape[0] - 1]
            ur = [cam_shape[1] - 1, cam_shape[0] - 1]
            ul = [cam_shape[1] - 1, 0]

            points_ij = toolbox.format_2vectors(np.vstack((ll, lr, ur, ul, ll)).T)
            points_kxy = self.cameraslm.ijcam_to_kxyslm(points_ij)
            self.cam_points = toolbox.convert_blaze_vector(
                points_kxy, "kxy", "knm", slm=self.cameraslm.slm, shape=self.shape
            )
            self.cam_shape = cam_shape

            # Transform the target, if it is provided.
            if target_ij is not None:
                self.update_target(target_ij, reset_weights=True)

        else:
            self.cam_points = None
            self.cam_shape = None

    # Image transformation helper function.
    def ijcam_to_knmslm(self, img, out=None, blur_ij=None, order=3):
        """
        Convert an image in the camera domain to computational SLM k-space using, in part, the
        affine transformation stored in a cameraslm's Fourier calibration.

        Note
        ~~~~
        This includes two transformations:

         - The affine transformation ``"ij"`` -> ``"kxy"`` (camera pixels to normalized k-space).
         - The scaling ``"kxy"`` -> ``"knm"`` (normalized k-space to computational k-space pixels).

        Parameters
        ----------
        img : numpy.ndarray OR cupy.ndarray
            Image to transform. This should be the same shape as images returned by the camera.
        out : numpy.ndarray OR cupy.ndarray OR None
            If ``out`` is not ``None``, this array will be used to write the memory in-place.
        blur_ij : int OR None
            Applies a ``blur_ij`` pixel-width Gaussian blur to ``img``.
            If ``None``, defaults to the ``"blur_ij"`` flag if present; otherwise zero.
        order : int
            Order of interpolation used for transformation. Defaults to 3 (cubic).

        Returns
        -------
        numpy.ndarray OR cupy.ndarray
            Image transformed into ``"knm"`` space.
        """
        assert self.cameraslm is not None
        assert self.cameraslm.fourier_calibration is not None

        # First transformation.
        conversion = (
            toolbox.convert_blaze_vector(
                (1, 1), "knm", "kxy", slm=self.cameraslm.slm, shape=self.shape
            ) -
            toolbox.convert_blaze_vector(
                (0, 0), "knm", "kxy", slm=self.cameraslm.slm, shape=self.shape
            )
        )
        M1 = np.diag(np.squeeze(conversion))
        b1 = np.matmul(M1, -toolbox.format_2vectors(np.flip(np.squeeze(self.shape)) / 2))

        # Second transformation.
        M2 = self.cameraslm.fourier_calibration["M"]
        b2 = self.cameraslm.fourier_calibration["b"] - np.matmul(
            M2, self.cameraslm.fourier_calibration["a"]
        )

        # Composite transformation (along with xy -> yx).
        M = cp.array(np.flip(np.flip(np.matmul(M2, M1), axis=0), axis=1))
        b = cp.array(np.flip(np.matmul(M2, b1) + b2))

        # See if the user wants to blur.
        if blur_ij is None:
            if "blur_ij" in self.flags:
                blur_ij = self.flags["blur_ij"]
            else:
                blur_ij = 0

        # FUTURE: use cp_gaussian_filter (faster?); was having trouble with cp_gaussian_filter.
        if blur_ij > 0:
            img = sp_gaussian_filter(img, (blur_ij, blur_ij), output=img, truncate=2)

        cp_img = cp.array(img, dtype=self.dtype)
        cp.abs(cp_img, out=cp_img)

        # Perform affine.
        target = cp_affine_transform(
            input=cp_img,
            matrix=M,
            offset=b,
            output_shape=self.shape,
            order=order,
            output=out,
            mode="constant",
            cval=0,
        )

        # Filter the image. FUTURE: fix.
        # target = cp_gaussian_filter1d(target, blur, axis=0, output=target, truncate=2)
        # target = cp_gaussian_filter1d(target, blur, axis=1, output=target, truncate=2)

        target = cp.abs(target, out=target)
        norm = Hologram._norm(target)
        target *= 1 / norm

        assert norm != 0, "FeedbackHologram.ijcam_to_knmslm(): target_ij is out of range of knm space. Check transformations."

        return target

    # Measurement.
    def measure(self, basis="ij"):
        """
        Method to request a measurement to occur. If :attr:`img_ij` is ``None``,
        then a new image will be grabbed from the camera (this is done automatically in
        algorithms).

        Parameters
        ----------
        basis : str
            The cached image to be sure to fill with new data.
            Can be ``"ij"`` or ``"knm"``.

             - If ``"knm"``, then :attr:`img_ij` and :attr:`img_knm` are filled.
             - If ``"ij"``, then :attr:`img_ij` is filled, and :attr:`img_knm` is ignored.

            This is useful to avoid (expensive) transformation from the ``"ij"`` to the
            ``"knm"`` basis if :attr:`img_knm` is not needed.
        """
        if self.img_ij is None:
            self.cameraslm.slm.write(self.extract_phase(), settle=True)
            self.cameraslm.cam.flush()
            self.img_ij = np.array(self.cameraslm.cam.get_image(), copy=False, dtype=self.dtype)

            if basis == "knm":  # Compute the knm basis image.
                self.img_knm = self.ijcam_to_knmslm(self.img_ij, out=self.img_knm)
                cp.sqrt(self.img_knm, out=self.img_knm)
            else:  # The old image is outdated, erase it. FUTURE: memory concerns?
                self.img_knm = None

            self.img_ij = np.sqrt(
                self.img_ij
            )  # Don't load to the GPU if not necessary.
        elif basis == "knm":
            if self.img_knm is None:
                self.img_knm = self.ijcam_to_knmslm(np.square(self.img_ij), out=self.img_knm)
                cp.sqrt(self.img_knm, out=self.img_knm)

    # Target update.
    def update_target(self, new_target, reset_weights=False, plot=False):
        # Transformation order of zero to prevent nan-blurring in MRAF cases.
        self.ijcam_to_knmslm(new_target, out=self.target, order=0)

        if reset_weights:
            self.reset_weights()

        if plot:
            self.plot_farfield(self.target)

    def refine_offset(self, img, basis="kxy"):
        """
        **(NotImplemented)**
        Hones the position of the produced image to the desired target image to compensate for
        Fourier calibration imperfections. Works either by moving the desired camera
        target to align where the image ended up (``basis="ij"``) or by moving
        the :math:`k`-space image to target the desired camera target
        (``basis="knm"``/``basis="kxy"``). This should be run at the user's request
        inbetween :meth:`optimize` iterations.

        Parameters
        ----------
        img : numpy.ndarray
            Image measured by the camera.
        basis : str
            The correction can be in any of the following bases:
            - ``"ij"`` changes the pixel that the spot is expected at,
            - ``"kxy"`` or ``"knm"`` changes the k-vector which the SLM targets.
            Defaults to ``"kxy"`` if ``None``.

        Returns
        -------
        numpy.ndarray
            Euclidean pixel error in the ``"ij"`` basis for each spot.
        """

        raise NotImplementedError()

    # Weighting and stats.
    def _update_weights(self):
        """
        Change :attr:`weights` to optimize towards the :attr:`target` using feedback from
        :attr:`amp_ff`, the computed farfield amplitude.
        """
        feedback = self.flags["feedback"]

        if feedback == "computational":
            self._update_weights_generic(self.weights, self.amp_ff, self.target)
        elif feedback == "experimental":
            self.measure("knm")  # Make sure data is there.
            self._update_weights_generic(self.weights, self.img_knm, self.target)

    def _calculate_stats_experimental(self, stats, stat_groups=[]):
        """
        Wrapped by :meth:`FeedbackHologram.update_stats()`.
        """
        if "experimental_knm" in stat_groups:
            self.measure("knm")  # Make sure data is there.

            stats["experimental_knm"] = self._calculate_stats(
                self.img_knm,
                self.target,
                efficiency_compensation=True,
                raw="raw_stats" in self.flags and self.flags["raw_stats"]
            )
        if "experimental_ij" in stat_groups or "experimental" in stat_groups:
            self.measure("ij")  # Make sure data is there.

            stats["experimental_ij"] = self._calculate_stats(
                self.img_ij.astype(self.dtype),
                self.target_ij,
                mp=np,
                efficiency_compensation=True,
                raw="raw_stats" in self.flags and self.flags["raw_stats"]
            )

    def update_stats(self, stat_groups=[]):
        """
        Calculate statistics corresponding to the desired ``stat_groups``.

        Parameters
        ----------
        stat_groups : list of str
            Which groups or types of statistics to analyze.
        """
        stats = {}

        self._calculate_stats_computational(stats, stat_groups)
        self._calculate_stats_experimental(stats, stat_groups)

        self._update_stats_dictionary(stats)


class FreeSpotHologram(FeedbackHologram):
    """
    Holography optimized for the generation of optical focal arrays.

    Is a subclass of :class:`FeedbackHologram`, but falls back to non-camera-feedback
    routines if :attr:`cameraslm` is not passed.

    Attributes
    ----------
    spot_kxy, spot_ij : array_like of float OR None
        Spot position vectors with shape ``(2, N)`` or ``(3, N)``.
        These vectors are floats.
        The subscript refers to the basis of the vectors, the transformations between
        which are autocomputed.
        If necessary transformations do not exist, :attr:`spot_ij` is set to ``None``.
    external_spot_amp : array_like of float
        When using ``"external_spot"`` feedback or the ``"external_spot"`` stat group,
        the user must supply external data. This data is transferred through this
        attribute. For iterative feedback, have the ``callback()`` function set
        :attr:`external_spot_amp` dynamically. By default, this variable is set to even
        distribution of amplitude.
    spot_integration_width_ij : int
        For spot-specific feedback methods, better SNR is achieved when integrating over
        many camera pixels. This variable stores the width of the integration region
        in ``"ij"`` (camera) space.
    stack : TODO
        TODO
    kernel : TODO
        TODO
    """

    def __init__(
        self,
        spot_kxy,
        spot_amp=None,
        cameraslm=None,
        **kwargs
    ):
        """
        Initializes a :class:`SpotHologram` targeting given spots at ``spot_vectors``.

        Parameters
        ----------
        spot_kxy : array_like
            Spot position vectors with shape ``(2, N)`` or ``(3, N)``.
        spot_amp : array_like OR None
            The amplitude to target for each spot.
            See :attr:`SpotHologram.spot_amp`.
            If ``None``, all spots are assumed to have the same amplitude.
            Normalization is performed automatically; the user is not required to
            normalize.
        cameraslm : slmsuite.hardware.cameraslms.FourierSLM OR None
            If the ``"ij"`` basis is chosen, and/or if the user wants to make use of camera
            feedback, a cameraslm must be provided.
        **kwargs
            Passed to :meth:`.FeedbackHologram.__init__()`.
        """
        # Parse vectors.
        self.spot_kxy = toolbox.format_2vectors(spot_kxy, handle_dimension="pass")
        if self.spot_kxy.shape[0] > 3:
            raise ValueError("Cannot interpret greater dimension than three.")

        if spot_amp is not None:
            assert self.spot_kxy.shape[1] == len(spot_amp.ravel()), \
                "spot_amp must have the same length as the provided spots."

        # Check to make sure spots are within bounds
        kmax = 1    # TODO: replace with correct value.
        if np.any(np.abs(self.spot_kxy) > kmax):
            raise ValueError("Spots outside the bounds of the farfield")

        # Generate ij point spread function (psf)
        if cameraslm is not None:
            psf_kxy = cameraslm.slm.spot_radius_kxy()
            self.spot_ij = cameraslm.kxyslm_to_ijcam(self.spot_kxy)
            psf_ij = toolbox.convert_blaze_radius(psf_kxy, "kxy", "ij", cameraslm)
        else:
            psf_ij = np.nan
            self.spot_ij = None

        if np.isnan(psf_ij):    psf_ij = 0

        # Use semi-arbitrary values to determine integration widths. The default width is:
        #  - six times the psf,
        #  - but then clipped to be:
        #    + larger than 3 and
        #    + smaller than the minimum inf-norm distance between spots divided by 1.5
        #      (divided by 1 would correspond to the largest non-overlapping integration
        #      regions; 1.5 gives comfortable padding)
        #  - and finally forced to be an odd integer.

        # TODO: unify with SpotHologram
        min_psf = 3

        if self.spot_ij is not None:
            dist_ij = np.max([toolbox.smallest_distance(self.spot_ij) / 1.5, min_psf])
            if psf_ij > dist_ij:
                warnings.warn(
                    "The expected camera spot point-spread-function is too large. "
                    "Clipping to a smaller "
                )
            self.spot_integration_width_ij = np.clip(6 * psf_ij, 3, dist_ij)
            self.spot_integration_width_ij =  int(2 * np.floor(self.spot_integration_width_ij / 2) + 1)

            cam_shape = cameraslm.cam.shape

            if (
                np.any(self.spot_ij[0] < self.spot_integration_width_ij / 2) or
                np.any(self.spot_ij[1] < self.spot_integration_width_ij / 2) or
                np.any(self.spot_ij[0] >= cam_shape[1] - self.spot_integration_width_ij / 2) or
                np.any(self.spot_ij[1] >= cam_shape[0] - self.spot_integration_width_ij / 2)
            ):
                raise ValueError(
                    "Spots outside camera bounds!\nSpots:\n{}\nBounds: {}".format(
                        self.spot_ij, cam_shape
                    )
                )
        else:
            self.spot_integration_width_ij = None

        # Initialize target/etc with fake shape.
        super().__init__(shape=(1,1), target_ij=None, cameraslm=cameraslm, **kwargs)

        # Replace the fake shape with the SLM shape.
        self.shape = self.slm_shape

        # Fill the target with data.
        self.update_target(new_target=spot_amp, reset_weights=True)

        # Set the external amp variable to be perfect by default.
        self.external_spot_amp = np.ones(self.target.shape)

        # Default helper variables.
        self.kernel = None
        self.stack = None
        self.cuda = False

        # Custom GPU kernels for speed.
        if np != cp:
            try:
                self._far2near_cuda = cp.RawKernel(
                    r'''
                    #include <cupy/complex.cuh>
                    extern "C"
                    __global__ void f2n(
                        const complex<float>* farfield, // Input (N)
                        const unsigned int WH,          // Size of nearfield
                        const unsigned int N,           // Size of farfield
                        const unsigned int D,           // Dimension of spots (2 or 3)
                        const float* kxyz,              // Spot parameters (D*N)
                        const complex<float>* X,        // X grid (WH)
                        const complex<float>* Y,        // Y grid (WH)
                        const complex<float>* RR,       // RR grid (WH, required when D==3)
                        const int* m,                   // Map index (M)
                        const complex<float>* map,      // Maps (M*WH)
                        const unsigned int M,           // Number of maps
                        complex<float>* nearfield       // Output (WH)
                    ) {
                        // nf is each pixel in the nearfield.
                        int nf = blockDim.x * blockIdx.x + threadIdx.x;

                        if (nf < WH) {
                            // Make a local result variable to avoid talking with global memory.
                            complex<float> result = 0;

                            // Copy data that will be used multiple times per thread into local memory (this might not matter though).
                            complex<float> local_X = X[nf];
                            complex<float> local_Y = Y[nf];

                            if (D == 3) {
                                // Additional copy for 3D spots.
                                complex<float> local_RR = RR[nf];

                                // Loop over all the spots (compiler should handle optimizing the trinary).
                                for (int i = 0; i < N; i++) {
                                    result += farfield[i]
                                    * ((M > 0) ? map[nf + m[i] * WH] : 1)
                                    * exp(
                                        local_X  * kxyz[i] +
                                        local_Y  * kxyz[i + N] +
                                        local_RR * kxyz[i + N + N]
                                    );
                                }
                            } else {
                                // Loop over all the spots (compiler should handle optimizing the trinary).
                                for (int i = 0; i < N; i++) {
                                    result += farfield[i]
                                    * ((M > 0) ? map[nf + m[i] * WH] : 1)
                                    * exp(
                                        local_X * kxyz[i] +
                                        local_Y * kxyz[i + N]
                                    );
                                }
                            }

                            // Export the result to global memory.
                            nearfield[nf] = result;
                        }
                    }
                    ''',
                    'f2n'
                )

                self._near2far_cuda = cp.RawKernel(
                    r'''
                    #include <cupy/complex.cuh>
                    extern "C"  __device__ void warpReduce(
                        complex<float>* sdata, // volatile 
                        unsigned int tid
                    ) {
                        sdata[tid] += sdata[tid + 32]; __syncwarp();
                        sdata[tid] += sdata[tid + 16]; __syncwarp();
                        sdata[tid] += sdata[tid + 8];  __syncwarp();
                        sdata[tid] += sdata[tid + 4];  __syncwarp();
                        sdata[tid] += sdata[tid + 2];  __syncwarp();
                        sdata[tid] += sdata[tid + 1];  __syncwarp();
                    }

                    extern "C" __global__ void n2f(
                        const complex<float>* nearfield,        // Input (WH)
                        const unsigned int WH,                  // Size of nearfield
                        const unsigned int N,                   // Size of farfield
                        const unsigned int D,                   // Dimension of spots (2 or 3)
                        const float* kxyz,                      // Spot parameters (D*N)
                        const complex<float>* X,                // X grid (WH)
                        const complex<float>* Y,                // Y grid (WH)
                        const complex<float>* RR,               // RR grid (WH, required when D==3)
                        const int* m,                           // Map index (M)
                        const complex<float>* map,              // Maps (M*WH)
                        const unsigned int M,                   // Number of maps
                        complex<float>* farfield_intermediate   // Output (blockIdx.x*N)
                    ) {
                        // Allocate shared data which will store intermediate results.
                        // (Hardcoded to 1024 block size).
                        __shared__ complex<float> sdata[1024];

                        // Make some IDs.
                        int ff = blockIdx.y;                    // Farfield index  [0, N)
                        int tid = threadIdx.x;                  // Thread ID
                        int rid = blockIdx.x + ff * gridDim.x;  // Farfield result ID
                        int nf = blockDim.x * blockIdx.x + tid; // Nearfield index [0, WH)

                        if (nf < WH) {
                            // Do the overlap integrand for one nearfield-farfield mapping.
                            sdata[tid] = conj(nearfield[nf])
                            * (M > 0 ? map[nf + WH * m[ff]] : 1)
                            * exp(
                                X[nf] * kxyz[ff] +
                                Y[nf] * kxyz[ff + N] +
                                (D == 3 ? (RR[nf] * kxyz[ff + N + N]) : 0)
                            );
                        } else {
                            sdata[tid] = 0;
                        }

                        // Now we want to integrate by summing these results.
                        // Note that we assume 1024 block size and 32 warp size (change this?).
                        __syncthreads();

                        if (tid < 512) { sdata[tid] += sdata[tid + 512]; } __syncthreads();
                        if (tid < 256) { sdata[tid] += sdata[tid + 256]; } __syncthreads();
                        if (tid < 128) { sdata[tid] += sdata[tid + 128]; } __syncthreads();
                        if (tid < 64) {  sdata[tid] += sdata[tid + 64];  } __syncthreads();
                        if (tid < 32) {
                            // The last 32 thread don't require __syncthreads() as they can be warped.
                            warpReduce(sdata, tid);

                            // Save the summed results to global memory.
                            if (tid == 0) { farfield_intermediate[rid] = sdata[0]; }
                        }
                    }
                    ''',
                    'n2f'
                )

                self.cuda = True
                self._nearfield2farfield_cuda_intermediate = None
            except:
                warnings.warn("Raw CUDA kernel failed to compile. Falling back to cupy.")

    def __len__(self):
        """
        Overloads ``len()`` to return the number of spots in this :class:`FreeSpotHologram`.

        Returns
        -------
        int
            The length of :attr:`spot_amp`.
        """
        return self.spot_kxy.shape[1]

    # Projection backend helper functions.
    def _build_stack(self, D=2):
        """
        Builds the coordinate stack, which is a stack of the
        :math:`2\pi i x`, :math:`2\pi i y`, and
        (if desired) :math:`\pi i r^2 = \pi i (x^2 + y^2)` coordinates corresponding
        to the position of each pixel. The :math:`i\pi` factors are to make compute of
        the kernels trivial, i.e. such that these factors (and squares) do not have
        be calculated at each iteration.
        """
        X = (2 * cp.pi) * cp.array(self.cameraslm.slm.x_grid, dtype=self.dtype_complex).ravel()
        Y = (2 * cp.pi) * cp.array(self.cameraslm.slm.y_grid, dtype=self.dtype_complex).ravel()

        if D == 2:      # 2D spots
            self.stack = cp.stack((X, Y), axis=-1)       # Shape (H*W, 2)
        elif D == 3:    # 3D spots
            # Currently restricted to non-cylindrical focusing.
            # This is a good assumption if the SLM has square pixel size.
            # And the optical train does not include cylindrical optics.
            # RR = pi * (x_grid ^2 + y_grid ^ 2)
            RR = (1 / (4 * cp.pi)) * (cp.square(X) + cp.square(Y))
            self.stack = cp.stack((X, Y, RR), axis=-1)   # Shape (H*W, 3)
        else:
            raise ValueError(f"Expected spots to be 2D or 3D. Found {D}D")

        # Rotate to imaginary afterward (not before so we can square X and Y when calculating RR).
        self.stack *= 1j

    def _build_kernel_batched(self, spot_kxy, out=None):
        """
        Uses the coordinate stack to produce the kernel, a stack of images corresponding
        to the blaze and lens directing power to each desired spot in the farfield.

        Parameters
        ----------
        spot_kxy : numpy.ndarray
            Vector locations of the spot, in two or three dimensions.
            See :attr:`spot_kxy`.
        out : numpy.ndarray OR None
            Array to direct data to when in-place. None if out-of-place.
        """
        (D, N) = spot_kxy.shape                         # Shape (2|3, N)

        # Parse stack.
        if self.stack is None:
            self._build_stack(D)                        # Shape (H*W, 2|3)

        # Parse out.
        out_shape = (np.prod(self.slm_shape), N)        # Shape (H*W, N)
        if out is None:
            out = cp.zeros(out_shape, dtype=self.dtype_complex)
        if out.shape != out_shape:
            raise ValueError(f"out shape {out.shape} does not matched the expected {out_shape}")

        # Evaluate the result in a (hopefully) memory and compute efficient way.
        out = cp.matmul(self.stack, spot_kxy, out=out)  # (H*W, 2|3) x (2|3, N) = (H*W, N)

        # Convert from phase to complex amplitude.
        out = cp.exp(out, out=out)

        return out

    def _nearfield2farfield(self, nearfield, farfield_out=None, cuda=None):
        """
        Maps the ``(H,W)`` nearfield (complex value on the SLM)
        onto the ``(N,1)`` farfield (complex value for each spot).
        """
        if farfield_out is None:
            N = self.spot_kxy.shape[1]
            farfield_out = cp.zeros((N,), dtype=self.dtype_complex)

        if cuda is None: cuda = self.cuda

        if cuda:
            try:
                farfield_out = self._nearfield2farfield_cuda(nearfield, farfield_out)
            except Exception as err:    # Fallback to cupy upon error.
                warnings.warn("Falling back to cupy: " + str(err))
                self.cuda = cuda = False

        if not cuda:
            farfield_out = self._nearfield2farfield_cupy(nearfield, farfield_out)

        return farfield_out

    def _nearfield2farfield_cuda(self, nearfield, farfield_out):
        WH = int(self.slm_shape[0] * self.slm_shape[1])
        N = int(self.spot_kxy.shape[1])
        D = int(self.spot_kxy.shape[0])

        if self.stack is None:
            self._build_stack(D)

        threads_per_block = int(1024)
        assert self._near2far_cuda.max_threads_per_block >= threads_per_block
        if self._near2far_cuda.max_threads_per_block > threads_per_block:
            warnings.warn(
                "Threads per block can be larger than the hardcoded limit of 1024."
                "Remove this limit for enhanced speed."
            )
        blocksx = WH // threads_per_block
        blocksy = N

        print((blocksx, blocksy))

        if self._nearfield2farfield_cuda_intermediate is None:
            self._nearfield2farfield_cuda_intermediate = cp.zeros((blocksy, blocksx), dtype=self.dtype_complex)

        spot_kxy_float = cp.array(self.spot_kxy, self.dtype)    # TODO: Make this faster.

        # Call the RawKernel.
        self._near2far_cuda(
            (blocksx, blocksy),
            (threads_per_block, 1),
            (
                nearfield.ravel(),
                WH, N, D,
                spot_kxy_float,
                self.stack[:, 0],
                self.stack[:, 1],
                self.stack[:, 2] if D == 3 else 0,
                0, 0, 0,
                self._nearfield2farfield_cuda_intermediate.ravel()
            )
        )

        print(WH)
        print(self.stack.shape)
        print(self.stack[0, :])
        print(self._nearfield2farfield_cuda_intermediate)
        print(cp.abs(self._nearfield2farfield_cuda_intermediate))
        print(self._nearfield2farfield_cuda_intermediate.shape)
        print(farfield_out.shape)

        # Sum over all the blocks to get the final answers using optimized cupy methods.
        farfield_out = cp.sum(self._nearfield2farfield_cuda_intermediate, axis=1, out=farfield_out)
        farfield_out *= (1 / Hologram._norm(farfield_out, mp=cp))

        return farfield_out

    def _nearfield2farfield_cupy(self, nearfield, farfield_out):
        # Conjugate the nearfield to properly take the overlap integral.
        # FYI: Nearfield shape is (H,W)
        nearfield = cp.conj(nearfield, out=nearfield)

        N = self.spot_kxy.shape[1]
        N_batch_max = 50

<<<<<<< HEAD
        if farfield_out is None:
            farfield_out = cp.zeros((N, ), dtype=self.dtype_complex)

        def collapse_kernel(kernel, out):
=======
        def collapse_kernel(out):
>>>>>>> 90cbce0c
            # (1,H*W) x (H*W, N) = (N,1)^T
            cp.matmul(nearfield.ravel()[np.newaxis, :], kernel, out=out[np.newaxis, :])

        if self.kernel is None:
            self.spot_kxy_complex = cp.array(self.spot_kxy, self.dtype_complex)

        if N <= N_batch_max:
            if self.kernel is None:
                self.kernel = self._build_kernel_batched(self.spot_kxy_complex, out=self.kernel)

            collapse_kernel(self.kernel, out=farfield_out)
        else:
            if self.kernel is None:
                self.kernel = cp.zeros((np.prod(self.slm_shape), N_batch_max), dtype=self.dtype_complex)

            batches = 1 + N // N_batch_max
            for batch in range(batches):
                batch_slice = slice(batch * N_batch_max, np.clip((batch+1) * N_batch_max, 0, N))
                kernel_slice = slice(0, batch_slice.stop - batch_slice.start)
                self.kernel[:, kernel_slice] = self._build_kernel_batched(
                    self.spot_kxy_complex[:, batch_slice],
                    out=self.kernel[:, kernel_slice]
                )

                collapse_kernel(self.kernel[:, kernel_slice], out=farfield_out[batch_slice])

        farfield_out *= (1 / Hologram._norm(farfield_out, mp=cp))

        # unconjugate nearfield (leave it unchanged).
        nearfield = cp.conj(nearfield, out=nearfield)

        return farfield_out

    def _farfield2nearfield(self, farfield, nearfield_out=None, cuda=None):
        """
        Maps the ``(N,1)`` farfield (complex value for each spot)
        onto the ``(H,W)`` nearfield (complex value on the SLM).
        """
        if nearfield_out is None:
            nearfield_out = cp.zeros(self.slm_shape, dtype=self.dtype_complex)

        if cuda is None: cuda = self.cuda

        if cuda:
            try:
                nearfield_out = self._farfield2nearfield_cuda(farfield, nearfield_out)
            except Exception as err:    # Fallback to cupy upon error.
                warnings.warn("Falling back to cupy: " + str(err))
                self.cuda = cuda = False

        if not cuda:
            nearfield_out = self._farfield2nearfield_cupy(farfield, nearfield_out)

        return nearfield_out

    def _farfield2nearfield_cuda(self, farfield, nearfield_out):
        WH = int(self.slm_shape[0] * self.slm_shape[1])
        N = int(self.spot_kxy.shape[1])
        D = int(self.spot_kxy.shape[0])

        if self.stack is None:
            self._build_stack(D)

        threads_per_block = int(self._far2near_cuda.max_threads_per_block)
        blocks = WH // threads_per_block

        spot_kxy_float = cp.array(self.spot_kxy, self.dtype)    # TODO: Make this faster.

        # Call the RawKernel.
        self._far2near_cuda(
            (blocks,),
            (threads_per_block,),
            (
                farfield,
                WH, N, D,
                spot_kxy_float,
                self.stack[:, 0],
                self.stack[:, 1],
                self.stack[:, 2] if D == 3 else 0,
                0, 0, 0,
                nearfield_out.ravel()
            )
        )

        return nearfield_out

    def _farfield2nearfield_cupy(self, farfield, nearfield_out):
        # FYI: Farfield shape is (N,1)
        N = self.spot_kxy.shape[1]
        N_batch_max = 50

        def expand_kernel(kernel, farfield, out):
            # (H*W, N) x (N,1) = (H*W, 1)   ===reshape===>   (H,W)
            return cp.matmul(kernel, farfield[:, np.newaxis], out=out[:, np.newaxis])

        if self.kernel is None:
            self.spot_kxy_complex = cp.array(self.spot_kxy, self.dtype_complex)

        if N <= N_batch_max:
            if self.kernel is None:
                self.kernel = self._build_kernel_batched(self.spot_kxy_complex, out=self.kernel)

            expand_kernel(self.kernel, farfield, out=nearfield_out.ravel())
        else:
            if self.kernel is None:
                self.kernel = cp.zeros((np.prod(self.slm_shape), N_batch_max), dtype=self.dtype_complex)

            nearfield_out_temp = cp.zeros(self.slm_shape, dtype=self.dtype_complex)

<<<<<<< HEAD
            batches = 1 + N // N_batch_max

            # print(N)

=======
            batches = N // N_batch_max
>>>>>>> 90cbce0c
            for batch in range(batches):
                batch_slice = slice(batch * N_batch_max, np.clip((batch+1) * N_batch_max, 0, N))
                # kernel_slice = slice(0, np.clip(N_batch_max, 0, N - batch * N_batch_max))
                kernel_slice = slice(0, batch_slice.stop - batch_slice.start)
                # print(batch)
                # print(batch_slice)
                # print(kernel_slice)
                # print(self.kernel.shape)
                self.kernel[:, kernel_slice] = self._build_kernel_batched(
                    self.spot_kxy_complex[:, batch_slice],
                    out=self.kernel[:, kernel_slice]
                )
                # print(self.kernel[:, batch_slice].shape)

                if batch == 0:
                    expand_kernel(self.kernel[:, kernel_slice], farfield[batch_slice], out=nearfield_out.ravel())
                else:
                    expand_kernel(self.kernel[:, kernel_slice], farfield[batch_slice], out=nearfield_out_temp.ravel())
                    nearfield_out += nearfield_out_temp

        return nearfield_out

    # Target update.
    def update_target(self, new_target, reset_weights=False, plot=False):
        """
        Change the target to something new. This method handles cleaning and normalization.

        Parameters
        ----------
        new_target : array_like OR None
            If ``None``, sets the target to zero. The ``None`` case is used internally
            by :class:`SpotHologram`.   TODO
        reset_weights : bool
            Whether to overwrite ``weights`` with ``target``.
        plot : bool
            Calls :meth:`.plot_farfield()` on :attr:`target`.
        """
        if new_target is None:
            # Default to even power on all spots.
            N = len(self)
            self.target = cp.full(shape=(N,), fill_value=1/np.sqrt(N), dtype=self.dtype)
        else:
            new_target = np.squeeze(new_target.ravel())
            if new_target.shape != (len(self),):
                raise ValueError(
                    "Target must be of appropriate shape. "
                    "Initialize a new Hologram if a different shape is desired."
                )

            self.target = cp.array(new_target, dtype=self.dtype, copy=False)
            cp.abs(self.target, out=self.target)
            self.target *= 1 / Hologram._norm(self.target)

        if reset_weights:
            self.reset_weights()

        if plot:
            raise NotImplementedError()

    # Weighting and stats.
    def _update_weights(self):
        """
        Change :attr:`weights` to optimize towards the :attr:`target` using feedback from
        :attr:`amp_ff`, the computed farfield amplitude.
        """
        feedback = self.flags["feedback"]

        if feedback == "computational":
            feedback = self.flags["feedback"] = "computational_spot"

        # Weighting strategy depends on the chosen feedback method.
        if feedback == "computational_spot":
            amp_feedback = self.amp_ff
        elif feedback == "experimental_spot":
            self.measure(basis="ij")

            amp_feedback = np.sqrt(analysis.take(
                np.square(np.array(self.img_ij, copy=False, dtype=self.dtype)),
                self.spot_ij,
                self.spot_integration_width_ij,
                centered=True,
                integrate=True
            ))
        elif feedback == "external_spot":
            amp_feedback = self.external_spot_amp
        else:
            raise ValueError("algorithms.py: Feedback '{}' not recognized.".format(feedback))

        # Apply weights.
        self._update_weights_generic(
            self.weights,
            cp.array(amp_feedback, copy=False, dtype=self.dtype),
            self.target,
            nan_checks=True
        )

    def _calculate_stats_computational_spot(self, stats, stat_groups=[]):
        """
        Wrapped by :meth:`SpotHologram.update_stats()`.
        """
        if "computational_spot" in stat_groups:
            stats["computational_spot"] = self._calculate_stats(
                self.amp_ff,
                self.target,
                efficiency_compensation=False,
                raw="raw_stats" in self.flags and self.flags["raw_stats"]
            )

    def _calculate_stats_experimental_spot(self, stats, stat_groups=[]):
        """
        Wrapped by :meth:`SpotHologram.update_stats()`.
        """
        if "experimental_spot" in stat_groups:
            self.measure(basis="ij")

            pwr_img = np.square(self.img_ij)

            pwr_feedback = analysis.take(
                pwr_img,
                self.spot_ij,
                self.spot_integration_width_ij,
                centered=True,
                integrate=True
            )

            stats["experimental_spot"] = self._calculate_stats(
                np.sqrt(pwr_feedback),
                self.spot_amp,
                mp=np,
                efficiency_compensation=False,
                total=np.sum(pwr_img),
                raw="raw_stats" in self.flags and self.flags["raw_stats"]
            )

        if "external_spot" in stat_groups:
            pwr_feedback = np.square(np.array(self.external_spot_amp, copy=False, dtype=self.dtype))
            stats["external_spot"] = self._calculate_stats(
                np.sqrt(pwr_feedback),
                self.spot_amp,
                mp=np,
                efficiency_compensation=False,
                total=np.sum(pwr_feedback),
                raw="raw_stats" in self.flags and self.flags["raw_stats"]
            )

    def update_stats(self, stat_groups=[]):
        """
        Calculate statistics corresponding to the desired ``stat_groups``.

        Parameters
        ----------
        stat_groups : list of str
            Which groups or types of statistics to analyze.
        """
        stats = {}

        self._calculate_stats_computational_spot(stats, stat_groups)
        self._calculate_stats_experimental_spot(stats, stat_groups)

        self._update_stats_dictionary(stats)


class SpotHologram(FeedbackHologram):
    """
    Holography optimized for the generation of optical focal arrays.

    Is a subclass of :class:`FeedbackHologram`, but falls back to non-camera-feedback
    routines if :attr:`cameraslm` is not passed.

    Tip
    ~~~
    Quality of life features to generate noise regions for mixed region amplitude
    freedom (MRAF) algorithms are supported. Specifically, set ``null_region``
    parameters to help specify where the noise region is not.

    Attributes
    ----------
    spot_knm, spot_kxy, spot_ij : array_like of float OR None
        Stored vectors with shape ``(2, N)`` in the style of
        :meth:`~slmsuite.holography.toolbox.format_2vectors()`.
        These vectors are floats.
        The subscript refers to the basis of the vectors, the transformations between
        which are autocomputed.
        If necessary transformations do not exist, :attr:`spot_ij` is set to ``None``.
    spot_knm_rounded : array_like of int
        :attr:`spot_knm` rounded to nearest integers (indices).
        These vectors are integers.
        This is necessary because
        GS algorithms operate on a pixel grid, and the target for each spot in a
        :class:`SpotHologram` is a single pixel (index).
    spot_kxy_rounded, spot_ij_rounded : array_like of float
        Once :attr:`spot_knm_rounded` is rounded, the original :attr:`spot_kxy`
        and :attr:`spot_ij` are no longer accurate. Transformations are again used
        to backcompute the positions in the ``"ij"`` and ``"kxy"`` bases corresponding
        to the true computational location of a given spot.
        These vectors are floats.
    spot_amp : array_like of float
        The target amplitude for each spot.
        Must have length corresponding to the number of spots.
        For instance, the user can request dimmer or brighter spots.
    external_spot_amp : array_like of float
        When using ``"external_spot"`` feedback or the ``"external_spot"`` stat group,
        the user must supply external data. This data is transferred through this
        attribute. For iterative feedback, have the ``callback()`` function set
        :attr:`external_spot_amp` dynamically. By default, this variable is set to even
        distribution of amplitude.
    spot_integration_width_knm : int
        For spot-specific feedback methods, better SNR is achieved when integrating over
        many farfield pixels. This variable stores the width of the integration region
        in ``"knm"`` (farfield) space.
    spot_integration_width_ij : int
        For spot-specific feedback methods, better SNR is achieved when integrating over
        many camera pixels. This variable stores the width of the integration region
        in ``"ij"`` (camera) space.
    null_knm : array_like of float OR None
        In addition to points where power is desired, :class:`SpotHologram` is equipped
        with quality of life features to select points where power is undesired. These
        points are stored in :attr:`null_knm` with shape ``(2, M)`` in the style of
        :meth:`~slmsuite.holography.toolbox.format_2vectors()`. A region around these
        points is set to zero (null) and not allowed to participate in the noise region.
    null_radius_knm : float
        The radius in ``"knm"`` space around the points :attr:`null_knm` to zero or null
        (prevent from participating in the ``nan`` noise region).
        This is useful to prevent power being deflected to very high orders,
        which are unlikely to be properly represented in practice on a physical SLM.
    null_region_knm : array_like of bool OR ``None``
        Array of shape :attr:`shape`. Where ``True``, sets the background to zero
        instead of nan. If ``None``, has no effect.
    """

    def __init__(
        self,
        shape,
        spot_vectors,
        basis="knm",
        spot_amp=None,
        cameraslm=None,
        null_vectors=None,
        null_radius=None,
        null_region=None,
        null_region_radius_frac=None,
        **kwargs
    ):
        """
        Initializes a :class:`SpotHologram` targeting given spots at ``spot_vectors``.

        Parameters
        ----------
        shape : (int, int)
            Computational shape of the SLM. See :meth:`.Hologram.__init__()`.
        spot_vectors : array_like
            Spot position vectors with shape ``(2, N)`` in the style of
            :meth:`~slmsuite.holography.toolbox.format_2vectors()`.
        basis : str
            The spots can be in any of the following bases:

            - ``"ij"`` for camera coordinates (pixels),
            - ``"kxy"`` for centered normalized SLM k-space (radians).
            - ``"knm"`` for computational SLM k-space (pixels).

            Defaults to ``"knm"`` if ``None``.
        spot_amp : array_like OR None
            The amplitude to target for each spot.
            See :attr:`SpotHologram.spot_amp`.
            If ``None``, all spots are assumed to have the same amplitude.
            Normalization is performed automatically; the user is not required to
            normalize.
        cameraslm : slmsuite.hardware.cameraslms.FourierSLM OR None
            If the ``"ij"`` basis is chosen, and/or if the user wants to make use of camera
            feedback, a cameraslm must be provided.
        null_vectors : array_like OR None
            Null position vectors with shape ``(2, N)`` in the style of
            :meth:`~slmsuite.holography.toolbox.format_2vectors()`.
            MRAF methods are forced zero around these points.
        null_radius : float OR None
            Radius to null around in the given ``basis``.
            Note that basis conversions are imperfect for anisotropic basis
            transformations. The radius will always be set to be circular in ``"knm"``
            space, and will attempt to match to the closest circle
            to the (potentially elliptical) projection into ``"knm"`` from the given ``basis``.
        null_region : array_like OR None
            Array of shape :attr:`shape`. Where ``True``, sets the background to zero
            instead of nan. If ``None``, has no effect.
        null_region_radius_frac : float OR None
            Helper function to set the ``null_region`` to zero for Fourier space radius fractions above
            ``null_region_radius_frac``. This is useful to prevent power being deflected
            to very high orders, which are unlikely to be properly represented in
            practice on a physical SLM.
        **kwargs
            Passed to :meth:`.FeedbackHologram.__init__()`.
        """
        # Parse vectors.
        vectors = toolbox.format_2vectors(spot_vectors)

        if spot_amp is not None:
            assert np.shape(vectors)[1] == len(spot_amp.ravel()), \
                "spot_amp must have the same length as the provided spots."

        # Parse null_vectors
        if null_vectors is not None:
            null_vectors = toolbox.format_2vectors(null_vectors)
            assert np.all(np.shape(null_vectors) == np.shape(null_vectors)), \
                "spot_amp must have the same length as the provided spots."
        else:
            self.null_knm = None
            self.null_radius_knm = None
        self.null_region_knm = None

        # Interpret vectors depending upon the basis.
        if (basis is None or basis == "knm"):  # Computational Fourier space of SLM.
            self.spot_knm = vectors

            if cameraslm is not None:
                self.spot_kxy = toolbox.convert_blaze_vector(
                    self.spot_knm, "knm", "kxy", cameraslm.slm, shape
                )

                if cameraslm.fourier_calibration is not None:
                    self.spot_ij = cameraslm.kxyslm_to_ijcam(self.spot_kxy)
                else:
                    self.spot_ij = None
            else:
                self.spot_kxy = None
                self.spot_ij = None

            # Handle null parameters.
            self.null_knm = null_vectors
            self.null_radius_knm = null_radius
            self.null_region_knm = null_region
        elif basis == "kxy":                    # Normalized units.
            assert cameraslm is not None, "We need a cameraslm to interpret kxy."

            self.spot_kxy = vectors

            if hasattr(cameraslm, "fourier_calibration"):
                if cameraslm.fourier_calibration is not None:
                    self.spot_ij = cameraslm.kxyslm_to_ijcam(vectors)
                    # This is okay for non-feedback GS, so we don't error.
            else:
                self.spot_ij = None

            self.spot_knm = toolbox.convert_blaze_vector(
                self.spot_kxy, "kxy", "knm", cameraslm.slm, shape
            )
        elif basis == "ij":                     # Pixel on the camera.
            assert cameraslm is not None, "We need an cameraslm to interpret ij."
            assert cameraslm.fourier_calibration is not None, (
                "We need an cameraslm with "
                "fourier-calibrated kxyslm_to_ijcam and ijcam_to_kxyslm transforms "
                "to interpret ij."
            )

            self.spot_ij = vectors
            self.spot_kxy = cameraslm.ijcam_to_kxyslm(vectors)
            self.spot_knm = toolbox.convert_blaze_vector(
                vectors, "ij", "knm", cameraslm, shape
            )
        else:
            raise Exception("algorithms.py: Unrecognized basis for spots '{}'.".format(basis))

        # Handle null conversions in the ij or kxy cases.
        if basis == "ij" or basis == "kxy":
            if null_vectors is not None:
                # Convert the null vectors.
                self.null_knm = toolbox.convert_blaze_vector(
                    null_vectors, basis, "knm", cameraslm, shape
                )

                # Convert the null radius.
                if null_radius is not None:
                    self.null_radius_knm = toolbox.convert_blaze_radius(
                        null_radius, basis, "knm", cameraslm, shape
                    )
                else:
                    self.null_radius_knm = None
            else:
                self.null_knm = None
                self.null_radius_knm = None

            self.null_region_knm = null_region

        # Generate point spread functions (psf) for the knm and ij bases
        if cameraslm is not None:
            psf_kxy = cameraslm.slm.spot_radius_kxy()
            psf_knm = toolbox.convert_blaze_radius(psf_kxy, "kxy", "knm", cameraslm.slm, shape)
            psf_ij = toolbox.convert_blaze_radius(psf_kxy, "kxy", "ij", cameraslm, shape)
        else:
            psf_knm = 0
            psf_ij = np.nan

        if np.isnan(psf_knm):   psf_knm = 0
        if np.isnan(psf_ij):    psf_ij = 0

        # Use semi-arbitrary values to determine integration widths. The default width is:
        #  - six times the psf,
        #  - but then clipped to be:
        #    + larger than 3 and
        #    + smaller than the minimum inf-norm distance between spots divided by 1.5
        #      (divided by 1 would correspond to the largest non-overlapping integration
        #      regions; 1.5 gives comfortable padding)
        #  - and finally forced to be an odd integer.
        min_psf = 3

        dist_knm = np.max([toolbox.smallest_distance(self.spot_knm) / 1.5, min_psf])
        self.spot_integration_width_knm = np.clip(6 * psf_knm, min_psf, dist_knm)
        self.spot_integration_width_knm = int(2 * np.floor(self.spot_integration_width_knm / 2) + 1)

        if self.spot_ij is not None:
            dist_ij = np.max([toolbox.smallest_distance(self.spot_ij) / 1.5, min_psf])
            self.spot_integration_width_ij = np.clip(6 * psf_ij, 3, dist_ij)
            self.spot_integration_width_ij =  int(2 * np.floor(self.spot_integration_width_ij / 2) + 1)
        else:
            self.spot_integration_width_ij = None

        # Check to make sure spots are within relevant camera and SLM shapes.
        if (
            np.any(self.spot_knm[0] < self.spot_integration_width_knm / 2) or
            np.any(self.spot_knm[1] < self.spot_integration_width_knm / 2) or
            np.any(self.spot_knm[0] >= shape[1] - self.spot_integration_width_knm / 2) or
            np.any(self.spot_knm[1] >= shape[0] - self.spot_integration_width_knm / 2)
        ):
            raise ValueError(
                "Spots outside SLM computational space bounds!\nSpots:\n{}\nBounds: {}".format(
                    self.spot_knm, shape
                )
            )

        if self.spot_ij is not None:
            cam_shape = cameraslm.cam.shape

            if (
                np.any(self.spot_ij[0] < self.spot_integration_width_ij / 2) or
                np.any(self.spot_ij[1] < self.spot_integration_width_ij / 2) or
                np.any(self.spot_ij[0] >= cam_shape[1] - self.spot_integration_width_ij / 2) or
                np.any(self.spot_ij[1] >= cam_shape[0] - self.spot_integration_width_ij / 2)
            ):
                raise ValueError(
                    "Spots outside camera bounds!\nSpots:\n{}\nBounds: {}".format(
                        self.spot_ij, cam_shape
                    )
                )

        # Parse spot_amp.
        if spot_amp is None:
            self.spot_amp = np.full(len(vectors[0]), 1.0 / np.sqrt(len(vectors[0])))
        else:
            self.spot_amp = np.ravel(spot_amp)

        # Set the external amp variable to be perfect by default.
        self.external_spot_amp = np.copy(self.spot_amp)

        # Decide the null_radius (if necessary)
        if self.null_knm is not None:
            if self.null_radius_knm is None:
                all_spots = np.hstack((self.null_knm, self.spot_knm))
                self.null_radius_knm = toolbox.smallest_distance(all_spots) / 4

            self.null_radius_knm = int(np.ceil(self.null_radius_knm))

        # Initialize target/etc.
        super().__init__(shape, target_ij=None, cameraslm=cameraslm, **kwargs)

        # Parse null_region after __init__
        if basis == "ij" and null_region is not None:
            # Transformation order of zero to prevent nan-blurring in MRAF cases.
            self.null_region_knm = self.ijcam_to_knmslm(null_region, out=self.null_region_knm, order=0) != 0

        # If we have an input for null_region_radius_frac, then force the null region to
        # exclude higher order k-vectors according to the desired exclusion fraction.
        if null_region_radius_frac is not None:
            # Build up the null region pattern if we have not already done the transform above.
            if self.null_region_knm is None:
                self.null_region_knm = cp.zeros(self.shape, dtype=bool)

            # Make a circle, outside of which the null_region is active.
            xl = cp.linspace(-1, 1, self.null_region_knm.shape[0])
            yl = cp.linspace(-1, 1, self.null_region_knm.shape[1])
            (xg, yg) = cp.meshgrid(xl, yl)
            mask = cp.square(xg) + cp.square(yg) > null_region_radius_frac ** 2
            self.null_region_knm[mask] = True

        # Fill the target with data.
        self.update_target(reset_weights=True)

    def __len__(self):
        """
        Overloads len() to return the number of spots in this :class:`SpotHologram`.

        Returns
        -------
        int
            The length of :attr:`spot_amp`.
        """
        return self.spot_knm.shape[1]

    # Target update.
    @staticmethod
    def make_rectangular_array(
        shape,
        array_shape,
        array_pitch,
        array_center=None,
        basis="knm",
        orientation_check=False,
        **kwargs
    ):
        """
        Helper function to initialize a rectangular 2D array of spots, with certain size and pitch.

        Note
        ~~~~
        The array can be in SLM k-space coordinates or in camera pixel coordinates, depending upon
        the choice of ``basis``. For the ``"ij"`` basis, ``cameraslm`` must be included as one
        of the ``kwargs``. See :meth:`__init__()` for more ``basis`` information.

        Important
        ~~~~~~~~~
        Spot positions will be rounded to the grid of computational k-space ``"knm"``,
        to create the target image (of finite size) that algorithms optimize towards.
        Choose ``array_pitch`` and ``array_center`` carefully to avoid undesired pitch
        non-uniformity caused by this rounding.

        Parameters
        ----------
        shape : (int, int)
            Computational shape of the SLM in :mod:`numpy` `(h, w)` form. See :meth:`.SpotHologram.__init__()`.
        array_shape : (int, int) OR int
            The size of the rectangular array in number of spots ``(NX, NY)``.
            If a scalar N is given, assume ``(N, N)``.
        array_pitch : (float, float) OR float
            The spacing between spots in the x and y directions ``(pitchx, pitchy)``.
            If a single pitch is given, assume ``(pitch, pitch)``.
        array_center : (float, float) OR None
            The shift of the center of the spot array from the zeroth order.
            Uses ``(x, y)`` form in the chosen basis.
            If ``None``, defaults to the position of the zeroth order, converted into the
            relevant basis:

             - If ``"knm"``, this is ``(shape[1], shape[0])/2``.
             - If ``"kxy"``, this is ``(0,0)``.
             - If ``"ij"``, this is the pixel position of the zeroth order on the
               camera (calculated via Fourier calibration).

        basis : str
            See :meth:`__init__()`.
        orientation_check : bool
            Whether to delete the last two points to check for parity.
        **kwargs
            Any other arguments are passed to :meth:`__init__()`.
        """
        # Parse size and pitch.
        if isinstance(array_shape, REAL_TYPES):
            array_shape = (int(array_shape), int(array_shape))
        if isinstance(array_pitch, REAL_TYPES):
            array_pitch = (array_pitch, array_pitch)

        # Determine array_center default.
        if array_center is None:
            if basis == "knm":
                array_center = (shape[1] / 2.0, shape[0] / 2.0)
            elif basis == "kxy":
                array_center = (0, 0)
            elif basis == "ij":
                assert "cameraslm" in kwargs, "We need an cameraslm to interpret ij."
                cameraslm = kwargs["cameraslm"]
                assert cameraslm is not None, "We need an cameraslm to interpret ij."
                assert cameraslm.fourier_calibration is not None, (
                    "We need an cameraslm with "
                    "fourier-calibrated kxyslm_to_ijcam and ijcam_to_kxyslm transforms "
                    "to interpret ij."
                )

                array_center = toolbox.convert_blaze_vector(
                    (0, 0), "kxy", "ij", cameraslm
                )

        # Make the grid edges.
        x_edge = (np.arange(array_shape[0]) - (array_shape[0] - 1) / 2.0)
        x_edge = x_edge * array_pitch[0] + array_center[0]
        y_edge = (np.arange(array_shape[1]) - (array_shape[1] - 1) / 2.0)
        y_edge = y_edge * array_pitch[1] + array_center[1]

        # Make the grid lists.
        x_grid, y_grid = np.meshgrid(x_edge, y_edge, sparse=False, indexing="xy")
        x_list, y_list = x_grid.ravel(), y_grid.ravel()

        # Delete the last two points if desired and valid.
        if orientation_check and len(x_list) > 2:
            x_list = x_list[:-2]
            y_list = y_list[:-2]

        vectors = np.vstack((x_list, y_list))

        # Return a new SpotHologram.
        return SpotHologram(shape, vectors, basis=basis, spot_amp=None, **kwargs)

    def _update_target_spots(self, reset_weights=False, plot=False):
        """
        Wrapped by :meth:`SpotHologram.update_target()`.
        """
        # Round the spot points to the nearest integer coordinates in knm space.
        self.spot_knm_rounded = np.around(self.spot_knm).astype(int)

        # Convert these to the other coordinate systems if possible.
        if self.cameraslm is not None:
            self.spot_kxy_rounded = toolbox.convert_blaze_vector(
                self.spot_knm_rounded,
                "knm",
                "kxy",
                self.cameraslm.slm,
                self.shape,
            )

            if self.cameraslm.fourier_calibration is not None:
                self.spot_ij_rounded = self.cameraslm.kxyslm_to_ijcam(
                    self.spot_kxy_rounded
                )
            else:
                self.spot_ij_rounded = None
        else:
            self.spot_kxy_rounded = None
            self.spot_ij_rounded = None

        # Erase previous target in-place.
        if self.null_knm is None:
            self.target.fill(0)
        else:
            # By default, everywhere is "amplitude free", denoted by nan.
            self.target.fill(np.nan)

            # Now we start setting areas where null is desired. First, zero the blanket region.
            if self.null_region_knm is not None:
                self.target[self.null_region_knm] = 0

            # Second, zero the regions around the "null points".
            if self.null_knm is not None:
                all_spots = np.hstack((self.null_knm, self.spot_knm))
                w = int(2*self.null_radius_knm + 1)

                for ii in range(all_spots.shape[1]):
                    toolbox.imprint(
                        self.target,
                        (np.around(all_spots[0, ii]), w, np.around(all_spots[1, ii]), w),
                        0,
                        centered=True,
                        circular=True
                    )

        # Set all the target pixels to the appropriate amplitude.
        self.target[self.spot_knm_rounded[1, :], self.spot_knm_rounded[0, :]] = self.spot_amp

        self.target /= Hologram._norm(self.target)

        if reset_weights:
            self.reset_weights()

        if plot:
            self.plot_farfield(self.target)

    def update_target(self, reset_weights=False, plot=False):
        """
        From the spot locations stored in :attr:`spot_knm`, update the target pattern.

        Note
        ~~~~
        If there's a cameraslm, updates the :attr:`spot_ij_rounded` attribute
        corresponding to where pixels in the k-space where actually placed (due to rounding
        to integers, stored in :attr:`spot_knm_rounded`), rather the
        idealized floats :attr:`spot_knm`.

        Note
        ~~~~
        The :attr:`target` and :attr:`weights` matrices are modified in-place for speed,
        unlike :class:`.Hologram` or :class:`.FeedbackHologram` which make new matrices.
        This is because spot positions are expected to be corrected using :meth:`correct_spots()`.

        Parameters
        ----------
        reset_weights : bool
            Whether to rest the :attr:`weights` to this new :attr:`target`.
        plot : bool
            Whether to enable debug plotting to see the positions of the spots relative to the
            shape of the camera and slm.
        """
        self._update_target_spots(reset_weights=reset_weights, plot=plot)

    def refine_offset(self, img=None, basis="kxy", force_affine=True, plot=False):
        """
        Hones the positions of the produced spots toward the desired targets to compensate for
        Fourier calibration imperfections. Works either by moving camera integration
        regions to the positions where the spots ended up (``basis="ij"``) or by moving
        the :math:`k`-space targets to target the desired camera pixels
        (``basis="knm"``/``basis="kxy"``). This should be run at the user's request
        inbetween :meth:`optimize` iterations.

        Parameters
        ----------
        img : numpy.ndarray OR None
            Image measured by the camera. If ``None``, defaults to :attr:`img_ij` via :meth:`measure()`.
        basis : str
            The correction can be in any of the following bases:

            - ``"ij"`` changes the pixel that the spot is expected at,
            - ``"kxy"``, ``"knm"`` changes the k-vector which the SLM targets.

            Defaults to ``"kxy"``. If basis is set to ``None``, no correction is applied
            to the data in the :class:`SpotHologram`.
        force_affine : bool
            Whether to force the offset refinement to behave as an affine transformation
            between the original and refined coordinate system. This helps to tame
            outliers. Defaults to ``True``.

        plot : bool
            Enables debug plots.

        Returns
        -------
        numpy.ndarray
            Spot shift in the ``"ij"`` basis for each spot.
        """
        # If no image was provided, get one from cache.
        if img is None:
            self.measure(basis="ij")
            img = self.img_ij

        # Take regions around each point from the given image.
        regions = analysis.take(
            img, self.spot_ij, self.spot_integration_width_ij, centered=True, integrate=False
        )

        # Fast version; have to iterate for accuracy.
        shift_vectors = analysis.image_positions(regions)
        shift_vectors = np.clip(
            shift_vectors,
            -self.spot_integration_width_ij/4,
            self.spot_integration_width_ij/4
        )

        # Store the shift vector before we force_affine.
        sv1 = self.spot_ij + shift_vectors

        if force_affine:
            affine = analysis.fit_affine(self.spot_ij, self.spot_ij + shift_vectors, plot=plot)
            shift_vectors = (np.matmul(affine["M"], self.spot_ij) + affine["b"]) - self.spot_ij

        # Record the shift vector after we force_affine.
        sv2 = self.spot_ij + shift_vectors

        # Plot the above if desired.
        if plot:
            mask = analysis.take(
                img, self.spot_ij, self.spot_integration_width_ij,
                centered=True, integrate=False, return_mask=True
            )

            plt.figure(figsize=(12, 12))
            plt.imshow(img * mask)
            plt.scatter(sv1[0,:], sv1[1,:], s=200, fc="none", ec="r")
            plt.scatter(sv2[0,:], sv2[1,:], s=300, fc="none", ec="b")
            plt.show()

        # Handle the feedback applied from this refinement.
        if basis is not None:
            if (basis == "kxy" or basis == "knm"):
                # Modify k-space targets. Don't modify any camera spots.
                self.spot_kxy = self.spot_kxy - (
                    self.cameraslm.ijcam_to_kxyslm(shift_vectors) -
                    self.cameraslm.ijcam_to_kxyslm((0,0))
                )
                self.spot_knm = toolbox.convert_blaze_vector(
                    self.spot_kxy, "kxy", "knm", self.cameraslm.slm, self.shape
                )
                self.update_target(reset_weights=True)
                self.reset_phase()
            elif basis == "ij":
                # Modify camera targets. Don't modify any k-vectors.
                self.spot_ij = self.spot_ij + shift_vectors
            else:
                raise Exception("Unrecognized basis '{}'.".format(basis))

        return shift_vectors

    # Weighting and stats.
    def _update_weights(self):
        """
        Change :attr:`weights` to optimize towards the :attr:`target` using feedback from
        :attr:`amp_ff`, the computed farfield amplitude.
        """
        feedback = self.flags["feedback"]

        # Weighting strategy depends on the chosen feedback method.
        if feedback == "computational":
            # Pixel-by-pixel weighting
            self._update_weights_generic(self.weights, self.amp_ff, self.target, nan_checks=True)
        else:
            # Integrate a window around each spot, with feedback from respective sources.
            if feedback == "computational_spot":
                amp_feedback = cp.sqrt(analysis.take(
                    cp.square(self.amp_ff),
                    self.spot_knm_rounded,
                    self.spot_integration_width_knm,
                    centered=True,
                    integrate=True,
                    mp=cp
                ))
            elif feedback == "experimental_spot":
                self.measure(basis="ij")

                amp_feedback = np.sqrt(analysis.take(
                    np.square(np.array(self.img_ij, copy=False, dtype=self.dtype)),
                    self.spot_ij,
                    self.spot_integration_width_ij,
                    centered=True,
                    integrate=True
                ))
            elif feedback == "external_spot":
                amp_feedback = self.external_spot_amp
            else:
                raise ValueError("algorithms.py: Feedback '{}' not recognized.".format(feedback))

            # Update the weights of single pixels.
            self.weights[self.spot_knm_rounded[1, :], self.spot_knm_rounded[0, :]] = (
                self._update_weights_generic(
                    self.weights[self.spot_knm_rounded[1, :], self.spot_knm_rounded[0, :]],
                    cp.array(amp_feedback, copy=False, dtype=self.dtype),
                    self.spot_amp,
                    nan_checks=True
                )
            )

    def _calculate_stats_computational_spot(self, stats, stat_groups=[]):
        """
        Wrapped by :meth:`SpotHologram.update_stats()`.
        """

        if "computational_spot" in stat_groups:
            if self.shape == self.slm_shape:
                # Spot size is one pixel wide: no integration required.
                stats["computational_spot"] = self._calculate_stats(
                    self.amp_ff[self.spot_knm_rounded[1, :], self.spot_knm_rounded[0, :]],
                    self.spot_amp,
                    efficiency_compensation=False,
                    total=cp.sum(cp.square(self.amp_ff)),
                    raw="raw_stats" in self.flags and self.flags["raw_stats"]
                )
            else:
                # Spot size is wider than a pixel: integrate a window around each spot
                if cp != np:
                    pwr_ff = cp.square(self.amp_ff)
                    pwr_feedback = analysis.take(
                        pwr_ff,
                        self.spot_knm,
                        self.spot_integration_width_knm,
                        centered=True,
                        integrate=True,
                        mp=cp
                    )

                    stats["computational_spot"] = self._calculate_stats(
                        cp.sqrt(pwr_feedback),
                        self.spot_amp,
                        mp=cp,
                        efficiency_compensation=False,
                        total=cp.sum(pwr_ff),
                        raw="raw_stats" in self.flags and self.flags["raw_stats"]
                    )
                else:
                    pwr_ff = np.square(self.amp_ff)
                    pwr_feedback = analysis.take(
                        pwr_ff,
                        self.spot_knm,
                        self.spot_integration_width_knm,
                        centered=True,
                        integrate=True
                    )

                    stats["computational_spot"] = self._calculate_stats(
                        np.sqrt(pwr_feedback),
                        self.spot_amp,
                        mp=np,
                        efficiency_compensation=False,
                        total=np.sum(pwr_ff),
                        raw="raw_stats" in self.flags and self.flags["raw_stats"]
                    )

    def _calculate_stats_experimental_spot(self, stats, stat_groups=[]):
        """
        Wrapped by :meth:`SpotHologram.update_stats()`.
        """

        if "experimental_spot" in stat_groups:
            self.measure(basis="ij")

            pwr_img = np.square(self.img_ij)

            pwr_feedback = analysis.take(
                pwr_img,
                self.spot_ij,
                self.spot_integration_width_ij,
                centered=True,
                integrate=True
            )

            stats["experimental_spot"] = self._calculate_stats(
                np.sqrt(pwr_feedback),
                self.spot_amp,
                mp=np,
                efficiency_compensation=False,
                total=np.sum(pwr_img),
                raw="raw_stats" in self.flags and self.flags["raw_stats"]
            )

        if "external_spot" in stat_groups:
            pwr_feedback = np.square(np.array(self.external_spot_amp, copy=False, dtype=self.dtype))
            stats["external_spot"] = self._calculate_stats(
                np.sqrt(pwr_feedback),
                self.spot_amp,
                mp=np,
                efficiency_compensation=False,
                total=np.sum(pwr_feedback),
                raw="raw_stats" in self.flags and self.flags["raw_stats"]
            )

    def update_stats(self, stat_groups=[]):
        """
        Calculate statistics corresponding to the desired ``stat_groups``.

        Parameters
        ----------
        stat_groups : list of str
            Which groups or types of statistics to analyze.
        """
        stats = {}

        self._calculate_stats_computational(stats, stat_groups)
        self._calculate_stats_experimental(stats, stat_groups)
        self._calculate_stats_computational_spot(stats, stat_groups)
        self._calculate_stats_experimental_spot(stats, stat_groups)

        self._update_stats_dictionary(stats)<|MERGE_RESOLUTION|>--- conflicted
+++ resolved
@@ -1086,14 +1086,9 @@
                 # Set the farfield amplitude to the updated weights.
                 cp.divide(farfield, cp.abs(farfield), out=farfield)
                 cp.multiply(farfield, self.weights, out=farfield)
-<<<<<<< HEAD
                 cp.nan_to_num(farfield, copy=False, nan=0)
         else:   # Mixed region amplitude freedom (MRAF) case.
             zero_region =   mraf_variables["zero_region"]
-=======
-                # cp.nan_to_num(farfield, copy=False, nan=0)
-        else:
->>>>>>> 90cbce0c
             noise_region =  mraf_variables["noise_region"]
             signal_region = mraf_variables["signal_region"]
             mraf_factor =   self.flags.get("mraf_factor", None)
@@ -2937,14 +2932,10 @@
         N = self.spot_kxy.shape[1]
         N_batch_max = 50
 
-<<<<<<< HEAD
         if farfield_out is None:
             farfield_out = cp.zeros((N, ), dtype=self.dtype_complex)
 
         def collapse_kernel(kernel, out):
-=======
-        def collapse_kernel(out):
->>>>>>> 90cbce0c
             # (1,H*W) x (H*W, N) = (N,1)^T
             cp.matmul(nearfield.ravel()[np.newaxis, :], kernel, out=out[np.newaxis, :])
 
@@ -3054,14 +3045,10 @@
 
             nearfield_out_temp = cp.zeros(self.slm_shape, dtype=self.dtype_complex)
 
-<<<<<<< HEAD
             batches = 1 + N // N_batch_max
 
             # print(N)
 
-=======
-            batches = N // N_batch_max
->>>>>>> 90cbce0c
             for batch in range(batches):
                 batch_slice = slice(batch * N_batch_max, np.clip((batch+1) * N_batch_max, 0, N))
                 # kernel_slice = slice(0, np.clip(N_batch_max, 0, N - batch * N_batch_max))
