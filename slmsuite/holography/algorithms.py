"""
GPU-accelerated holography algorithms.

This module is currently focused on Gerchberg-Saxton (GS) iterative Fourier transform
phase retrieval algorithms [1]_ via the :class:`~slmsuite.holography.algorithms.Hologram` class;
however, support for complex holography and other algorithms (e.g. gradient descent algorithms [2]_)
is also planned. Additionally, so-called Weighted Gerchberg-Saxton (WGS) algorithms for hologram
generation with or without closed-loop camera feedback are supported, especially for
the generation of optical focus arrays [3]_, a subset of general image formation.

Tip
~~~
This module makes use of the GPU-accelerated computing library :mod:`cupy` [4]_.
If :mod:`cupy` is not supported, then :mod:`numpy` is used as a fallback, though
CPU alone is significantly slower. Using :mod:`cupy` is highly encouraged.

Important
~~~~~~~~~
This package uses a number of bases or coordinate spaces. Some coordinate spaces are
directly used by the user (most often the camera basis ``"ij"`` used for feedback).
Other bases are less often used directly, but are important to how holograms are
optimized under the hood (esp. ``"knm"``, the coordinate space of optimization).

.. list-table:: Bases used in :mod:`slmsuite`.
   :widths: 25 75
   :header-rows: 1

   * - Basis
     - Meaning
   * - ``"ij"``
     - Pixel basis of the camera. Centered at ``cam.shape/2``.
   * - ``"kxy"``
     - Normalized (floating point) basis of the SLM's k-space. Centered at ``(0,0)``.
   * - ``"knm"``
     - Pixel basis of the SLM's computational k-space.

References
----------
.. [1] R. W. Gerchberg and W. O. Saxton, "A Practical Algorithm for Determination
       of Phase from Image and Diffraction Plane Pictures," Optik 35, (1972).
.. [2] J. R. Fienup, "Phase retrieval algorithms: a comparison," Appl. Opt. 21, (1982).
.. [3] D. Kim, et al., "Large-scale uniform optical focus array generation with a
       phase spatial light modulator," Opt. Lett. 44, (2019).
.. [4] https://github.com/cupy/cupy/
"""
import matplotlib.pyplot as plt
from mpl_toolkits.axes_grid1 import make_axes_locatable
import cv2
from tqdm import tqdm

# Import numpy and scipy dependencies.
import numpy as np
import scipy.fft as spfft
from scipy.ndimage import gaussian_filter1d as sp_gaussian_filter1d
from scipy.ndimage import affine_transform as sp_affine_transform
from scipy.ndimage import gaussian_filter as sp_gaussian_filter

# Try to import cupy, but revert to base numpy/scipy upon ImportError.
try:
    import cupy as cp
    import cupyx.scipy.fft as cpfft
    from cupyx.scipy.ndimage import gaussian_filter1d as cp_gaussian_filter1d
    from cupyx.scipy.ndimage import gaussian_filter as cp_gaussian_filter
    from cupyx.scipy.ndimage import affine_transform as cp_affine_transform
except ImportError:
    cp = np
    cpfft = spfft
    cp_gaussian_filter1d = sp_gaussian_filter1d
    cp_gaussian_filter = sp_gaussian_filter
    cp_affine_transform = sp_affine_transform
    print("cupy not installed. Using numpy.")

# Import helper functions
from slmsuite.holography import analysis, toolbox


class Hologram:
    r"""
    Phase retrieval methods applied to holography.
    See :meth:`.optimize()` for available methods for hologram optimization.

    Tip
    ~~~
    The Fourier domain (kxy) of an SLM with shape :attr:`slm_shape` also has the shape
    :attr:`slm_shape` under FFT. However, the extents of this domain correspond to the edges
    of the farfield (:math:`\pm\frac{\lambda}{2\Delta x}` radians, where :math:`\Delta x`
    is the SLM pixel pitch). This means that resolution of the farfield
    :math:`\pm\frac{\lambda}{2N_x\Delta x}` can be quite poor with small :math:`N_x`.
    The solution is to zero-pad the SLM shape
    --- artificially increasing the width :math:`N_x` and height
    :math:`N_y` even though the extent of the non-zero data remains the same ---
    and thus enhance the resolution of the farfield.
    In practice, padding is accomplished by passing a :attr:`shape` or
    :attr:`target` of appropriate shape (see constructor :meth:`.__init__()` and subclasses),
    potentially with the aid of the static helper function :meth:`.calculate_padded_shape()`.

    Note
    ~~~~
    :attr:`target`, :attr:`weights`, :attr:`phase_ff`, and :attr:`amp_ff` are all
    matrices of shape :attr:`shape`. To save memory, the matrices :attr:`phase` and :attr:`amp`
    are stored with the (smaller, but not strictly smaller) shape :attr:`slm_shape`.
    Also to save memory, :attr:`phase_ff` and :attr:`amp_ff` are set to ``None`` on construction,
    and only initialized if they need to be used. Any additions should check for ``None``.

    Tip
    ~~~
    Due to SLM inefficiency, undiffracted light will be present at the center of the :attr:`target`.
    This is called the zeroth order diffraction peak. To avoid this peak, consider shifting
    the data contained in :attr:`target` away from the center.

    Attributes
    ----------
    slm_shape : (int, int) OR None
        The shape of the device producing the hologram. This is important to record because
        certain optimizations and calibrations depend on it. If multiple of :attr:`slm_shape`,
        :attr:`phase`, or :attr:`amp` are not ``None``, the shapes must agree. If all are
        ``None``, then the shape of the :attr:`target` is used instead
        (:attr:`slm_shape` == :attr:`shape`).
    phase : numpy.ndarray OR cupy.ndarray OR None
        **Near-field** phase pattern to optimize.
        Initialized to with :meth:`random.default_rng().uniform()` by default (``None``).
        This is of shape :attr:`slm_shape`
        and (during optimization) padded to shape :attr:`shape`.
    amp : numpy.ndarray OR cupy.ndarray OR None
        **Near-field** source amplitude pattern (i.e. image-space constraints).
        Uniform illumination is assumed by default (``None``).
        This is of shape :attr:`slm_shape`
        and (during optimization) padded to shape :attr:`shape`.
    shape : (int, int)
        The shape of the computational space, i.e. the ``"knm"`` basis.
        This often differs from :attr:`slm_shape` due to padding.
    target : numpy.ndarray OR cupy.ndarray
        Desired **far-field** amplitude in the ``"knm"`` basis. The goal of optimization.
        This is of shape :attr:`shape`.
    weights : numpy.ndarray OR cupy.ndarray
        The mutable **far-field** amplitude in the ``"knm"`` basis used in GS.
        Starts as :attr:`target` but may be modified by weighted feedback in WGS.
        This is of shape :attr:`shape`.
    phase_ff : numpy.ndarray OR cupy.ndarray
        Algorithm-constrained **far-field** phase in the ``"knm"`` basis. Stored for certain computational algorithms.
        (see :meth:`~slmsuite.holography.algorithms.Hologram.GS`).
        This is of shape :attr:`shape`.
    amp_ff : numpy.ndarray OR cupy.ndarray
        **Far-field** amplitude in the ``"knm"`` basis.
        Used for comparing this, the computational result, with the :attr:`target`.
        This is of shape :attr:`shape`.
    dtype : type
        Datatype for stored near- and far-field arrays, which are **all real**.
        Some internal variables are complex. The complex numbers
        follow :mod:`numpy` type promotion [5]_. Complex datatypes are derived from ``dtype``:

         - ``float32`` -> ``complex64`` (assumed by default)
         - ``float64`` -> ``complex128``

        ``float16`` is *not* recommended for ``dtype`` because ``complex32`` is not
        implemented by :mod:`numpy`.
    iter : int
        Tracks the current iteration number.
    method : str
        Remembers the name of the last-used optimization method. The method used for each
        iteration is stored in ``stats``.
    flags : dict
        Helper flags to store custom persistent variables for optimization.
        These flags are generally changed by passing as a ``kwarg`` to
        :meth:`~slmsuite.holography.algorithms.Hologram.optimize()`.
        Contains the following keys:

         - ``"method"`` : ``str``
            Stores the method used for optimization.
            See :meth:`~slmsuite.holography.algorithms.Hologram.optimize()`.
         - ``"fixed_phase"`` : ``bool``
            Fixes the far-field phase as mandated by certain weighted algorithms
            (see :meth:`~slmsuite.holography.algorithms.Hologram.GS()`).
         - ``"feedback"`` : ``str``
            Stores the values passed to
            :meth:`~slmsuite.holography.algorithms.Hologram.optimize()`.
         - ``"stat_groups"`` : ``list of str``
            Stores the values passed to
            :meth:`~slmsuite.holography.algorithms.Hologram.optimize()`.
         - ``"blur_ij"`` : ``float``
            See :meth:`~slmsuite.holography.algorithms.FeedbackHologram.ijcam_to_knmslm()`.
         - Other user-defined flags.

    stats : dict
        Dictionary of useful statistics. data is stored in lists, with indices corresponding
        to each iteration. Contains:

         - ``"methods"`` : ``list of str``
            Method used for each iteration.
         - ``"flags"`` : ``dict of lists``
            Each key corresponds to a flag that was used at least once. If it is ``np.nan``
            on a given iteration, then it was undefined at that point (update functions
            keep track of all this).
         - ``"stats"`` : ``dict of dicts of lists``
            Same format as ``"flags"``, except with another layer of hierarchy corresponding
            to the source of the given stats. This is to differentiate standard deviations
            computed computationally and experimentally.

        See :meth:`.update_stats()` and :meth:`.plot_stats()`.

    References
    ----------
    .. [5] https://numpy.org/doc/stable/reference/routines.fft.html#type-promotion
    """

    def __init__(self, target, amp=None, phase=None, slm_shape=None, dtype=np.float32):
        r"""
        Initialize datastructures for optimization.
        Parameters additional to class attributes are described below:

        Parameters
        ----------
        target : numpy.ndarray OR cupy.ndarray OR (int, int)
            Target to optimize to. The user can also pass a shape, and this constructor
            will create an empty target of all zeros.
            :meth:`.calculate_padded_shape()` can be of particular help for calculating the
            shape that will produce desired results (in terms of precision, etc).
        amp : array_like OR None
            The near-field amplitude. See :attr:`amp`. Of shape :attr:`slm_shape`.
        phase : array_like OR None
            The near-field initial phase.
            See :attr:`phase`. :attr:`phase` should only be passed if the user wants to
            precondition the optimization. Of shape :attr:`slm_shape`.
        slm_shape : (int, int) OR slmsuite.hardware.FourierSLM OR slmsuite.hardware.slms.SLM OR None
            The shape of the near-field of the SLM.
            Optionally, as a quality of life feature, the user can pass a
            :class:`slmsuite.hardware.FourierSLM` or
            :class:`slmsuite.hardware.slms.SLM` instead,
            and ``slm_shape`` (and ``amp`` if it is ``None``) are populated from this.
            If ``None``, tries to use the shape of ``amp`` or ``phase``, but if these
            are not present, defaults to :attr:`shape` (which is usually determined by ``target``).
        dtype : type
            See :attr:`dtype`; type to use for stored arrays.
        """
        # Parse target and create shape.
        if len(target) == 2:  # (int, int) was passed.
            self.shape = target
            target = None
        else:
            self.shape = target.shape

        # Warn the user about powers of two.
        if any(np.log2(self.shape) != np.round(np.log2(self.shape))):
            print(
                "Warning: Hologram target shape {} is not a power of 2; consider using "
                ".calculate_padded_shape() to pad to powers of 2 and speed up "
                "FFT computation.".format(self.shape)
            )

        # Initialize storage vars
        self.dtype = dtype
        self.iter = 0
        self.method = ""
        self.flags = {"fixed_phase": False, "stat_groups": []}

        # Initialize statistics dictionary
        self.stats = {"method": [], "flags": {}, "stats": {}}

        # Determine the shape of the SLM
        if amp is None:
            amp_shape = (np.nan, np.nan)
        else:
            amp_shape = amp.shape

        if phase is None:
            phase_shape = (np.nan, np.nan)
        else:
            phase_shape = phase.shape

        if slm_shape is None:
            slm_shape = (np.nan, np.nan)
        else:
            try:  # Check if slm_shape is a CameraSLM.
                if amp is None:
                    amp = slm_shape.slm.measured_amplitude
                slm_shape = slm_shape.slm.shape
            except:
                try:  # Check if slm_shape is an SLM
                    if amp is None:
                        amp = slm_shape.measured_amplitude
                    slm_shape = slm_shape.shape
<<<<<<< HEAD
                except: # SLM shape is an numpy array
=======
                except: # (int, int) case
>>>>>>> fe50bdd1
                    pass

            if len(slm_shape) != 2:
                slm_shape = (np.nan, np.nan)

        # We now have a few options for what the shape could be.
        # Parse these to validate consistency.
        stack = np.vstack((amp_shape, phase_shape, slm_shape))

        if np.all(np.isnan(stack)):
            self.slm_shape = self.shape
        else:
            self.slm_shape = np.nanmean(stack, axis=0).astype(np.int)

            if amp is not None:
                assert np.all(self.slm_shape == np.array(amp_shape))
            if phase is not None:
                assert np.all(self.slm_shape == np.array(phase_shape))
            if slm_shape is not None:
                assert np.all(self.slm_shape == np.array(slm_shape))

            self.slm_shape = tuple(self.slm_shape)

        # Initialize and normalize near-field amplitude
        if amp is None:  # Uniform amplitude by default (scalar)
            self.amp = 1 / np.sqrt(np.prod(self.slm_shape))
        else:  # Otherwise, initialize and normalize
            self.amp = cp.array(amp, dtype=dtype)
            self.amp *= 1 / Hologram._norm(self.amp)

        # Initialize near-field phase
        if phase is None:  # Random near-field phase by default
            if cp == np:  # numpy does not support dtype=
                rng = np.random.default_rng()
                self.phase = rng.uniform(-np.pi, np.pi, self.slm_shape).astype(dtype)
            else:
                self.phase = cp.random.uniform(
                    -np.pi, np.pi, self.slm_shape, dtype=dtype
                )
        else:  # Initialize
            self.phase = cp.array(phase, dtype=dtype)

        # Initialize target and weights.
        self._update_target(target, reset_weights=True)

        # Initialize SLM farfield data variables.
        self.amp_ff = None
        self.phase_ff = None

    # Initialization helper
    @staticmethod
    def calculate_padded_shape(
        slm_shape,
        padding_order=1,
        square_padding=True,
        precision=np.inf,
        precision_basis="kxy",
    ):
        """
        Helper function to calculate the shape of the computational space.
        For a given base ``slm_shape``, pads to the user's requirements.
        If the user chooses multiple requirements, the largest
        dimensions for the shape are selected.
        By default, pads to the smallest square power of two.

        Future: Add a setting to make pad based on available memory.

        Parameters
        ----------
        slm_shape : (int, int) OR slmsuite.hardware.FourierSLM
            The original shape of the SLM. The user can pass a
            :class:`slmsuite.hardware.FourierSLM` instead, and should pass this
            when using the ``precision`` parameter.
        padding_order : int
            Scales to the ``padding_order`` th closest greater power of 2.
            A ``padding_order`` of zero does nothing.
        square_padding : bool
            If ``True``, sets both shape dimensions to the largest of the two
            dimensions that would otherwise be returned.
        precision : float
            Returns the shape that produces a computational k-space with resolution smaller
            than ``precision``. The default, infinity, requests a padded shape larger
            than zero, so ``padding_order`` will dominate.
        precision_basis : str
            Basis for the precision. Can be ``"ij"`` (camera) or ``"kxy"`` (normalized blaze).

        Returns
        -------
        (int, int)
            Shape of the computational space which satisfies the above requirements.
        """
        try:
            cameraslm = slm_shape
            slm_shape = cameraslm.slm.shape
        except:
            cameraslm = None

        if np.isfinite(precision) and cameraslm is not None:
            dpixel = np.amin([cameraslm.slm.dx, cameraslm.slm.dy])
            fs = 1 / dpixel  # Sampling frequency

            if precision_basis == "ij":
                slm_range = np.amax(cameraslm.kxyslm_to_ijcam([fs, fs]))
                pixels = slm_range / precision
            elif precision_basis == "kxy":
                pixels = fs / precision

            # Raise to the nearest greater power of 2.
            pixels = np.power(2, int(np.ceil(np.log2(pixels))))
            precision_shape = (pixels, pixels)
        else:
            precision_shape = slm_shape

        if padding_order > 0:
            padding_shape = np.power(
                2, np.ceil(np.log2(slm_shape)) + padding_order - 1
            ).astype(np.int)
        else:
            padding_shape = slm_shape

        shape = tuple(np.amax(np.vstack((precision_shape, padding_shape)), axis=0))

        if square_padding:
            largest = np.amax(shape)
            shape = (largest, largest)

        return shape

    # Core optimization function.
    def optimize(
        self,
        method="GS",
        maxiter=20,
        verbose=True,
        callback=None,
        feedback="",
        stat_groups=[],
        **kwargs
    ):
        r"""
        Optimizers to solve the "phase problem": approximating the near-field phase that
        transforms a known near-field source amplitude to a desired near-field
        target amplitude.
        Supported optimization methods include:

        - Gerchberg-Saxton (GS) phase retrieval.

            ``'GS'`` [1]_
              Implemented using fast Fourier transforms, potentially GPU-accelerated.

        - Weighted Gerchberg-Saxton (WGS) phase retrieval algorithms of various flavors.
          Improves the uniformity of GS-computed focus arrays using weighting methods and
          techniques from literature. The ``method`` keywords are:

            ``'WGS-Leonardo'`` [6]_
              Original WGS algorithm. Weights the target
              amplitudes by the ratio of mean amplitude to computed amplitude, which
              amplifies weak spots while attenuating strong spots. Uses the following
              weighting function:

              .. math:: \mathcal{W} = \mathcal{W}\left(\frac{\mathcal{T}}{\mathcal{F}}\right)^p

              where :math:`\mathcal{W}`, :math:`\mathcal{T}`, and :math:`\mathcal{F}`
              are the weight amplitudes,
              target (goal) amplitudes, and
              feedback (measured/) amplitudes,
              and :math:`p` is the power passed as ``"power"`` in
              :attr:`~slmsuite.holography.algorithms.Hologram.flags` (see ``kwargs``).
              The power :math:`p` defaults to .7 if not passed.

            ``'WGS-Kim'`` [3]_
              Improves the convergence of `Leonardo` by fixing the far-field
              phase after a desired number of iterations or after achieving a desired
              efficiency (fraction of far-field energy at the desired points).
            ``'WGS-Nogrette'`` [7]_
              Weights target intensities by a tunable gain factor.

              .. math:: \mathcal{W} = \mathcal{W}/\left(1 - f\left(1 - \mathcal{F}/\mathcal{T}\right)\right)

              where :math:`f` is the gain factor passed as ``"factor"`` in
              :attr:`~slmsuite.holography.algorithms.Hologram.flags` (see ``kwargs``).
              The factor :math:`f` defaults to .1 if not passed.

              Note that while Nogrette et al compares powers, this implementation
              compares amplitudes for speed. These are identical to first order.

        Note
        ~~~~
        This function uses parameter naming convention borrowed from
        :meth:`scipy.optimize.minimize()` and other functions in
        :mod:`scipy.optimize`. The parameters ``method``, ``maxiter``, and ``callback``
        have the same functionality as the equivalently-named parameters in
        :meth:`scipy.optimize.minimize()`.

        Parameters
        ----------
        method : str
            Optimization method to use. See the list of optimization methods above.
        maxiter : int
            Number of iterations to optimize before terminating.
        verbose : bool
            Whether to display :mod:`tqdm` progress bars.
            These bars are also not displayed for ``maxiter <= 1``.
        callback : callable OR None
            Same functionality as the equivalently-named parameter in
            :meth:`scipy.optimize.minimize()`. ``callback`` must accept a Hologram
            or Hologram subclass as the single argument. If ``callback`` returns
            ``True``, then the optimization exits. Ignored if ``None``.
        feedback : str or None
            Type of feedback requested. For non-subclasses of :class:`Hologram`, this can only
            be ``"computational"`` feedback.
            When using WGS, defaults to ``"computational"`` if empty.
        **kwargs : dict, optional
            Various weight keywords and values to pass depending on the weight method.
            See method keywords below. These are passed into :attr:`flags`.

        References
        ----------
        .. [1] R. W. Gerchberg and W. O. Saxton, "A Practical Algorithm for Determination
            of Phase from Image and Diffraction Plane Pictures," Optik 35, (1972).
        .. [3] D. Kim, et al., "Large-scale uniform optical focus array generation with a
            phase spatial light modulator," Opt. Lett. 44, (2019).
        .. [6] R. Di Leonardo, F. Ianni, and G. Ruocco, "Computer generation of
               optimal holograms for optical trap arrays," Opt. Express 15, (2007).
        .. [7] F. Nogrette et al., "Single-Atom Trapping in Holographic 2D Arrays
               of Microtraps with Arbitrary Geometries" Phys. Rev. X 4, (2014).
        """

        # Check and record method.
        methods = ["GS", "WGS-Leonardo", "WGS-Kim", "WGS-Nogrette"]

        assert (
            method in methods
        ), "Unrecognized method {}. Valid methods include [{}]".format(method, methods)

        self.method = method

        # Handle flags.
        for flag in kwargs:
            self.flags[flag] = kwargs[flag]

        self.flags["feedback"] = feedback
        self.flags["stat_groups"] = stat_groups

        # Iterations to process.
        iterations = range(maxiter)

        # Decide whether to use a tqdm progress bar. Don't use a bar for maxiter == 1.
        if verbose and maxiter > 1:
            iterations = tqdm(iterations)

        # Switch between methods
        if "GS" in method:
            if "WGS" in method:
                if len(self.flags["feedback"]) == 0:
                    self.flags["feedback"] = "computational"

            self.GS(iterations, callback)

    # Optimization methods (currently only GS-type is supported)
    def GS(self, iterations, callback):
        """
        GPU-accelerated Gerchberg-Saxton (GS) iterative phase retrieval.

        Solves the "phase problem": approximates the near-field phase that
        transforms a known near-field source amplitude to a known near-field
        target amplitude.

        Caution
        ~~~~~~~
        This function should be called through :meth:`.optimize()` and not called directly.

        Note
        ~~~~
        FFTs are **not** in-place in this algorithm. In both non-:mod:`cupy` and
        :mod:`cupy` implementations, :mod:`numpy.fft` does not support in-place
        operations.  However, :mod:`scipy.fft` does in both. In the future, we may move to the scipy
        implementation. However, neither :mod:`numpy` or :mod:`scipy` ``fftshift`` support
        in-place movement (for obvious reasons). For even faster computation, algorithms should
        consider **not shifting** the FTT result, and instead shifting measurement data / etc to
        this unshifted basis.

        Parameters
        ----------
        iterations : iterable
            Number of loop iterations to run. Is an iterable to pass a :mod:`tqdm` iterable.
        callback : callable OR None
            See :meth:`.optimize()`.
        """
        # Future: in-place FFT
        # Future: rename nearfield and farfield to both be "complex" to avoid hogging memory.

        # Proxy to initialize nearfield with the correct shape and (complex) type.
        nearfield = cp.exp(1j * self.target)

        # Helper variables for speeding up source phase and amplitude fixing.
        (i0, i1, i2, i3) = toolbox.unpad(self.shape, self.slm_shape)

        for _ in iterations:
            # Fix the relevant part of the nearfield amplitude to the source amplitude.
            # Everything else is zero because power outside the SLM is assumed unreflected.
            # This is optimized for when shape is much larger than slm_shape.
            nearfield.fill(0)
            nearfield[i0:i1, i2:i3] = self.amp * cp.exp(1j * self.phase)
            farfield = cp.fft.fftshift(cp.fft.fft2(nearfield, norm="ortho"))

            # Calculate amp_ff, if needed.
            if "computational" in self.flags["feedback"] or any(
                "computational" in grp for grp in self.flags["stat_groups"]
            ):
                # Calculate amp_ff for weighting (if None, will init; otherwise in-place).
                self.amp_ff = cp.abs(farfield, out=self.amp_ff)

            # Erase irrelevant images from the past loop.
            if hasattr(self, "img_ij"):
                self.img_ij = None

            # Weight, if desired. This function also updates stats.
            if "WGS" in self.method:
                self._update_weights()

                # Calculate amp_ff again, as _update_weights may have modified it.
                # This is to reduce memory use at the slight cost of performance.
                if "computational" in self.flags["feedback"] or any(
                    "computational" in grp for grp in self.flags["stat_groups"]
                ):
                    # Calculate amp_ff for weighting (if None, will init; otherwise in-place).
                    self.amp_ff = cp.abs(farfield, out=self.amp_ff)

            self.update_stats(self.flags["stat_groups"])

            # Decide whether to fix phase.
            if "Kim" in self.method:
                if "fixed_phase_efficiency" in self.flags:
                    stats = self.stats["stats"]
                    groups = tuple(stats.keys())
                    eff = stats[groups[-1]]["efficiency"][self.iter]
                    if eff > self.flags["fixed_phase_efficiency"]:
                        self.flags["fixed_phase"] = True

                if not "fixed_phase_iterations" in self.flags:
                    self.flags["fixed_phase_iterations"] = 20
                if self.iter > self.flags["fixed_phase_iterations"]:
                    self.flags["fixed_phase"] = True

            # Run step function and check termination conditions.
            if callback is not None and callback(self):
                break

            # Fix amplitude, potentially also fixing the phase.
            if (
                "fixed_phase" in self.flags
                and self.flags["fixed_phase"]
                and self.phase_ff is not None
            ):
                # Set the farfield to the stored phase and updated weights.
                cp.exp(1j * self.phase_ff, out=farfield)
                cp.multiply(farfield, self.weights, out=farfield)

                # Future: check this potentially-optimized method
                # farfield.fill(0)
                # mask = self.weights != 0
                # cp.exp(1j * self.phase_ff[mask], out=farfield[mask])
                # cp.multiply(farfield[mask], self.weights[mask], out=farfield[mask])
            else:
                # Set the farfield amplitude to the updated weights.
                cp.divide(farfield, cp.abs(farfield), out=farfield)
                cp.multiply(farfield, self.weights, out=farfield)
                cp.nan_to_num(farfield, copy=False, nan=0)

                # Future: check this potentially-optimized method
                # farfield.fill(0)
                # mask = self.weights != 0
                # cp.divide(farfield[mask], cp.abs(farfield[mask]), \
                #         out=farfield[mask], where=farfield!=0)
                # cp.multiply(farfield[mask], self.weights[mask], out=farfield[mask])

            # Move to image (i.e. camera/real) space.
            nearfield = cp.fft.ifft2(cp.fft.ifftshift(farfield), norm="ortho")
            self.phase = cp.arctan2(nearfield.imag[i0:i1, i2:i3],
                                    nearfield.real[i0:i1, i2:i3])

            # Increment iteration.
            self.iter += 1

        # Update the final far-field
        nearfield.fill(0)
        nearfield[i0:i1, i2:i3] = self.amp * cp.exp(1j * self.phase)
        farfield = cp.fft.fftshift(cp.fft.fft2(nearfield, norm="ortho"))
        cp.abs(farfield, out=self.amp_ff)
        self.phase_ff = cp.angle(farfield)

    # User interactions: Changing the target and recovering the phase.
    def _update_target(self, new_target, reset_weights=False):
        """
        Change the target to something new. This method handles cleaning and normalization.

        Parameters
        ----------
        new_target : numpy.ndarray OR cupy.ndarray OR None
            If ``None``, sets the target to zero.
        reset_weights : bool
            Whether to overwrite ``weights`` with ``target``.
        """
        if new_target is None:
            self.target = cp.zeros(shape=self.shape, dtype=self.dtype)
        else:
            assert new_target.shape == self.shape, (
                "Target must be of appropriate shape. "
                "Initialize a new Hologram if a different shape is desired."
            )

            self.target = cp.abs(cp.array(new_target, dtype=self.dtype))
            self.target *= 1 / Hologram._norm(self.target)

        if reset_weights:
            self.weights = cp.copy(self.target)

    def update_target(self, new_target, reset_weights=False):
        """
        Allows the user to change the target to something new.
        Cleaning and normalization is handled.

        Parameters
        ----------
        new_target : array_like OR None
            New :attr:`target` to optimize towards. Should be of shape :attr:`shape`.
            If ``None``, :attr:`target` is zeroed (used internally, but probably should not
            be used by a user).
        reset_weights : bool
            Whether to update the :attr:`weights` to this new :attr:`target`.
        """
        self._update_target(new_target=new_target, reset_weights=reset_weights)

    def extract_phase(self):
        r"""
        Collects the current near-field phase from the GPU with :meth:`cupy.ndarray.get()`.
        Also shifts the :math:`[-\pi, \pi]` range of :meth:`numpy.arctan2()` to :math:`[0, 2\pi]`
        for faster writing to the SLM (see :meth:`~slmsuite.hardware.slms.slm.SLM.write()`).

        Returns
        -------
        numpy.ndarray
            Current near-field phase computed by GS.
        """
        if cp != np:
            return self.phase.get() + np.pi
        return self.phase + np.pi

    # Weighting
    def _update_weights_generic(self, weight_amp, feedback_amp, target_amp=None):
        """
        Helper function to process weight feedback according to the chosen weighting method.

        Caution
        ~~~~~~~
        ``weight_amp`` *is* modified in-place and ``feedback_amp`` *may be* modified in-place.

        Parameters
        ----------
        weight_amp : numpy.ndarray OR cupy.ndarray
            A :class:`~slmsuite.holography.SpotArray` instance containing locations
            where the feedback weight should be calculated.
        feedback_amp : numpy.ndarray OR cupy.ndarray
            Resulting amplitudes corresponding to ``weight_amp``.
            Should be the same size as ``weight_amp``.
        target_amp : numpy.ndarray OR cupy.ndarray OR None
            Necessary in the case where ``target_amp`` is not uniform, such that the weighting can
            properly be applied to bring the feedback closer to the target. If ``None``, is assumed
            to be uniform. Should be the same size as ``weight_amp``.
        method : str OR None
            Weighting method, see the method descriptions in :meth:`optimize()`.

        Returns
        -------
        numpy.ndarray OR cupy.ndarray
            The updated ``weight_amp``.
        """
        assert self.method[:4] == "WGS-", "For now, assume weighting is for WGS."
        method = self.method[4:]

        if target_amp is None:  # Uniform
            feedback_corrected = feedback_amp
        else:  # Non-uniform
            feedback_corrected = feedback_amp
            norm = Hologram._norm(feedback_amp)
            feedback_corrected *= 1 / norm

            cp.divide(feedback_corrected, target_amp, out=feedback_corrected)

            cp.nan_to_num(feedback_corrected, copy=False, nan=1)

        if method == "Leonardo" or method == "Kim":
            if not "power" in self.flags:
                self.flags["power"] = 0.7

            # Leonardo uses amp.
            cp.power(feedback_corrected, -self.flags["power"], out=feedback_corrected)
            weight_amp *= feedback_corrected
        elif method == "Nogrette":
            if not "factor" in self.flags:
                self.flags["factor"] = 0.1

            # Taylor expand 1/(1-g(1-x)) -> 1 + g(1-x) + (g(1-x))^2 ~ 1 + g(1-x)
            feedback_corrected *= -(1 / cp.nanmean(feedback_corrected))
            feedback_corrected += 1
            feedback_corrected *= -self.flags["factor"]
            feedback_corrected += 1
            cp.reciprocal(feedback_corrected, out=feedback_corrected)

            weight_amp *= feedback_corrected
        else:
            raise RuntimeError(
                "Method "
                "{}"
                " not recognized by Hologram.optimize()".format(self.method)
            )

        cp.nan_to_num(weight_amp, copy=False, nan=0)

        # Normalize amp power, as methods may have broken power conservation.
        norm = Hologram._norm(weight_amp)
        weight_amp *= 1 / norm

        return weight_amp

    def _update_weights(self):
        """
        Change :attr:`weights` to optimize towards the :attr:`target` using feedback from
        :attr:`amp_ff`, the computed farfield amplitude. This function also updates stats.
        """
        feedback = self.flags["feedback"]

        if feedback == "computational":
            self._update_weights_generic(self.weights, self.amp_ff, self.target)

    # Statistics handling
    @staticmethod
    def _calculate_stats(
        feedback_amp, target_amp, mp=cp, efficiency_compensation=True, total=None
    ):
        """
        Helper function to analyze how close the feedback is to the target.

        Parameters
        ----------
        feedback_amp : numpy.ndarray OR cupy.ndarray
            Computational or measured result of holography.
        target_amp : numpy.ndarray OR cupy.ndarray
            Target of holography.
        mp : module
            This function is used by both :mod:`cupy` and :mod:`numpy`, so we have the option
            of either. Defaults to :mod:`cupy`.
        efficiency_compensation : bool
            Whether to scale the ``feedback`` based on the overlap with the ``target``.
            This is more accurate for images, but less accurate for SpotHolograms.
        """
        # Downgrade to numpy if necessary
        if isinstance(feedback_amp, np.ndarray) or isinstance(target_amp, np.ndarray):
            if not isinstance(feedback_amp, np.ndarray):
                feedback_amp = feedback_amp.get()

            if not isinstance(target_amp, np.ndarray):
                target_amp = target_amp.get()

            if total is not None:
                total = float(total)

            mp = np

        feedback_pwr = mp.square(feedback_amp)
        target_pwr = mp.square(target_amp)

        if total is not None:
            efficiency = float(mp.sum(feedback_pwr)) / total

        # Normalize.
        feedback_pwr_sum = mp.sum(feedback_pwr)
        feedback_pwr *= 1 / feedback_pwr_sum
        feedback_amp *= 1 / mp.sqrt(feedback_pwr_sum)

        target_pwr_sum = mp.sum(target_pwr)
        target_pwr *= 1 / target_pwr_sum
        target_amp *= 1 / mp.sqrt(target_pwr_sum)

        if total is None:
            # Efficiency overlap integral.
            efficiency = np.square(float(mp.sum(mp.multiply(target_amp, feedback_amp))))
            if efficiency_compensation:
                feedback_pwr *= 1 / efficiency

        # Make some helper lists; ignoring power where target is zero.
        mask = mp.nonzero(target_pwr)

        feedback_pwr_masked = feedback_pwr[mask]
        target_pwr_masked = target_pwr[mask]

        ratio_pwr = mp.divide(feedback_pwr_masked, target_pwr_masked)
        pwr_err = target_pwr_masked - feedback_pwr_masked

        # Compute the remaining stats.
        rmin = float(mp.amin(ratio_pwr))
        rmax = float(mp.amax(ratio_pwr))
        uniformity = 1 - (rmax - rmin) / (rmax + rmin)

        pkpk_err = float(mp.amax(pwr_err) - mp.amin(pwr_err))
        std_err = float(mp.std(pwr_err))

        return {
            "efficiency": efficiency,
            "uniformity": uniformity,
            "pkpk_err": pkpk_err,
            "std_err": std_err,
        }

    def _calculate_stats_computational(self, stats, stat_groups=[]):
        """
        Wrapped by :meth:`Hologram.update_stats()`.
        """
        if "computational" in stat_groups:
            stats["computational"] = self._calculate_stats(
                self.amp_ff, self.target, efficiency_compensation=False
            )

    def _update_stats_dictionary(self, stats):
        """
        Helper function to manage additions to the :attr:`stats`.

        Parameters
        ----------
        stats : dict of dicts
            Dictionary of groups, each group containing a dictionary of stats.
        """
        # Update methods
        M = len(self.stats["method"])
        diff = self.iter + 1 - M
        if diff > 0:  # Extend methods
            self.stats["method"].extend(["" for _ in range(diff)])
            M = self.iter + 1
        self.stats["method"][self.iter] = self.method  # Update method

        # Update flags
        flaglist = set(self.flags.keys()).union(set(self.stats["flags"].keys()))
        for flag in flaglist:
            # Extend flag
            if not flag in self.stats["flags"]:
                self.stats["flags"][flag] = [np.nan for _ in range(M)]
            else:
                diff = self.iter + 1 - len(self.stats["flags"][flag])
                if diff > 0:
                    self.stats["flags"][flag].extend([np.nan for _ in range(diff)])

            # Update flag
            if flag in self.flags:
                self.stats["flags"][flag][self.iter] = self.flags[flag]

        # Update stats
        grouplist = set(stats.keys()).union(set(self.stats["stats"].keys()))
        if len(grouplist) > 0:
            statlists = [set(stats[group].keys()) for group in stats.keys()]
            if len(self.stats["stats"].keys()) > 0:
                key = next(iter(self.stats["stats"]))
                statlists.append(set(self.stats["stats"][key].keys()))
            statlist = set.union(*statlists)

            for group in grouplist:
                # Check this group
                if not group in self.stats["stats"]:
                    self.stats["stats"][group] = {}

                if len(statlist) > 0:
                    for stat in statlist:
                        # Extend stat
                        if not stat in self.stats["stats"][group]:
                            self.stats["stats"][group][stat] = [
                                np.nan for _ in range(M)
                            ]
                        else:
                            diff = self.iter + 1 - len(self.stats["stats"][group][stat])
                            if diff > 0:
                                self.stats["stats"][group][stat].extend(
                                    [np.nan for _ in range(diff)]
                                )

                        # Update stat
                        if group in stats.keys():
                            if stat in stats[group].keys():
                                self.stats["stats"][group][stat][self.iter] = stats[group][
                                    stat
                                ]

    def update_stats(self, stat_groups=[]):
        """
        Calculate statistics corresponding to the desired ``stat_groups``.

        Parameters
        ----------
        stat_groups : list of str
            Which groups or types of statistics to analyze.
        """
        stats = {}

        self._calculate_stats_computational(stats, stat_groups)

        self._update_stats_dictionary(stats)

    # Visualization
    def plot_nearfield(self, title="", padded=False, basis="knm", slm=None,
                       figsize=(8,4), cbar=False):
        """
        Plots the amplitude (left) and phase (right) of the nearfield (plane of the SLM).
        The amplitude is assumed (whether uniform, or experimentally computed) while the
        phase is the result of optimization.

        Parameters
        ----------
        # TODO: document new parameters
        title : str
            Title of the plots.
        padded : bool
            If ``True``, shows the full computational space of shape :attr:`shape`.
            Otherwise, shows the region at the center of the computational space of
            size :attr:`slm_shape`.
        """
        fig, axs = plt.subplots(1, 2, constrained_layout=True, figsize=figsize)

        try:
            if isinstance(self.amp, float):
                amp = self.amp
            else:
                amp = self.amp.get()
            phase = self.phase.get()
        except:
            amp = self.amp
            phase = self.phase

        if isinstance(amp, float):
            im_amp = axs[0].imshow(
                toolbox.pad(
                    amp * np.ones(self.slm_shape),
                    self.shape if padded else self.slm_shape,
                ),
                vmin=0,
                vmax=amp,
            )
        else:
            axs[0].imshow(
                toolbox.pad(amp, self.shape if padded else self.slm_shape),
                vmin=0,
                vmax=np.amax(amp),
            )

        im_phase = axs[1].imshow(
            toolbox.pad(phase/np.pi, self.shape if padded else self.slm_shape),
            vmin=-1,
            vmax=1,
            interpolation="none",
            cmap="twilight",
        )

        if len(title) > 0:
            title += ": "

        axs[0].set_title(title + "Amplitude")
        axs[1].set_title(title + "Phase")

        # Add colorbars if desired
        if cbar:
            fig.tight_layout(pad=5.0)
            cax = make_axes_locatable(axs[0]).append_axes('right', size='5%', pad=0.05)
            fig.colorbar(im_amp, cax=cax, orientation='vertical', format="%1.2f")
            cax = make_axes_locatable(axs[1]).append_axes('right', size='5%', pad=0.05)
            fig.colorbar(im_phase, cax=cax, orientation='vertical', format = r"%1.2f$\pi$")

        # Calculate extent for the given basis
        if basis == "knm":
            fig.supxlabel('$n$'); fig.supylabel('$m$')
        else:
            if slm is None:
                raise Exception("Must include SLM object for plotting in bases other than knm!")
            if basis == "kxy" or "norm":
                ext_nm = im_amp.get_extent()
                ext_min = np.squeeze(toolbox.convert_blaze_vector([ext_nm[0],ext_nm[-1]],from_units="knm",slm=slm))
                ext_max = np.squeeze(toolbox.convert_blaze_vector([ext_nm[1],ext_nm[2]],from_units="knm",slm=slm))
                ext_xy = [ext_min[0],ext_max[0],ext_max[1],ext_min[1]]
                im_amp.set_extent(ext_xy); im_phase.set_extent(ext_xy)
                fig.supxlabel(r'$k_x/k$'); fig.supylabel(r'$k_y/k$')
            else:
                raise Exception("Unrecognized basis '{}'.".format(basis))
            
                             
        plt.show()
        
    def plot_farfield(self, title='', source=None, limits=None, basis="ij", camera=None,
                      limit_padding=0.1, figsize=(8,4), cbar=False):
        """
        Plots an overview (left) and zoom (right) view of ``source``.

        Parameters
        ----------
        title : str
            Title of the plots.
        source : array_like OR None
            Should have shape equal to :attr:`shape`.
            If ``None``, defaults to :attr:`target`.
        limits : ((float, float), (float, float)) OR None
            :math:`x` and :math:`y` limits for the zoom plot.
            If None, ``limits`` are autocomputed as the smallest bounds
            that show all non-zero values (plus ``limit_padding``).
            Note that autocomputing on :attr:`target` will perform well,
            as zero values are set to actually be zero. However, doing so on
            computational or experimental outputs (e.g. :attr:`amp_ff`) will likely perform
            poorly, as values deviate slightly from zero and artificially expand the ``limits``.
        basis : str
            Coordinate basis for plots (``"ij"`` or ``"xy"``) see :class:`Hologram`).
        camera : slmsuite.hardware.cameras.Camera
            Contains camera position parameters needed to plot in the "xy" (real position) basis.
        limit_padding : float
            Fraction of the width and height to expand the limits by, only if
            the passed ``limits`` is ``None`` (autocompute).
        figsize : tuple
            Size of the plot. 
        cbar : bool
            Whether to add colorbars to the plots. Defaults to false. 

        Returns
        -------
        ((float, float), (float, float))
            Used ``limits``, which may be autocomputed. If autocomputed, the result will
            be integers.
        axs
            Set of axes for modifying plots
        """
        if source is None:
            source = self.target

            if len(title) == 0:
                title = "Target"

        try:
            npsource = cp.abs(source).get()
        except:
            npsource = np.abs(source)

        fig, axs = plt.subplots(1, 2, constrained_layout=True, figsize=figsize)

        if limits == None:
            # Determine the bounds of the zoom region, padded by 20%
            limits = []
            binary = npsource > 0

            for a in [0, 1]:
                collapsed = np.where(np.any(binary, axis=a))  # Collapse the other axis
                limit = np.array([np.amin(collapsed), np.amax(collapsed)])

                padding = int(np.diff(limit) * limit_padding)
                limit += np.array([-padding, padding])

                limit = np.clip(limit, 0, self.shape[a])

                limits.append(limit)

        # Plot the full target, blurred so single pixels are visible in low res
        b = 2 * int(max(self.shape) / 500) + 1  # Future: fix arbitrary
        full = axs[0].imshow(cv2.GaussianBlur(npsource, (b, b), 0))

        # Plot a red rectangle to show the extents of the zoom region
        rect = plt.Rectangle(
            [limits[0][0], limits[1][0]],
            np.diff(limits[0])[0],
            np.diff(limits[1])[0],
            ec="r",
            fc="none",
        )
        axs[0].add_patch(rect)

        # If cam_points is defined (i.e. is a FeedbackHologram),
        # plot a yellow rectangle for the extents of the camera
        try:
            axs[0].plot(
                self.cam_points[0],
                self.cam_points[1],
                c="y",
            )
            axs[0].annotate(
                "Camera FoV",
                (
                    np.mean(self.cam_points[0]),
                    np.max(self.cam_points[1])
                ),
                c="y", size="x-small", ha="center"
            )
        except:
            pass

        if len(title) > 0:
            title += ": "

        axs[0].set_title(title + "Full")

        # Zoom in on our spots
        b = 2*int(np.diff(limits[0])/500) + 1  # Future: fix arbitrary

        zoom_data = npsource[np.ix_(np.arange(limits[1][0]-1, limits[1][1]+2),
                                    np.arange(limits[0][0]-1, limits[0][1]+2))]
        print(limits)
        print(zoom_data.shape)        
        zoom = axs[1].imshow(cv2.GaussianBlur(zoom_data, (b, b), 0),
                             extent=[limits[0][0]-1, limits[0][1]+1,
                                     limits[1][0]+1,limits[1][1]-1])
        axs[1].set_title(title + "Zoom")

        # Calculate extent for the given basis
        if basis == "ij":
            fig.supxlabel('$i$'); fig.supylabel('$j$')
        elif basis == "xy":
            if camera is None:
                raise Exception("Must include camera object for plotting in the xy basis!")
            fig.supxlabel(r'$x/\lambda$'); fig.supylabel(r'$y/\lambda$')
            
            # Convert extents to normalized coord using camera specs
            full.set_extent([np.amin(camera.x_grid), np.amax(camera.x_grid),
                             np.amax(camera.y_grid), np.amin(camera.y_grid)])
                             
            # TODO: extent incorrect when zoom-box is at edge of camera
            zoom_extent = np.reshape(np.array(zoom.get_extent()),(2,2))
            zoom.set_extent(np.concatenate((camera.x_grid[0,zoom_extent[0]],
                                            camera.y_grid[zoom_extent[1],0])))
        else:
            raise Exception("Unrecognized basis '{}'.".format(basis))

        for spine in ["top", "bottom", "right", "left"]:
            axs[1].spines[spine].set_color("r")
            axs[1].spines[spine].set_linewidth(1.5)

        # Add colorbar if desired
        if cbar:
            cax = make_axes_locatable(axs[1]).append_axes('right', size='5%', pad=0.05)
            fig.colorbar(full, cax=cax, orientation='vertical')

        plt.show()

        return axs, limits

    def plot_stats(self, stats_dict=None):
        """
        Plots the statistics contained in the given dictionary.

        Parameters
        ----------
        stats_dict : dict OR None
            If ``None``, defaults to :attr:`stats`.
        """
        if stats_dict is None:
            stats_dict = self.stats

        _, ax = plt.subplots(1, 1)

        # solid, densely dashed, sparesely dotted, densely dotted
        linestyles = ["solid", (0, (5, 1)), (0, (1, 2)), (0, (1, 1))]
        stats = ["efficiency", "uniformity", "pkpk_err", "std_err"]
        legendstats = ["inefficiency", "nonuniformity", "pkpk_err", "std_err"]
        niter = np.arange(0, len(stats_dict["method"]))

        stat_keys = stats_dict["stats"].keys()
        assert len(stat_keys) <= 10, "Not enough default colors to describe all modes."

        lines = []
        color_num = 0

        for stat_key in stat_keys:
            stat_group = stats_dict["stats"][stat_key]

            color = "C" + str(color_num)
            color_num += 1

            for i in range(len(stats)):
                # Invert the stats if it is efficiency or uniformity.
                y = stat_group[stats[i]]
                if i < 2:
                    y = 1 - np.array(y)

                line = ax.semilogy(niter, y, c=color, ls=linestyles[i])[0]

                if i == 0:  # Remember the solid lines for the legend.
                    lines.append(line)

        # Make the linestyle legend.
        # Inspired from https://stackoverflow.com/a/46214879
        dummy_lines = []
        for i in range(len(stats)):
            dummy_lines.append(ax.plot([], [], c="black", ls=linestyles[i])[0])
        legend1 = plt.legend(dummy_lines, legendstats, loc="center right")

        # Make the color legend.
        plt.legend(lines, stat_keys, loc="center left")

        # Add the linestyle legend back in and show.
        ax.add_artist(legend1)
        plt.show()

    # Other helper functions
    @staticmethod
    def set_mempool(device=0, size=None, fraction=None):
        """
        Helper function to set the cupy memory pool size. See [8]_.

        References
        ----------

        .. [8] https://docs.cupy.dev/en/stable/reference/generated/cupy.cuda.MemoryPool.html#cupy.cuda.MemoryPool

        Parameters
        ----------
        device : int
            Which GPU to set the limit on. Passed to :meth:`cupy.cuda.Device()`.
        size : int
            Desired number of bytes in the pool. Passed to :meth:`cupy.cuda.MemoryPool.set_limit()`.
        fraction : float
            Fraction of availible memory to use. Passed to :meth:`cupy.cuda.MemoryPool.set_limit()`.
        """
        mempool = cp.get_default_memory_pool()

        with cp.cuda.Device(device):
            mempool.set_limit(size=size, fraction=fraction)

            print(
                "cupy memory pool limit set to {} GB...".format(
                    mempool.get_limit() / (1024.0 ** 3)
                )
            )

    @staticmethod
    def _norm(matrix):
        r"""
        Computes the root of the sum of squares of the given ``matrix``. Implements:

        .. math:: \sqrt{\iint |\vec{E}|^2}

        Parameters
        ----------
        matrix : numpy.ndarray OR cupy.ndarray
            Data, potentially complex.

        Returns
        -------
        float
            The result.
        """
        if cp.iscomplexobj(matrix):
            return cp.sqrt(cp.sum(cp.square(cp.abs(matrix))))
        else:
            return cp.sqrt(cp.sum(cp.square(matrix)))


class FeedbackHologram(Hologram):
    """
    Experimental holography aided by camera feedback.
    Contains mechanisms for hologram positioning and camera feedback aided by a
    :class:`~slmsuite.hardware.cameraslms.FourierSLM`.

    Attributes
    ----------
    cameraslm : slmsuite.hardware.cameraslms.FourierSLM OR None
        A hologram with experimental feedback needs access to an SLM and camera.
        If None, no feedback is applied (mostly defaults to :class:`Hologram`).
    cam_shape : (int, int)
        Shape of the camera in the meaning of :meth:`numpy.shape()`.
    cam_points : numpy.ndarray
        Array containing points corresponding to the corners of the camera in the SLM's k-space.
        First point is repeated at the end for easy plotting.
    target_ij :  array_like OR None
        Target in the ``"ij"`` (camera) basis. Of same ``shape`` as the camera in
        :attr:`cameraslm`.  Counterpart to :attr:`target` which is in the ``"knm"``
        (computational k-space) basis.
    img_ij, img_knm
        Cached feedback image in the
        ``"ij"`` (raw camera) basis or
        ``"knm"`` (transformed to computational k-space) basis.
        Measured with :meth:`.measure()`.
    """

    def __init__(self, shape, target_ij=None, cameraslm=None, **kwargs):
        """
        Initializes a hologram with camera feedback.

        Parameters
        ----------
        shape : (int, int)
            Computational shape of the SLM. See :meth:`.Hologram.__init__()`.
        target_ij : array_like OR None
            See :attr:`target_ij`. Should only be ``None`` if the :attr:`target`
            will be generated by other means (see :class:`SpotHologram`), so the
            user should generally provide an array.
        cameraslm : slmsuite.hardware.cameraslms.FourierSLM OR slmsuite.hardware.slms.SLM OR None
            Provides access to experimental feedback.
            If an :class:`slmsuite.hardware.slms.SLM` is passed, this is set to `None`,
            but the information contained in the SLM is passed to the superclass :class:`.Hologram`.
            See :attr:`cameraslm`.
        """
        # Use the Hologram construtor to initialize self.target with proper shape,
        # pass other arguments (esp. slm_shape).
        self.cameraslm = cameraslm
        if self.cameraslm is not None:
            # Determine camera size in SLM-space.
            try:
                amp = self.cameraslm.slm.measured_amplitude
                slm_shape = self.cameraslm.slm.shape
            except:
                # See if an SLM was passed.
                try:
                    amp = self.cameraslm.measured_amplitude
                    slm_shape = self.cameraslm.shape

                    # We don't have access to all the calibration stuff, so don't
                    # confuse the rest of the init/etc.
                    self.cameraslm = None
                except:
                    raise ValueError("Expected a CameraSLM or SLM to be passed to cameraslm.")

        else:
            amp = None
            slm_shape = None

        if not "slm_shape" in kwargs:
            kwargs["slm_shape"] = slm_shape

        super().__init__(target=shape, amp=amp, **kwargs)

        self.img_ij = None
        self.img_knm = None
        if target_ij is None:
            self.target_ij = None
        else:
            self.target_ij = target_ij.astype(self.dtype)

        if (
            self.cameraslm is not None
            and self.cameraslm.fourier_calibration is not None
        ):
            # Transform the target, if it is provided.
            if target_ij is not None:
                self.update_target(target_ij, reset_weights=True)

            cam_shape = self.cameraslm.cam.shape

            ll = [0, 0]
            lr = [0, cam_shape[0] - 1]
            ur = [cam_shape[1] - 1, cam_shape[0] - 1]
            ul = [cam_shape[1] - 1, 0]

            points_ij = toolbox.format_2vectors(np.vstack((ll, lr, ur, ul, ll)).T)
            points_kxy = self.cameraslm.ijcam_to_kxyslm(points_ij)
            self.cam_points = toolbox.convert_blaze_vector(
                points_kxy, "kxy", "knm", slm=self.cameraslm.slm, shape=self.shape
            )
            self.cam_shape = cam_shape
        else:
            self.cam_points = None
            self.cam_shape = None

    def ijcam_to_knmslm(self, img, out=None, blur_ij=None):
        """
        Convert an image in the camera domain to computational SLM k-space using, in part, the
        affine transformation stored in a cameraslm's Fourier calibration.

        Note
        ~~~~
        This includes two transformations:

         - The affine transformation ``"ij"`` -> ``"kxy"`` (camera pixels to normalized k-space).
         - The scaling ``"kxy"`` -> ``"knm"`` (normalized k-space to computational k-space pixels).

        Note
        ~~~~
        Future optimizations might include default blurring of the ``image`` or ``target``,
        along with different interpolation ``order`` (see :meth:`scipy.ndimage.affine_transform()`).

        Parameters
        ----------
        img : numpy.ndarray OR cupy.ndarray
            Image to transform. This should be the same shape as images returned by the camera.
        output : numpy.ndarray OR cupy.ndarray OR None
            If ``output`` is not ``None``, this array will be used to write the memory in-place.

        Returns
        -------
        numpy.ndarray OR cupy.ndarray
            Image transformed into ``"knm"`` space.
        """
        assert self.cameraslm is not None
        assert self.cameraslm.fourier_calibration is not None

        # First transformation.
        conversion = (
            toolbox.convert_blaze_vector(
                (1, 1), "knm", "kxy", slm=self.cameraslm.slm, shape=self.shape
            ) -
            toolbox.convert_blaze_vector(
                (0, 0), "knm", "kxy", slm=self.cameraslm.slm, shape=self.shape
            )
        )
        M1 = np.diag(np.squeeze(conversion))
        b1 = -toolbox.format_2vectors(np.flip(np.squeeze(self.shape)) / 2)

        # Second transformation.
        M2 = self.cameraslm.fourier_calibration["M"]
        b2 = self.cameraslm.fourier_calibration["b"] - np.matmul(
            M2, self.cameraslm.fourier_calibration["a"]
        )

        # Composite transformation (along with xy -> yx).
        M = cp.array(np.matmul(M2, M1).T)
        b = cp.array(np.flip(np.matmul(np.matmul(M2, M1), b1) + b2))

        # See if the user wants to blur.
        if blur_ij is None:
            if "blur_ij" in self.flags:
                blur_ij = self.flags["blur_ij"]
            else:
                blur_ij = 0

        # Future: use cp_gaussian_filter; was having trouble with this.
        if blur_ij > 0:
            img = sp_gaussian_filter(img, (blur_ij, blur_ij), output=img, truncate=2)

        cp_img = cp.array(img.astype(self.dtype))
        cp.abs(cp_img, out=cp_img)

        # Perform affine.
        target = cp_affine_transform(
            input=cp_img,
            matrix=M,
            offset=b,
            output_shape=self.shape,
            output=out,
            mode="constant",
            cval=0,
        )

        # Filter the image. Future: fix.
        # target = cp_gaussian_filter1d(target, blur, axis=0, output=target, truncate=2)
        # target = cp_gaussian_filter1d(target, blur, axis=1, output=target, truncate=2)

        target = cp.abs(target, out=target)
        target *= 1 / Hologram._norm(target)

        return target

    def update_target(self, new_target, reset_weights=False):
        self.ijcam_to_knmslm(new_target, out=self.target)

        if reset_weights:
            cp.copyto(self.weights, self.target)

    def measure(self, basis="ij"):
        """
        Method to request a measurement to occur. If :attr:`img_ij` is ``None``,
        then a new image will be grabbed from the camera (this is done automatically in
        algorithms).

        Parameters
        ----------
        basis : str
            The cached image to be sure to fill with new data.
            Can be ``"ij"`` or ``"knm"``.

             - If ``"knm"``, then :attr:`img_ij` and :attr:`img_knm` are filled.
             - If ``"ij"``, then :attr:`img_ij` is filled, and :attr:`img_knm` is ignored.

            This is useful to avoid (expensive) transfromation from the ``"ij"`` to the
            ``"knm"`` basis if :attr:`img_knm` is not needed.
        """
        if self.img_ij is None:
            self.cameraslm.slm.write(self.extract_phase(), settle=True)
            self.cameraslm.cam.flush()
            self.img_ij = self.cameraslm.cam.get_image()

            if basis == "knm":  # Compute the knm basis image.
                self.img_knm = self.ijcam_to_knmslm(self.img_ij, out=self.img_knm)
                cp.sqrt(self.img_knm, out=self.img_knm)
            else:  # The old image is outdated, erase it. Future: memory concerns?
                self.img_knm = None

            self.img_ij = np.sqrt(
                self.img_ij
            )  # Don't load to the GPU if not neccesary.
        elif basis == "knm":
            if self.img_knm is None:
                self.ijcam_to_knmslm(np.square(self.img_ij), out=self.img_knm)
                cp.sqrt(self.img_knm, out=self.img_knm)

    # TODO: add this.
    def refine_offset(self, img, basis="kxy"):
        """
        **(NotImplemented)**
        Hones the position of the image to the desired target to compensate for
        Fourier calibration imperfections.

        Parameters
        ----------
        img : numpy.ndarray
            Image measured by the camera.
        basis : str
            The correction can be in any of the following bases:
            - ``"ij"`` changes the pixel that the spot is expected at,
            - ``"kxy"``, ``"knm"`` changes the k-vector which the SLM targets.
            Defaults to ``"kxy"`` if ``None``.

        Returns
        -------
        numpy.ndarray
            Euclidian pixel error in the ``"ij"`` basis for each spot.
        """

        raise NotImplementedError()

    def _update_weights(self):
        """
        Change :attr:`weights` to optimize towards the :attr:`target` using feedback from
        :attr:`amp_ff`, the computed farfield amplitude. This function also updates stats.
        """
        feedback = self.flags["feedback"]

        if feedback == "computational":
            self._update_weights_generic(self.weights, self.amp_ff, self.target)
        elif feedback == "experimental":
            self.measure("knm")  # Make sure data is there.
            self._update_weights_generic(self.weights, self.img_knm, self.target)

    def _calculate_stats_experimental(self, stats, stat_groups=[]):
        """
        Wrapped by :meth:`FeedbackHologram.update_stats()`.
        """
        if "experimental_knm" in stat_groups:
            self.measure("knm")  # Make sure data is there.
            stats["experimental_knm"] = self._calculate_stats(
                self.img_knm, self.target, efficiency_compensation=True
            )
        if "experimental_ij" in stat_groups or "experimental" in stat_groups:
            self.measure("ij")  # Make sure data is there.
            stats["experimental_ij"] = self._calculate_stats(
                self.img_ij.astype(self.dtype),
                self.target_ij,
                mp=np,
                efficiency_compensation=True,
            )

    def update_stats(self, stat_groups=[]):
        """
        Calculate statistics corresponding to the desired ``stat_groups``.

        Parameters
        ----------
        stat_groups : list of str
            Which groups or types of statistics to analyze.
        """
        stats = {}

        self._calculate_stats_computational(stats, stat_groups)
        self._calculate_stats_experimental(stats, stat_groups)

        self._update_stats_dictionary(stats)


class SpotHologram(FeedbackHologram):
    """
    Holography optimized for the generation of optical focal arrays.

    Is a subclass of :class:`FeedbackHologram`, but falls back to non-camera-feedback
    routines if :attr:`cameraslm` is not passed.

    Attributes
    ----------
    spot_knm, spot_kxy, spot_ij : array_lik of float OR None
        Stored vectors with shape ``(2, N)`` in the style of
        :meth:`~slmsuite.holography.toolbox.format_2vectors()`.
        These vectors are floats.
        The subscript refers to the basis of the vectors, the transformations between
        which are autocomputed.
        If necessary transformations do not exist, :attr:`spot_ij` is set to ``None``.
    spot_knm_rounded : array_like of int
        :attr:`spot_knm` rounded to nearest integers (indices).
        These vectors are integers.
        This is necessary because
        GS algorithms operate on a pixel grid, and the target for each spot in a
        :class:`SpotHologram` is a single pixel (index).
    spot_kxy_rounded, spot_ij_rounded : array_like of float
        Once :attr:`spot_knm_rounded` is rounded, the original :attr:`spot_kxy`
        and :attr:`spot_ij` are no longer accurate. Transformations are again used
        to backcompute the positons in the ``"ij"`` and ``"kxy"`` bases corresponding
        to the true computational location of a given spot.
        These vectors are floats.
    spot_amp : array_like of float
        The target amplitude for each spot.
        Must have length corresponding to the number of spots.
        For instance, the user can request dimmer or brighter spots.
    """

    def __init__(
        self, shape, spot_vectors, basis="knm", spot_amp=None, cameraslm=None, **kwargs
    ):
        """
        Initializes a :class:`SpotHologram` targeting given spots at ``spot_vectors``.

        Parameters
        ----------
        shape : (int, int)
            Computational shape of the SLM. See :meth:`.Hologram.__init__()`.
        spot_vectors : array_like
            Spot position vectors with shape ``(2, N)`` in the style of
            :meth:`~slmsuite.holography.toolbox.format_2vectors()`.
        basis : str
            The spots can be in any of the following bases:

            - ``"ij"`` for camera coordinates (pixels),
            - ``"kxy"`` for centered normalized SLM k-space (radians).
            - ``"knm"`` for computational SLM k-space (pixels).

            Defaults to ``"knm"`` if ``None``.
        spot_amp : array_like OR None
            The amplitude to target for each spot.
            See :attr:`SpotHologram.spot_amp`.
            If ``None``, all spots are assumed to have the same amplitude.
            Normalization is performed automatically; the user is not required to normalize.
        cameraslm : slmsuite.hardware.cameraslms.FourierSLM OR None
            If the ``"ij"`` basis is chosen, and/or if the user wants to make use of camera
            feedback, a cameraslm must be provided.
        **kwargs
            Passed to :meth:`.FeedbackHologram.__init__()`.
        """
        vectors = toolbox.format_2vectors(spot_vectors)

        if spot_amp is not None:
            assert np.shape(vectors)[1] == len(
                spot_amp.ravel()
            ), "spot_amp must have the same length as the provided spots."

        # Handle the basis.
        if (
            basis is None or basis == "knm"
        ):  # Computational Fourier space of SLM, zero-centered
            self.spot_knm = vectors

            if cameraslm is not None:
                self.spot_kxy = toolbox.convert_blaze_vector(
                    self.spot_knm, "knm", "kxy", cameraslm.slm, shape
                )

                if cameraslm.fourier_calibration is not None:
                    self.spot_ij = cameraslm.kxyslm_to_ijcam(self.spot_kxy)
                else:
                    self.spot_ij = None
            else:
                self.spot_kxy = None
                self.spot_ij = None
        elif basis == "kxy":  # Normalized units
            assert cameraslm is not None, "We need an cameraslm to interpret ij."

            self.spot_kxy = vectors

            try:
                self.spot_ij = cameraslm.kxyslm_to_ijcam(vectors)
            except:  # This is okay for non-feedback GS, so we don't error.
                self.spot_ij = None

            self.spot_knm = toolbox.convert_blaze_vector(
                self.spot_kxy, "kxy", "knm", cameraslm.slm, shape
            )
        elif basis == "ij":  # Pixel on the camera
            assert cameraslm is not None, "We need an cameraslm to interpret ij."
            assert cameraslm.fourier_calibration is not None, (
                "We need an cameraslm with "
                "fourier-calibrated kxyslm_to_ijcam and ijcam_to_kxyslm transforms "
                "to interpret ij."
            )

            self.spot_ij = vectors
            self.spot_kxy = cameraslm.ijcam_to_kxyslm(vectors)
            self.spot_knm = toolbox.convert_blaze_vector(
                self.spot_kxy, "kxy", "knm", cameraslm.slm, shape
            )
        else:
            raise Exception("Unrecognized basis '{}'.".format(basis))

        # Check to make sure spots are within relevant camera and SLM shapes.
        if np.any(np.abs(self.spot_knm[0]) > shape[1] / 2.0) or np.any(
            np.abs(self.spot_knm[1]) > shape[0] / 2.0
        ):
            raise ValueError("Spots outside SLM computational space bounds!")

        if self.spot_ij is not None:
            cam_shape = cameraslm.cam.shape

            # Calculate the width of the integration region for the spot.
            # Currently bounded between a width of 3 and 15, but maybe this
            # should be opened up to the user.
            psf = 2 * int(toolbox.smallest_distance(self.spot_ij) / 2) + 1
            if psf < 3:
                psf = 3
            if psf > 15:
                psf = 15

            if (
                np.any(self.spot_ij[0] < psf / 2)
                or np.any(self.spot_ij[0] >= cam_shape[1] - psf / 2)
                or np.any(self.spot_ij[1] < psf / 2)
                or np.any(self.spot_ij[1] >= cam_shape[0] - psf / 2)
            ):
                raise ValueError("Spots outside camera bounds!")

            self.psf = psf
        else:
            self.psf = None

        # Parse spot_amp.
        if spot_amp is None:
            self.spot_amp = np.ones_like(vectors[0])
        else:
            self.spot_amp = spot_amp.ravel()

        # Initialize target/etc.
        super().__init__(shape, target_ij=None, cameraslm=cameraslm, **kwargs)

        # Fill the target with data.
        self.update_target(reset_weights=True)

    @staticmethod
    def make_rectangular_array(
        shape,
        array_shape,
        array_pitch,
        array_center=None,
        basis="knm",
        orientation_check=False,
        **kwargs
    ):
        """
        Helper function to initialize a rectangular 2D array of spots, with certain size and pitch.

        Note
        ~~~~
        The array can be in SLM k-space coordinates or in camera pixel coordinates, depending upon
        the choice of ``basis``. For the ``"ij"`` basis, ``cameraslm`` must be included as one
        of the ``kwargs``. See :meth:`__init__()` for more ``basis`` information.

        Important
        ~~~~~~~~~
        Spot positions will be rounded to the grid of computational k-space ``"knm"``,
        to create the target image (of finite size) that algorithms optimize towards.
        Choose ``array_pitch`` and ``array_center`` carefully to avoid undesired pitch
        non-uniformity caused by this rounding.

        Parameters
        ----------
        shape : (int, int)
            Computational shape of the SLM. See :meth:`.SpotHologram.__init__()`.
        array_shape : (int, int) OR int
            The size of the rectangular array in number of spots ``(NX, NY)``.
            If a single N is given, assume ``(N, N)``.
        array_pitch : (float, float) OR float
            The spacing between spots in the x and y directions in kxy coordinates.
            If a single pitch is given, assume ``(pitch, pitch)``.
        array_center : (float, float) OR None
            The shift of the center of the spot array from the zeroth order.
            ``(kx, ky)`` form.
            Always defaults to the position of the zeroth order, converted into the
            relevant basis:

             - If ``"knm"``, this is ``shape/2``.
             - If ``"kxy"``, this is ``(0,0)``.
             - If ``"ij"``, this is the pixel position of the zeroth order on the camera.

        basis : str
            See :meth:`__init__()`.
        orientation_check : bool
            Whether to delete the last two points to check for parity.
        **kwargs
            Any other arguments are passed to :meth:`__init__()`.
        """
        # Parse size and pitch.
        if isinstance(array_shape, (int, float)):
            array_shape = (int(array_shape), int(array_shape))
        if isinstance(array_pitch, (int, float)):
            array_pitch = (array_pitch, array_pitch)

        # Determine array_center default.
        if array_center is None:
            if basis == "knm":
                array_center = (shape[0] / 2.0, shape[1] / 2.0)
            elif basis == "kxy":
                array_center = (0, 0)
            elif basis == "ij":
                assert "cameraslm" in kwargs, "We need an cameraslm to interpret ij."
                cameraslm = kwargs["cameraslm"]
                assert cameraslm is not None, "We need an cameraslm to interpret ij."
                assert cameraslm.fourier_calibration is not None, (
                    "We need an cameraslm with "
                    "fourier-calibrated kxyslm_to_ijcam and ijcam_to_kxyslm transforms "
                    "to interpret ij."
                )

                array_center = toolbox.convert_blaze_vector(
                    (0, 0), "kxy", "ij", cameraslm.slm
                )

        # Make the grid edges.
        x_edge = (np.arange(array_shape[0]) - (array_shape[0] - 1) / 2)
        x_edge = x_edge * array_pitch[0] + array_center[0]
        y_edge = (np.arange(array_shape[1]) - (array_shape[1] - 1) / 2)
        y_edge = y_edge * array_pitch[1] + array_center[1]

        # Make the grid lists.
        x_grid, y_grid = np.meshgrid(x_edge, y_edge, sparse=False, indexing="xy")
        x_list, y_list = x_grid.ravel(), y_grid.ravel()

        # Delete the last two points if desired and valid.
        if orientation_check and len(x_list) > 2:
            x_list = x_list[:-2]
            y_list = y_list[:-2]

        vectors = np.vstack((x_list, y_list))

        # Return a new SpotHologram.
        return SpotHologram(shape, vectors, basis=basis, spot_amp=None, **kwargs)

    def _update_target_spots(self, reset_weights=False, plot=False):
        """
        Wrapped by :meth:`SpotHologram.update_target()`.
        """
        # Erase previous target in-place. Future: Optimize speed if positions haven't shifted?
        self.target.fill(0)

        self.spot_knm_rounded = np.around(self.spot_knm.astype(np.float))
        self.spot_knm_rounded = self.spot_knm_rounded.astype(np.int)

        if self.cameraslm is not None:
            self.spot_kxy_rounded = toolbox.convert_blaze_vector(
                self.spot_knm_rounded,
                "knm",
                "kxy",
                self.cameraslm.slm,
                self.shape,
            )

            if self.cameraslm.fourier_calibration is not None:
                self.spot_ij_rounded = self.cameraslm.kxyslm_to_ijcam(
                    self.spot_kxy_rounded
                )
            else:
                self.spot_ij_rounded = None
        else:
            self.spot_kxy_rounded = None
            self.spot_ij_rounded = None

        self.target[
            self.spot_knm_rounded[1, :], self.spot_knm_rounded[0, :]
        ] = self.spot_amp
        self.target /= Hologram._norm(self.target)

        if reset_weights:
            cp.copyto(self.weights, self.target)

        if plot:
            self.plot_target()

    def update_target(self, reset_weights=False, plot=False):
        """
        From the spot locations stored in :attr:`spot_knm`, update the target pattern.

        Note
        ~~~~
        If there's a cameraslm, updates the :attr:`spot_ij_rounded` attribute
        corresponding to where pixels in the k-space where actually placed (due to rounding
        to integers, stored in :attr:`spot_knm_rounded`), rather the
        idealized floats :attr:`spot_knm`.

        Note
        ~~~~
        The :attr:`target` and :attr:`weights` matrices are modified in-place for speed,
        unlike :class:`.Hologram` or :class:`.FeedbackHologram` which make new matrices.
        This is because spot positions are expected to be corrected using :meth:`correct_spots()`.

        Parameters
        ----------
        reset_weights : bool
            Whether to rest the :attr:`weights` to this new :attr:`target`.
        plot : bool
            Whether to enable debug plotting to see the positions of the spots relative to the
            shape of the camera and slm.
        """
        self._update_target_spots(reset_weights=reset_weights, plot=plot)

    # TODO: add this.
    def refine_offset(self, img, basis="kxy"):
        """
        **(Untested)**
        Hones the positions of the spots to the desired targets to compensate for
        Fourier calibration imperfections.

        Parameters
        ----------
        img : numpy.ndarray
            Image measured by the camera.
        basis : str
            The correction can be in any of the following bases:
            - ``"ij"`` changes the pixel that the spot is expected at,
            - ``"kxy"``, ``"knm"`` changes the k-vector which the SLM targets.
            Defaults to ``"kxy"`` if ``None``.

        Returns
        -------
        numpy.ndarray
            Euclidian pixel error in the ``"ij"`` basis for each spot.
        """
        # Take regions around each point from the given image.
        regions = analysis.take(
            img, self.spot_ij, self.psf, centered=True, integrate=False
        )

        # Filter the images, but not the stack.
        blur = 2 * int(self.psf / 8) + 1
        sp_gaussian_filter1d(regions, blur, axis=1, output=regions)
        sp_gaussian_filter1d(regions, blur, axis=2, output=regions)

        shift_x = np.argmax(np.amax(regions, axis=1, keepdims=True), axis=2)
        shift_y = np.argmax(np.amax(regions, axis=2, keepdims=True), axis=1)

        shift_x -= (self.psf - 1) / 2
        shift_y -= (self.psf - 1) / 2

        shift_vector = np.vstack(shift_x, shift_y)
        shift_error = np.sqrt(np.square(shift_x) + np.square(shift_y))

        if (
            basis is None or basis == "kxy" or basis == "knm"
        ):  # Don't modify any camera spots.
            self.spot_kxy = self.spot_kxy_rounded - self.cameraslm.ijcam_to_kxyslm(
                shift_vector
            )
            self.spot_knm = toolbox.convert_blaze_vector(
                self.spot_kxy, "kxy", "knm", self.cameraslm.slm, self.shape
            )
            self.update_target()
        elif basis == "ij":  # Don't modify any k-vectors.
            self.spot_ij = self.spot_ij - shift_vector
        else:
            raise Exception("Unrecognized basis '{}'.".format(basis))

        return shift_error

    def _update_weights(self):
        """
        Change :attr:`weights` to optimize towards the :attr:`target` using feedback from
        :attr:`amp_ff`, the computed farfield amplitude. This function also updates stats.
        """
        feedback = self.flags["feedback"]

        if feedback == "computational":
            self._update_weights_generic(self.weights, self.amp_ff, self.target)
        elif feedback == "experimental-spot":
            self.measure(basis="ij")

            feedback = analysis.take(
                self.img_ij, self.spot_ij, self.psf, centered=True, integrate=True
            )

            self._update_weights_generic(
                self.weights[self.spot_knm_rounded[1, :], self.spot_knm_rounded[0, :]],
                feedback,
                self.spot_amp,
            )

    def _calculate_stats_spots(self, stats, stat_groups=[]):
        """
        Wrapped by :meth:`SpotHologram.update_stats()`.
        """
        if "computational_spot" in stat_groups:
            total = cp.sum(cp.square(self.amp_ff))
            stats["computational_spot"] = self._calculate_stats(
                self.amp_ff[self.spot_knm_rounded[1, :], self.spot_knm_rounded[0, :]],
                self.spot_amp,
                efficiency_compensation=False,
                total=total,
            )
        if "experimental_spot" in stat_groups:
            self.measure(basis="ij")

            feedback = analysis.take(
                self.img_ij, self.spot_ij, self.psf, centered=True, integrate=True
            )

            total = cp.sum(self.img_ij)

            stats["experimental_spot"] = self._calculate_stats(
                np.sqrt(feedback),
                self.spot_amp,
                mp=np,
                efficiency_compensation=False,
                total=total,
            )

    def update_stats(self, stat_groups=[]):
        """
        Calculate statistics corresponding to the desired ``stat_groups``.

        Parameters
        ----------
        stat_groups : list of str
            Which groups or types of statistics to analyze.
        """
        stats = {}

        self._calculate_stats_computational(stats, stat_groups)
        self._calculate_stats_experimental(stats, stat_groups)
        self._calculate_stats_spots(stats, stat_groups)

        self._update_stats_dictionary(stats)<|MERGE_RESOLUTION|>--- conflicted
+++ resolved
@@ -279,11 +279,7 @@
                     if amp is None:
                         amp = slm_shape.measured_amplitude
                     slm_shape = slm_shape.shape
-<<<<<<< HEAD
-                except: # SLM shape is an numpy array
-=======
                 except: # (int, int) case
->>>>>>> fe50bdd1
                     pass
 
             if len(slm_shape) != 2:
