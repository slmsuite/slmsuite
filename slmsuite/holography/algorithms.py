"""
GPU-accelerated holography algorithms.

This module is currently focused on Gerchberg-Saxton (GS) iterative Fourier transform
phase retrieval algorithms [1]_ via the :class:`~slmsuite.holography.algorithms.Hologram` class;
however, support for complex holography and other algorithms (e.g. gradient descent algorithms [2]_)
is also planned. Additionally, so-called Weighted Gerchberg-Saxton (WGS) algorithms for hologram
generation with or without closed-loop camera feedback are supported, especially for
the generation of optical focus arrays [3]_, a subset of general image formation.

Tip
~~~
This module makes use of the GPU-accelerated computing library :mod:`cupy` [4]_.
If :mod:`cupy` is not supported, then :mod:`numpy` is used as a fallback, though
CPU alone is significantly slower. Using :mod:`cupy` is highly encouraged.

Important
~~~~~~~~~
This package uses a number of bases or coordinate spaces. Some coordinate spaces are
directly used by the user (most often the camera basis ``"ij"`` used for feedback).
Other bases are less often used directly, but are important to how holograms are
optimized under the hood (esp. ``"knm"``, the coordinate space of optimization).

.. list-table:: Bases used in :mod:`slmsuite`.
   :widths: 25 75
   :header-rows: 1

   * - Basis
     - Meaning
   * - ``"ij"``
     - Pixel basis of the camera. Centered at ``cam.shape/2``.
   * - ``"kxy"``
     - Normalized (floating point) basis of the SLM's k-space. Centered at ``(0,0)``.
   * - ``"knm"``
     - Pixel basis of the SLM's computational k-space.

References
----------
.. [1] R. W. Gerchberg and W. O. Saxton, "A Practical Algorithm for Determination
       of Phase from Image and Diffraction Plane Pictures," Optik 35, (1972).
.. [2] J. R. Fienup, "Phase retrieval algorithms: a comparison," Appl. Opt. 21, (1982).
.. [3] D. Kim, et al., "Large-scale uniform optical focus array generation with a
       phase spatial light modulator," Opt. Lett. 44, (2019).
.. [4] https://github.com/cupy/cupy/
"""
import matplotlib.pyplot as plt
from mpl_toolkits.axes_grid1 import make_axes_locatable
import cv2
from tqdm import tqdm
import warnings
import pprint

# Import numpy and scipy dependencies.
import numpy as np
import scipy.fft as spfft
from scipy.ndimage import gaussian_filter1d as sp_gaussian_filter1d
from scipy.ndimage import affine_transform as sp_affine_transform
from scipy.ndimage import gaussian_filter as sp_gaussian_filter

# Try to import cupy, but revert to base numpy/scipy upon ImportError.
try:
    import cupy as cp
    import cupyx.scipy.fft as cpfft
    from cupyx.scipy.ndimage import gaussian_filter1d as cp_gaussian_filter1d
    from cupyx.scipy.ndimage import gaussian_filter as cp_gaussian_filter
    from cupyx.scipy.ndimage import affine_transform as cp_affine_transform
except ImportError:
    cp = np
    cpfft = spfft
    cp_gaussian_filter1d = sp_gaussian_filter1d
    cp_gaussian_filter = sp_gaussian_filter
    cp_affine_transform = sp_affine_transform
    print("cupy not installed. Using numpy.")

# Import helper functions
from slmsuite.holography import analysis, toolbox

# List of algorithms and default parameters
# See algorithm documentation for parameter definitions.
# Tip: In general, decreasing the feedback exponent (from 1) improves 
#      stability at the cost of slower convergence. The default (0.9)
#      is an empirically derived value for a reasonable tradeoff. 
ALGORITHM_DEFAULTS = {"GS":             {"feedback" : ""}, # No feedback for bare GS
                      "WGS-Leonardo" :  {"feedback" : "computational",
                                         "feedback_exponent" : 0.9},
                      "WGS-Kim" :       {"feedback" : "computational",
                                         "fix_phase_efficiency" : None,
                                         "fix_phase_iteration" : 5,
                                         "feedback_exponent" : 0.9},
                      "WGS-Nogrette" :  {"feedback" : "computational",
                                         "factor":0.1}
                     }

class Hologram:
    r"""
    Phase retrieval methods applied to holography.
    See :meth:`.optimize()` for available methods for hologram optimization.

    Tip
    ~~~
    The Fourier domain (kxy) of an SLM with shape :attr:`slm_shape` also has the shape
    :attr:`slm_shape` under FFT. However, the extents of this domain correspond to the edges
    of the farfield (:math:`\pm\frac{\lambda}{2\Delta x}` radians, where :math:`\Delta x`
    is the SLM pixel pitch). This means that resolution of the farfield
    :math:`\pm\frac{\lambda}{2N_x\Delta x}` can be quite poor with small :math:`N_x`.
    The solution is to zero-pad the SLM shape
    --- artificially increasing the width :math:`N_x` and height
    :math:`N_y` even though the extent of the non-zero data remains the same ---
    and thus enhance the resolution of the farfield.
    In practice, padding is accomplished by passing a :attr:`shape` or
    :attr:`target` of appropriate shape (see constructor :meth:`.__init__()` and subclasses),
    potentially with the aid of the static helper function :meth:`.calculate_padded_shape()`.

    Note
    ~~~~
    :attr:`target`, :attr:`weights`, :attr:`phase_ff`, and :attr:`amp_ff` are all
    matrices of shape :attr:`shape`. To save memory, the matrices :attr:`phase` and :attr:`amp`
    are stored with the (smaller, but not strictly smaller) shape :attr:`slm_shape`.
    Also to save memory, :attr:`phase_ff` and :attr:`amp_ff` are set to ``None`` on construction,
    and only initialized if they need to be used. Any additions should check for ``None``.

    Tip
    ~~~
    Due to SLM inefficiency, undiffracted light will be present at the center of the :attr:`target`.
    This is called the zeroth order diffraction peak. To avoid this peak, consider shifting
    the data contained in :attr:`target` away from the center.

    Attributes
    ----------
    slm_shape : (int, int)
        The shape of the **near-field** device producing the hologram in the **far-field**.
        This is important to record because
        certain optimizations and calibrations depend on it. If multiple of :attr:`slm_shape`,
        :attr:`phase`, or :attr:`amp` are not ``None``, the shapes must agree. If all are
        ``None``, then the shape of the :attr:`target` is used instead
        (:attr:`slm_shape` == :attr:`shape`).
    phase : numpy.ndarray OR cupy.ndarray
        **Near-field** phase pattern to optimize.
        Initialized to with :meth:`random.default_rng().uniform()` by default (``None``).
        This is of shape :attr:`slm_shape`
        and (during optimization) padded to shape :attr:`shape`.
    amp : numpy.ndarray OR cupy.ndarray
        **Near-field** source amplitude pattern (i.e. image-space constraints).
        Uniform illumination is assumed by default (``None``).
        This is of shape :attr:`slm_shape`
        and (during optimization) padded to shape :attr:`shape`.
    shape : (int, int)
        The shape of the computational space in the **near-field** and **far-field**.
        Corresponds to the the ``"knm"`` basis in the **far-field**.
        This often differs from :attr:`slm_shape` due to padding of the **near-field**.
    target : numpy.ndarray OR cupy.ndarray
        Desired **far-field** amplitude in the ``"knm"`` basis. The goal of optimization.
        This is of shape :attr:`shape`.
    weights : numpy.ndarray OR cupy.ndarray
        The mutable **far-field** amplitude in the ``"knm"`` basis used in GS.
        Starts as :attr:`target` but may be modified by weighted feedback in WGS.
        This is of shape :attr:`shape`.
    phase_ff : numpy.ndarray OR cupy.ndarray OR None
        Algorithm-constrained **far-field** phase in the ``"knm"`` basis. Stored for certain computational algorithms.
        (see :meth:`~slmsuite.holography.algorithms.Hologram.GS`).
        This is of shape :attr:`shape`.
    amp_ff : numpy.ndarray OR cupy.ndarray OR None
        **Far-field** amplitude in the ``"knm"`` basis.
        Used for comparing this, the computational result, with the :attr:`target`.
        This is of shape :attr:`shape`.
    dtype : type
        Datatype for stored **near-** and **far-field** arrays, which are **all real**.
        Some internal variables are complex. The complex numbers
        follow :mod:`numpy` type promotion [5]_. Complex datatypes are derived from ``dtype``:

         - ``float32`` -> ``complex64`` (assumed by default)
         - ``float64`` -> ``complex128``

        ``float16`` is *not* recommended for ``dtype`` because ``complex32`` is not
        implemented by :mod:`numpy`.
    iter : int
        Tracks the current iteration number.
    method : str
        Remembers the name of the last-used optimization method. The method used for each
        iteration is stored in ``stats``.
    flags : dict
        Helper flags to store custom persistent variables for optimization.
        These flags are generally changed by passing as a ``kwarg`` to
        :meth:`~slmsuite.holography.algorithms.Hologram.optimize()`.
        Contains the following keys:

         - ``"method"`` : ``str``
            Stores the method used for optimization.
            See :meth:`~slmsuite.holography.algorithms.Hologram.optimize()`.
         - ``"fixed_phase"`` : ``bool``
            Fixes the far-field phase as mandated by certain weighted algorithms
            (see :meth:`~slmsuite.holography.algorithms.Hologram.GS()`).
         - ``"feedback"`` : ``str``
            Stores the values passed to
            :meth:`~slmsuite.holography.algorithms.Hologram.optimize()`.
         - ``"stat_groups"`` : ``list of str``
            Stores the values passed to
            :meth:`~slmsuite.holography.algorithms.Hologram.optimize()`.
         - ``"blur_ij"`` : ``float``
            See :meth:`~slmsuite.holography.algorithms.FeedbackHologram.ijcam_to_knmslm()`.
         - Other user-defined flags.

    stats : dict
        Dictionary of useful statistics. data is stored in lists, with indices corresponding
        to each iteration. Contains:

         - ``"methods"`` : ``list of str``
            Method used for each iteration.
         - ``"flags"`` : ``dict of lists``
            Each key corresponds to a flag that was used at least once. If it is ``np.nan``
            on a given iteration, then it was undefined at that point (update functions
            keep track of all this).
         - ``"stats"`` : ``dict of dicts of lists``
            Same format as ``"flags"``, except with another layer of hierarchy corresponding
            to the source of the given stats. This is to differentiate standard deviations
            computed computationally and experimentally.

        See :meth:`.update_stats()` and :meth:`.plot_stats()`.

    References
    ----------
    .. [5] https://numpy.org/doc/stable/reference/routines.fft.html#type-promotion
    """

    def __init__(self, target, amp=None, phase=None, slm_shape=None, dtype=np.float32):
        r"""
        Initialize datastructures for optimization.
        When :mod:`cupy` is enabled, arrays are initialized on the GPU as :mod:`cupy` arrays:
        take care to use class methods to access these parameters instead of editing
        them directly, as :mod:`cupy` arrays behave slightly differently than numpy arrays in
        some cases.

        Parameters additional to class attributes are described below:

        Parameters
        ----------
        target : array_like OR (int, int)
            Target to optimize to. The user can also pass a shape, and this constructor
            will create an empty target of all zeros.
            :meth:`.calculate_padded_shape()` can be of particular help for calculating the
            shape that will produce desired results (in terms of precision, etc).
        amp : array_like OR None
            The near-field amplitude. See :attr:`amp`. Of shape :attr:`slm_shape`.
        phase : array_like OR None
            The near-field initial phase.
            See :attr:`phase`. :attr:`phase` should only be passed if the user wants to
            precondition the optimization. Of shape :attr:`slm_shape`.
        slm_shape : (int, int) OR slmsuite.hardware.FourierSLM OR slmsuite.hardware.slms.SLM OR None
            The shape of the near-field of the SLM.
            Optionally, as a quality of life feature, the user can pass a
            :class:`slmsuite.hardware.FourierSLM` or
            :class:`slmsuite.hardware.slms.SLM` instead,
            and ``slm_shape`` (and ``amp`` if it is ``None``) are populated from this.
            If ``None``, tries to use the shape of ``amp`` or ``phase``, but if these
            are not present, defaults to :attr:`shape` (which is usually determined by ``target``).
        dtype : type
            See :attr:`dtype`; type to use for stored arrays.
        """
        # 1) Parse inputs
        # Parse target and create shape.
        if len(target) == 2:  # (int, int) was passed.
            self.shape = target
            target = None
        else:
            self.shape = target.shape

        # Warn the user about powers of two.
        if any(np.log2(self.shape) != np.round(np.log2(self.shape))):
            print(
                "Warning: Hologram target shape {} is not a power of 2; consider using "
                ".calculate_padded_shape() to pad to powers of 2 and speed up "
                "FFT computation.".format(self.shape)
            )

<<<<<<< HEAD
        # 1.5) Determine the shape of the SLM
=======
        # Initialize storage vars
        self.dtype = dtype
        self.iter = 0
        self.method = ""
        self.flags = {"fixed_phase": False, "stat_groups": []}

        # Initialize statistics dictionary
        self.stats = {"method": [], "flags": {}, "stats": {}}

        # Determine the shape of the SLM. We have three sources of this shape, which are
        # optional to pass, but must be self-consistant if passed:
        # 1) The shape of the nearfield amplitude
        # 2) The shape of the seed nearfield phase
        # 3) slm_shape itself (which is set to the shape of a passed SLM, if given).
        # If no parameter is passed, these shapes are set to (nan, nan) to prepare for a
        # vote (next section).

        # Option 1
>>>>>>> 0c4b7301
        if amp is None:
            amp_shape = (np.nan, np.nan)
        else:
            amp_shape = amp.shape

        # Option 2
        if phase is None:
            phase_shape = (np.nan, np.nan)
        else:
            phase_shape = phase.shape

        # Option 3
        if slm_shape is None:
<<<<<<< HEAD
            slm_shape = (np.nan, np.nan) #TODO: review; should be target size?
=======
            slm_shape = (np.nan, np.nan)
>>>>>>> 0c4b7301
        else:
            try:        # Check if slm_shape is a CameraSLM.
                if amp is None:
                    amp = slm_shape.slm.measured_amplitude
                slm_shape = slm_shape.slm.shape
            except:
                try:    # Check if slm_shape is an SLM
                    if amp is None:
                        amp = slm_shape.measured_amplitude
                    slm_shape = slm_shape.shape
                except: # (int, int) case
                    pass

            if len(slm_shape) != 2:
                slm_shape = (np.nan, np.nan)

        # 1.5 [cont]) We now have a few options for what the shape of the SLM could be.
        # Parse these to validate consistency.
        stack = np.vstack((amp_shape, phase_shape, slm_shape))

        if np.all(np.isnan(stack)):
            self.slm_shape = self.shape
        else:
            self.slm_shape = np.nanmean(stack, axis=0).astype(np.int)

            if amp is not None:
                assert np.all(self.slm_shape == np.array(amp_shape))
            if phase is not None:
                assert np.all(self.slm_shape == np.array(phase_shape))
            if slm_shape is not None:
                assert np.all(self.slm_shape == np.array(slm_shape))

            self.slm_shape = tuple(self.slm_shape)

        # 2) Initialize variables.
        # Save the data type.
        self.dtype = dtype

        # Initialize and normalize near-field amplitude
        if amp is None:     # Uniform amplitude by default (scalar).
            self.amp = 1 / np.sqrt(np.prod(self.slm_shape))
        else:               # Otherwise, initialize and normalize.
            self.amp = cp.array(amp, dtype=dtype)
            self.amp *= 1 / Hologram._norm(self.amp)

        # Initialize near-field phase
        if phase is None:   # reset() will set to random phase.
            self.phase = None
        else:               # Initialize to provided phase.
            self.phase = cp.array(phase, dtype=dtype)

        # Initialize target. reset() will handle weights.
        self._update_target(target, reset_weights=False)

        # Initialize everything else inside reset.
        self.reset(reset_phase=False)

    def reset(self, reset_phase=True):
        r"""
        Resets the hologram to a random state. Does not restore the preconditioned ``phase``
        that may have been passed to the constructor. Also uses the current ``target``
        rather than the ``target`` that may have been passed to the constructor (e.g.
        includes :meth:`.refine_offset()` changes, etc).
        """
        if self.phase is None or reset_phase:
            # Reset phase to random.
            if cp == np:  # numpy does not support `dtype=`
                rng = np.random.default_rng()
                self.phase = rng.uniform(-np.pi, np.pi, self.slm_shape).astype(self.dtype)
            else:
                self.phase = cp.random.uniform(
                    -np.pi, np.pi, self.slm_shape, dtype=self.dtype
                )

        # Reset weights.
        self.weights = cp.copy(self.target)

        # Reset vars.
        self.iter = 0
        self.method = ""
        self.flags = {}
        self.stats = {"method": [], "flags": {}, "stats": {}}

        # Reset farfield storage.
        self.amp_ff = None
        self.phase_ff = None

    # Initialization helper
    @staticmethod
    def calculate_padded_shape(
        slm_shape,
        padding_order=1,
        square_padding=True,
        precision=np.inf,
        precision_basis="kxy",
    ):
        """
        Helper function to calculate the shape of the computational space.
        For a given base ``slm_shape``, pads to the user's requirements.
        If the user chooses multiple requirements, the largest
        dimensions for the shape are selected.
        By default, pads to the smallest square power of two.

        Future: Add a setting to make pad based on available memory.

        Parameters
        ----------
        slm_shape : (int, int) OR slmsuite.hardware.FourierSLM
            The original shape of the SLM. The user can pass a
            :class:`slmsuite.hardware.FourierSLM` instead, and should pass this
            when using the ``precision`` parameter.
        padding_order : int
            Scales to the ``padding_order``th closest greater power of 2.
            A ``padding_order`` of zero does nothing.
        square_padding : bool
            If ``True``, sets both shape dimensions to the largest of the two
            dimensions that would otherwise be returned.
        precision : float
            Returns the shape that produces a computational k-space with resolution smaller
            than ``precision``. The default, infinity, requests a padded shape larger
            than zero, so ``padding_order`` will dominate.
        precision_basis : str
            Basis for the precision. Can be ``"ij"`` (camera) or ``"kxy"`` (normalized blaze).

        Returns
        -------
        (int, int)
            Shape of the computational space which satisfies the above requirements.
        """
        try:
            cameraslm = slm_shape
            slm_shape = cameraslm.slm.shape
        except:
            cameraslm = None

        if np.isfinite(precision) and cameraslm is not None:
            dpixel = np.amin([cameraslm.slm.dx, cameraslm.slm.dy])
            fs = 1 / dpixel  # Sampling frequency

            if precision_basis == "ij":
                slm_range = np.amax(cameraslm.kxyslm_to_ijcam([fs, fs]))
                pixels = slm_range / precision
            elif precision_basis == "kxy":
                pixels = fs / precision

            # Raise to the nearest greater power of 2.
            pixels = np.power(2, int(np.ceil(np.log2(pixels))))
            precision_shape = (pixels, pixels)
        elif np.isfinite(precision):
            raise Exception("Must supply a CameraSLM object to implement precision calculations!")
        else:
            precision_shape = slm_shape

        if padding_order > 0:
            padding_shape = np.power(
                2, np.ceil(np.log2(slm_shape)) + padding_order - 1
            ).astype(np.int)
        else:
            padding_shape = slm_shape

        shape = tuple(np.amax(np.vstack((precision_shape, padding_shape)), axis=0))

        if square_padding:
            largest = np.amax(shape)
            shape = (largest, largest)

        return shape

    # Core optimization function.
    def optimize(
        self,
        method="GS",
        maxiter=20,
        verbose=True,
        callback=None,
        feedback=None,
        stat_groups=[],
        **kwargs
    ):
        r"""
        Optimizers to solve the "phase problem": approximating the near-field phase that
        transforms a known near-field source amplitude to a desired near-field
        target amplitude.
        Supported optimization methods include:

        - Gerchberg-Saxton (GS) phase retrieval.

            ``'GS'`` [1]_
              Implemented using fast Fourier transforms, potentially GPU-accelerated.

        - Weighted Gerchberg-Saxton (WGS) phase retrieval algorithms of various flavors.
          Improves the uniformity of GS-computed focus arrays using weighting methods and
          techniques from literature. The ``method`` keywords are:

            ``'WGS-Leonardo'`` [6]_

              Original WGS algorithm. Weights the target
              amplitudes by the ratio of mean amplitude to computed amplitude, which
              amplifies weak spots while attenuating strong spots. Uses the following
              weighting function:

              .. math:: \mathcal{W} = \mathcal{W}\left(\frac{\mathcal{T}}{\mathcal{F}}\right)^p

              where :math:`\mathcal{W}`, :math:`\mathcal{T}`, and :math:`\mathcal{F}`
              are the weight amplitudes,
              target (goal) amplitudes, and
              feedback (measured) amplitudes,
              and :math:`p` is the power passed as ``"feedback_exponent"`` in
              :attr:`~slmsuite.holography.algorithms.Hologram.flags` (see ``kwargs``).
              The power :math:`p` defaults to .9 if not passed. In general, smaller
              :math:`p` will lead to slower yet more stable optimization.

            ``'WGS-Kim'`` [3]_

              Improves the convergence of `Leonardo` by fixing the far-field
              phase strictly after a desired number of iterations
              specified by ``"fix_phase_iteration"``
              or after exceeding a desired efficiency
              (fraction of far-field energy at the desired points)
              specified by ``"fix_phase_efficiency"``

            ``'WGS-Nogrette'`` [7]_

              Weights target intensities by a tunable gain factor.

              .. math:: \mathcal{W} = \mathcal{W}/\left(1 - f\left(1 - \mathcal{F}/\mathcal{T}\right)\right)

              where :math:`f` is the gain factor passed as ``"feedback_factor"`` in
              :attr:`~slmsuite.holography.algorithms.Hologram.flags` (see ``kwargs``).
              The factor :math:`f` defaults to .1 if not passed.

              Note that while Nogrette et al compares powers, this implementation
              compares amplitudes for speed. These are identical to first order.

        Note
        ~~~~
        This function uses a parameter naming convention borrowed from
        :meth:`scipy.optimize.minimize()` and other functions in
        :mod:`scipy.optimize`. The parameters ``method``, ``maxiter``, and ``callback``
        have the same functionality as the equivalently-named parameters in
        :meth:`scipy.optimize.minimize()`.

        Parameters
        ----------
        method : str
            Optimization method to use. See the list of optimization methods above.
        maxiter : int
            Number of iterations to optimize before terminating.
        verbose : bool
            Whether to display :mod:`tqdm` progress bars.
            These bars are also not displayed for ``maxiter <= 1``.
        callback : callable OR None
            Same functionality as the equivalently-named parameter in
            :meth:`scipy.optimize.minimize()`. ``callback`` must accept a Hologram
            or Hologram subclass as the single argument. If ``callback`` returns
            ``True``, then the optimization exits. Ignored if ``None``.
        feedback : str or None
            Type of feedback requested. For non-subclasses of :class:`Hologram`, this can only
            be ``"computational"`` feedback.
            When using WGS, defaults to ``"computational"`` if empty.
        **kwargs : dict, optional
            Various weight keywords and values to pass depending on the weight method.
            See method keywords below. These are passed into :attr:`flags`.

        References
        ----------
        .. [1] R. W. Gerchberg and W. O. Saxton, "A Practical Algorithm for Determination
            of Phase from Image and Diffraction Plane Pictures," Optik 35, (1972).
        .. [3] D. Kim, et al., "Large-scale uniform optical focus array generation with a
            phase spatial light modulator," Opt. Lett. 44, (2019).
        .. [6] R. Di Leonardo, F. Ianni, and G. Ruocco, "Computer generation of
               optimal holograms for optical trap arrays," Opt. Express 15, (2007).
        .. [7] F. Nogrette et al., "Single-Atom Trapping in Holographic 2D Arrays
               of Microtraps with Arbitrary Geometries" Phys. Rev. X 4, (2014).
        """

        # Check and record method.
        methods = list(ALGORITHM_DEFAULTS.keys())
        assert (
            method in methods
        ), "Unrecognized method {}. Valid methods include [{}]".format(method, methods)
        self.method = method

        # Parse flags: empty old, load defaults, then update
        if feedback is not None:
            kwargs["feedback"] = feedback

        self.flags = {}
        self.flags = ALGORITHM_DEFAULTS[method].copy()
        for flag in kwargs:
            if flag in list(ALGORITHM_DEFAULTS[method].keys()):
                self.flags[flag] = kwargs[flag]
            else:
                warnings.warn("Warning: unexpected flag %s supplied to %s!"%(flag,method))

        # Add in non-defaulted flags
        self.flags["stat_groups"] = stat_groups
        self.flags["fixed_phase"] = False

        # Iterations to process.
        iterations = range(maxiter)

        # Print the optimization flags
        if verbose:
            print("Optimizing with %s using the following flags:"%(self.method))
            pprint.pprint(self.flags)

        # Decide whether to use a tqdm progress bar. Don't use a bar for maxiter == 1.
        if verbose and maxiter > 1:
            iterations = tqdm(iterations)

        # Switch between methods
        if "GS" in method:
            self.GS(iterations, callback)

    # Optimization methods (currently only GS-type is supported)
    def GS(self, iterations, callback):
        """
        GPU-accelerated Gerchberg-Saxton (GS) iterative phase retrieval.

        Solves the "phase problem": approximates the near-field phase that
        transforms a known near-field source amplitude to a known near-field
        target amplitude.

        Caution
        ~~~~~~~
        This function should be called through :meth:`.optimize()` and not called directly.

        Note
        ~~~~
        FFTs are **not** in-place in this algorithm. In both non-:mod:`cupy` and
        :mod:`cupy` implementations, :mod:`numpy.fft` does not support in-place
        operations.  However, :mod:`scipy.fft` does in both. In the future, we may move to the scipy
        implementation. However, neither :mod:`numpy` or :mod:`scipy` ``fftshift`` support
        in-place movement (for obvious reasons). For even faster computation, algorithms should
        consider **not shifting** the FTT result, and instead shifting measurement data / etc to
        this unshifted basis.

        Parameters
        ----------
        iterations : iterable
            Number of loop iterations to run. Is an iterable to pass a :mod:`tqdm` iterable.
        callback : callable OR None
            See :meth:`.optimize()`.
        """
        # FUTURE: in-place FFT
        # FUTURE: rename nearfield and farfield to use the same array to avoid hogging memory.

        # Proxy to initialize nearfield with the correct shape and (complex) type.
        nearfield = cp.exp(1j * self.target)

        # Helper variables for speeding up source phase and amplitude fixing.
        (i0, i1, i2, i3) = toolbox.unpad(self.shape, self.slm_shape)

        for iter in iterations:
            # Fix the relevant part of the nearfield amplitude to the source amplitude.
            # Everything else is zero because power outside the SLM is assumed unreflected.
            # This is optimized for when shape is much larger than slm_shape.
            nearfield.fill(0)
            nearfield[i0:i1, i2:i3] = self.amp * cp.exp(1j * self.phase)
            farfield = cp.fft.fftshift(cp.fft.fft2(nearfield, norm="ortho"))

            # Evaluate method-specific routines, stats, etc.
            # If you want to add new functionality to GS, do so here to keep the main loop clean.
            self._GS_farfield_routines(farfield, iter)

            # Midloop: Run step function and check termination conditions.
            if callback is not None and callback(self):
                break

            # Fix amplitude, potentially also fixing the phase.
            # FUTURE: check optimized versions in git history.
            if ("fixed_phase" in self.flags and self.flags["fixed_phase"]):
                # Set the farfield to the stored phase and updated weights.
                cp.exp(1j * self.phase_ff, out=farfield)
                cp.multiply(farfield, self.weights, out=farfield)
            else:
                # Set the farfield amplitude to the updated weights.
                cp.divide(farfield, cp.abs(farfield), out=farfield)
                cp.multiply(farfield, self.weights, out=farfield)
                cp.nan_to_num(farfield, copy=False, nan=0)

            # Move to nearfield.
            nearfield = cp.fft.ifft2(cp.fft.ifftshift(farfield), norm="ortho")

            # Grab the phase from the complex nearfield.
            # Use arctan2() directly instead of angle() for in-place operations (out=).
            self.phase = cp.arctan2(
                nearfield.imag[i0:i1, i2:i3],
                nearfield.real[i0:i1, i2:i3],
                out=self.phase,
            )

            # Increment iteration.
            self.iter += 1

        # Update the final far-field
        nearfield.fill(0)
        nearfield[i0:i1, i2:i3] = self.amp * cp.exp(1j * self.phase)
        farfield = cp.fft.fftshift(cp.fft.fft2(nearfield, norm="ortho"))
        self.amp_ff = cp.abs(farfield)
        self.phase_ff = cp.angle(farfield)

    def _GS_farfield_routines(self, farfield, iter):
        # Calculate amp_ff, if needed.
        if "computational" in self.flags["feedback"] or any(
            "computational" in grp for grp in self.flags["stat_groups"]
        ):
            # Calculate amp_ff for weighting (if None, will init; otherwise in-place).
            self.amp_ff = cp.abs(farfield, out=self.amp_ff)

        # Erase irrelevant images from the past loop.
        if hasattr(self, "img_ij"):
            self.img_ij = None

        # Update statistics
        self.update_stats(self.flags["stat_groups"])

        # Weight, if desired.
        if "WGS" in self.method:
            self._update_weights()

            # Calculate amp_ff again, as _update_weights may have modified it.
            # This is to reduce memory use at the slight cost of performance.
            if "computational" in self.flags["feedback"] or any(
                "computational" in grp for grp in self.flags["stat_groups"]
            ):
                # Calculate amp_ff for weighting (if None, will init; otherwise in-place).
                self.amp_ff = cp.abs(farfield, out=self.amp_ff)
            if "experimental" in self.flags["feedback"]:
                pass

            # Decide whether to fix phase.
            if "Kim" in self.method:
                was_not_fixed = not self.flags["fixed_phase"]

                if self.flags["fix_phase_efficiency"] is not None:
                    stats = self.stats["stats"]
                    groups = tuple(stats.keys())

                    assert len(stats) > 0, "Must track statistics to fix phase based on efficiency!"

                    eff = stats[groups[-1]]["efficiency"][self.iter]
                    if eff > self.flags["fix_phase_efficiency"]:
                        self.flags["fixed_phase"] = True
                if iter > self.flags["fix_phase_iteration"]:
                    self.flags["fixed_phase"] = True

                if self.flags["fixed_phase"] and self.phase_ff is None or was_not_fixed:
                    self.phase_ff = cp.angle(farfield)
            else:
                self.flags["fixed_phase"] = False

    # User interactions: Changing the target and recovering the phase.
    def _update_target(self, new_target, reset_weights=False):
        """
        Change the target to something new. This method handles cleaning and normalization.

        Parameters
        ----------
        new_target : array_like OR None
            If ``None``, sets the target to zero. The ``None`` case is used internally
            by :class:`SpotHologram`.
        reset_weights : bool
            Whether to overwrite ``weights`` with ``target``.
        """
        if new_target is None:
            self.target = cp.zeros(shape=self.shape, dtype=self.dtype)
        else:
            assert new_target.shape == self.shape, (
                "Target must be of appropriate shape. "
                "Initialize a new Hologram if a different shape is desired."
            )

            self.target = cp.abs(cp.array(new_target, dtype=self.dtype))
            self.target *= 1 / Hologram._norm(self.target)

        if reset_weights:
            self.weights = cp.copy(self.target)

    def update_target(self, new_target, reset_weights=False):
        """
        Allows the user to change the target to something new.
        Cleaning and normalization is handled.

        Parameters
        ----------
        new_target : array_like OR None
            New :attr:`target` to optimize towards. Should be of shape :attr:`shape`.
            If ``None``, :attr:`target` is zeroed (used internally, but probably should not
            be used by a user).
        reset_weights : bool
            Whether to update the :attr:`weights` to this new :attr:`target`.
        """
        self._update_target(new_target=new_target, reset_weights=reset_weights)

    def extract_phase(self):
        r"""
        Collects the current near-field phase from the GPU with :meth:`cupy.ndarray.get()`.
        Also shifts the :math:`[-\pi, \pi]` range of :meth:`numpy.arctan2()` to :math:`[0, 2\pi]`
        for faster writing to the SLM (see :meth:`~slmsuite.hardware.slms.slm.SLM.write()`).

        Returns
        -------
        numpy.ndarray
            Current near-field phase computed by GS.
        """
        if cp != np:
            return self.phase.get() + np.pi
        return self.phase + np.pi

    def extract_farfield(self):
        r"""
        Collects the current complex far-field from the GPU with :meth:`cupy.ndarray.get()`.

        Returns
        -------
        numpy.ndarray
            Current near-field phase computed by GS.
        """
        nearfield = toolbox.pad(self.amp * cp.exp(1j * self.phase), self.shape)
        farfield = cp.fft.fftshift(cp.fft.fft2(nearfield, norm="ortho"))

        if cp != np:
            return farfield.get()
        return farfield

    # Weighting
    def _update_weights_generic(self, weight_amp, feedback_amp, target_amp=None):
        """
        Helper function to process weight feedback according to the chosen weighting method.

        Caution
        ~~~~~~~
        ``weight_amp`` *is* modified in-place and ``feedback_amp`` *may be* modified in-place.

        Parameters
        ----------
        weight_amp : numpy.ndarray OR cupy.ndarray
            A :class:`~slmsuite.holography.SpotArray` instance containing locations
            where the feedback weight should be calculated.
        feedback_amp : numpy.ndarray OR cupy.ndarray
            Resulting amplitudes corresponding to ``weight_amp``.
            Should be the same size as ``weight_amp``.
        target_amp : numpy.ndarray OR cupy.ndarray OR None
            Necessary in the case where ``target_amp`` is not uniform, such that the weighting can
            properly be applied to bring the feedback closer to the target. If ``None``, is assumed
            to be uniform. Should be the same size as ``weight_amp``.
        method : str OR None
            Weighting method, see the method descriptions in :meth:`optimize()`.

        Returns
        -------
        numpy.ndarray OR cupy.ndarray
            The updated ``weight_amp``.
        """
        assert self.method[:4] == "WGS-", "For now, assume weighting is for WGS."
        method = self.method[4:]

        # Parse feedback_amp
        if target_amp is None:  # Uniform
            feedback_corrected = cp.array(feedback_amp, dtype=self.dtype)
        else:  # Non-uniform
            feedback_corrected = cp.array(feedback_amp, dtype=self.dtype)
            feedback_corrected *= 1 / Hologram._norm(feedback_corrected)

            cp.divide(feedback_corrected, cp.array(target_amp), out=feedback_corrected)

            feedback_corrected[feedback_corrected > np.inf] = 0

            cp.nan_to_num(feedback_corrected, copy=False, nan=1)

        # Apply weighting
        if method == "Leonardo" or method == "Kim":
            cp.power(feedback_corrected, -self.flags["feedback_exponent"], out=feedback_corrected)
            weight_amp *= feedback_corrected
        elif method == "Nogrette":
            # Taylor expand 1/(1-g(1-x)) -> 1 + g(1-x) + (g(1-x))^2 ~ 1 + g(1-x)
            feedback_corrected *= -(1 / cp.mean(feedback_corrected))
            feedback_corrected += 1
            feedback_corrected *= -self.flags["feedback_factor"]
            feedback_corrected += 1
            cp.reciprocal(feedback_corrected, out=feedback_corrected)

            weight_amp *= feedback_corrected
        else:
            raise RuntimeError(
                "Method "
                "{}"
                " not recognized by Hologram.optimize()".format(self.method)
            )

        cp.nan_to_num(weight_amp, copy=False, nan=0)

        # Normalize amp power, as methods may have broken power conservation.
        norm = Hologram._norm(weight_amp)
        weight_amp *= 1 / norm

        return weight_amp

    def _update_weights(self):
        """
        Change :attr:`weights` to optimize towards the :attr:`target` using feedback from
        :attr:`amp_ff`, the computed farfield amplitude. This function also updates stats.
        """
        feedback = self.flags["feedback"]

        if feedback == "computational":
            self._update_weights_generic(self.weights, self.amp_ff, self.target)

    # Statistics handling
    @staticmethod
    def _calculate_stats(
        feedback_amp, target_amp, mp=cp, efficiency_compensation=True, total=None
    ):
        """
        Helper function to analyze how close the feedback is to the target.

        Parameters
        ----------
        feedback_amp : numpy.ndarray OR cupy.ndarray
            Computational or measured result of holography.
        target_amp : numpy.ndarray OR cupy.ndarray
            Target of holography.
        mp : module
            This function is used by both :mod:`cupy` and :mod:`numpy`, so we have the option
            of either. Defaults to :mod:`cupy`.
        efficiency_compensation : bool
            Whether to scale the ``feedback`` based on the overlap with the ``target``.
            This is more accurate for images, but less accurate for SpotHolograms.
        """
        # Downgrade to numpy if necessary
        if isinstance(feedback_amp, np.ndarray) or isinstance(target_amp, np.ndarray):
            if not isinstance(feedback_amp, np.ndarray):
                feedback_amp = feedback_amp.get()

            if not isinstance(target_amp, np.ndarray):
                target_amp = target_amp.get()

            if total is not None:
                total = float(total)

            mp = np

        feedback_pwr = mp.square(feedback_amp)
        target_pwr = mp.square(target_amp)

        if total is not None:
            efficiency = float(mp.sum(feedback_pwr)) / total

        # Normalize.
        feedback_pwr_sum = mp.sum(feedback_pwr)
        feedback_pwr *= 1 / feedback_pwr_sum
        feedback_amp *= 1 / mp.sqrt(feedback_pwr_sum)

        target_pwr_sum = mp.sum(target_pwr)
        target_pwr *= 1 / target_pwr_sum
        target_amp *= 1 / mp.sqrt(target_pwr_sum)

        if total is None:
            # Efficiency overlap integral.
            efficiency = np.square(float(mp.sum(mp.multiply(target_amp, feedback_amp))))
            if efficiency_compensation:
                feedback_pwr *= 1 / efficiency

        # Make some helper lists; ignoring power where target is zero.
        mask = mp.nonzero(target_pwr)

        feedback_pwr_masked = feedback_pwr[mask]
        target_pwr_masked = target_pwr[mask]

        ratio_pwr = mp.divide(feedback_pwr_masked, target_pwr_masked)
        pwr_err = target_pwr_masked - feedback_pwr_masked

        # Compute the remaining stats.
        rmin = float(mp.amin(ratio_pwr))
        rmax = float(mp.amax(ratio_pwr))
        uniformity = 1 - (rmax - rmin) / (rmax + rmin)

        pkpk_err = pwr_err.size * float(mp.amax(pwr_err) - mp.amin(pwr_err))
        std_err = pwr_err.size * float(mp.std(pwr_err))

        return {
            "efficiency": efficiency,
            "uniformity": uniformity,
            "pkpk_err": pkpk_err,
            "std_err": std_err,
        }

    def _calculate_stats_computational(self, stats, stat_groups=[]):
        """
        Wrapped by :meth:`Hologram.update_stats()`.
        """
        if "computational" in stat_groups:
            stats["computational"] = self._calculate_stats(
                self.amp_ff, self.target, efficiency_compensation=False
            )

    def _update_stats_dictionary(self, stats):
        """
        Helper function to manage additions to the :attr:`stats`.

        Parameters
        ----------
        stats : dict of dicts
            Dictionary of groups, each group containing a dictionary of stats.
        """
        # Update methods
        M = len(self.stats["method"])
        diff = self.iter + 1 - M
        if diff > 0:  # Extend methods
            self.stats["method"].extend(["" for _ in range(diff)])
            M = self.iter + 1
        self.stats["method"][self.iter] = self.method  # Update method

        # Update flags
        flaglist = set(self.flags.keys()).union(set(self.stats["flags"].keys()))
        for flag in flaglist:
            # Extend flag
            if not flag in self.stats["flags"]:
                self.stats["flags"][flag] = [np.nan for _ in range(M)]
            else:
                diff = self.iter + 1 - len(self.stats["flags"][flag])
                if diff > 0:
                    self.stats["flags"][flag].extend([np.nan for _ in range(diff)])

            # Update flag
            if flag in self.flags:
                self.stats["flags"][flag][self.iter] = self.flags[flag]

        # Update stats
        grouplist = set(stats.keys()).union(set(self.stats["stats"].keys()))
        if len(grouplist) > 0:
            statlists = [set(stats[group].keys()) for group in stats.keys()]
            if len(self.stats["stats"].keys()) > 0:
                key = next(iter(self.stats["stats"]))
                statlists.append(set(self.stats["stats"][key].keys()))
            statlist = set.union(*statlists)

            for group in grouplist:
                # Check this group
                if not group in self.stats["stats"]:
                    self.stats["stats"][group] = {}

                if len(statlist) > 0:
                    for stat in statlist:
                        # Extend stat
                        if not stat in self.stats["stats"][group]:
                            self.stats["stats"][group][stat] = [
                                np.nan for _ in range(M)
                            ]
                        else:
                            diff = self.iter + 1 - len(self.stats["stats"][group][stat])
                            if diff > 0:
                                self.stats["stats"][group][stat].extend(
                                    [np.nan for _ in range(diff)]
                                )

                        # Update stat
                        if group in stats.keys():
                            if stat in stats[group].keys():
                                self.stats["stats"][group][stat][self.iter] = stats[group][
                                    stat
                                ]

    def update_stats(self, stat_groups=[]):
        """
        Calculate statistics corresponding to the desired ``stat_groups``.

        Parameters
        ----------
        stat_groups : list of str
            Which groups or types of statistics to analyze.
        """
        stats = {}

        self._calculate_stats_computational(stats, stat_groups)

        self._update_stats_dictionary(stats)

    # Visualization
    def plot_nearfield(self, title="", padded=False,
                       figsize=(8,4), cbar=False):
        """
        Plots the amplitude (left) and phase (right) of the nearfield (plane of the SLM).
        The amplitude is assumed (whether uniform, or experimentally computed) while the
        phase is the result of optimization.

        Parameters
        ----------
        title : str
            Title of the plots.
        padded : bool
            If ``True``, shows the full computational nearfield of shape :attr:`shape`.
            Otherwise, shows the region at the center of the computational space of
            size :attr:`slm_shape` corresponding to the unpadded SLM.
        figsize : tuple
            Size of the plot.
        cbar : bool
            Whether to add colorbars to the plots. Defaults to ``False``.
        """
        fig, axs = plt.subplots(1, 2, figsize=figsize)

        try:
            if isinstance(self.amp, float):
                amp = self.amp
            else:
                amp = self.amp.get()
            phase = self.phase.get()
        except:
            amp = self.amp
            phase = self.phase

        if isinstance(amp, float):
            im_amp = axs[0].imshow(
                toolbox.pad(
                    amp * np.ones(self.slm_shape),
                    self.shape if padded else self.slm_shape,
                ),
                vmin=0,
                vmax=amp,
            )
        else:
            im_amp = axs[0].imshow(
                toolbox.pad(amp, self.shape if padded else self.slm_shape),
                vmin=0,
                vmax=np.amax(amp),
            )

        im_phase = axs[1].imshow(
            toolbox.pad(np.mod(phase, 2*np.pi) / np.pi, self.shape if padded else self.slm_shape),
            vmin=0,
            vmax=2,
            interpolation="none",
            cmap="twilight",
        )

        if len(title) > 0:
            title += ": "

        axs[0].set_title(title + "Amplitude")
        axs[1].set_title(title + "Phase")

        # fig.supxlabel("SLM $x$ [pix]")
        # fig.supylabel("SLM $y$ [pix]")
        for i,ax in enumerate(axs):
            ax.set_xlabel("SLM $x$ [pix]")
            if i==0: ax.set_ylabel("SLM $y$ [pix]")

        # Add colorbars if desired
        if cbar:
            # fig.tight_layout(pad=4.0)
            cax = make_axes_locatable(axs[0]).append_axes('right', size='5%', pad=0.05)
            fig.colorbar(im_amp, cax=cax, orientation='vertical')
            cax = make_axes_locatable(axs[1]).append_axes('right', size='5%', pad=0.05)
            fig.colorbar(im_phase, cax=cax, orientation='vertical', format = r"%1.1f$\pi$")

        fig.tight_layout()
        plt.show()

    def plot_farfield(self, source=None, title="", limits=None, units="knm",
                      limit_padding=0.1, figsize=(8,4), cbar=False):
        """
        Plots an overview (left) and zoom (right) view of ``source``.

        Parameters
        ----------
        source : array_like OR None
            Should have shape equal to :attr:`shape`.
            If ``None``, defaults to :attr:`amp_ff`.
        title : str
            Title of the plots.
        limits : ((float, float), (float, float)) OR None
            :math:`x` and :math:`y` limits for the zoom plot.
            If None, ``limits`` are autocomputed as the smallest bounds
            that show all non-zero values (plus ``limit_padding``).
            Note that autocomputing on :attr:`target` will perform well,
            as zero values are set to actually be zero. However, doing so on
            computational or experimental outputs (e.g. :attr:`amp_ff`) will likely perform
            poorly, as values deviate slightly from zero and artificially expand the ``limits``.
        units : str
            Far-field units for plots (see
            :func:`~slmsuite.holography.toolbox.convert_blaze_vector` for options).
            If units requiring a SLM are desired, the attribute :attr:`cameraslm` must be
            filled.
        limit_padding : float
            Fraction of the width and height to expand the limits by, only if
            the passed ``limits`` is ``None`` (autocompute).
        figsize : tuple
            Size of the plot.
        cbar : bool
            Whether to add colorbars to the plots. Defaults to ``False``.

        Returns
        -------
        ((float, float), (float, float))
            Used ``limits``, which may be autocomputed. If autocomputed, the result will
            be integers.
        """
        # Parse source
        if source is None:
            source = self.amp_ff

            if len(title) == 0:
                title = "FF Amp"

        try:
            npsource = cp.abs(source).get()
        except:
            npsource = np.abs(source)

        # Check units:
        assert units in toolbox.BLAZE_UNITS

        # Parse limits with limit_padding
        if limits == None:
            # Determine the bounds of the zoom region, padded by limit_padding
            limits = []
            binary = npsource > 0

            for a in [0, 1]:
                collapsed = np.where(np.any(binary, axis=a))  # Collapse the other axis
                limit = np.array([np.amin(collapsed), np.amax(collapsed)])

                padding = int(np.diff(limit) * limit_padding)+1
                limit += np.array([-padding, padding+1])

                limit = np.clip(limit, 0, self.shape[a])

                limits.append(tuple(limit))

        # Start making the plot
        fig, axs = plt.subplots(1, 2, figsize=figsize)

        # Plot the full target, blurred so single pixels are visible in low res
        b = 2 * int(max(self.shape) / 500) + 1  # Future: fix arbitrary
        full = axs[0].imshow(cv2.GaussianBlur(npsource, (b, b), 0), vmin=0, vmax=npsource.max())
        if len(title) > 0:
            title += ": "
        axs[0].set_title(title + "Full")

        # Zoom in on our spots in a second plot
        b = 2*int(np.diff(limits[0])/500) + 1  # Future: fix arbitrary
        zoom_data = npsource[np.ix_(np.arange(limits[1][0], limits[1][1]),
                                    np.arange(limits[0][0], limits[0][1]))]
        zoom = axs[1].imshow(cv2.GaussianBlur(zoom_data, (b, b), 0), vmin=0, vmax=npsource.max(),
                             extent=[limits[0][0], limits[0][1],
                                     limits[1][1],limits[1][0]])
        axs[1].set_title(title + "Zoom")
        # Red border (to match red zoom box applied below in "full" img)
        for spine in ["top", "bottom", "right", "left"]:
            axs[1].spines[spine].set_color("r")
            axs[1].spines[spine].set_linewidth(1.5)

        # Helper fxn: calculate extent for the given units
        try:
            slm = self.cameraslm.slm
        except:
            slm = None
            units = "knm"

        def rebase(img, to_units):
            if to_units != "knm":
                ext_nm = img.get_extent()
                ext_min = np.squeeze(toolbox.convert_blaze_vector([ext_nm[0], ext_nm[-1]],
                                    from_units="knm", to_units=to_units,
                                    slm=slm, shape=npsource.shape))
                ext_max = np.squeeze(toolbox.convert_blaze_vector([ext_nm[1], ext_nm[2]],
                                    from_units="knm", to_units=to_units,
                                    slm=slm, shape=npsource.shape))
                img.set_extent([ext_min[0],ext_max[0],ext_max[1],ext_min[1]])

        # Scale and label plots depending on units
        rebase(full, units)
        rebase(zoom, units)
        # fig.supxlabel(toolbox.BLAZE_LABELS[units][0])
        # fig.supylabel(toolbox.BLAZE_LABELS[units][1])
        for i,ax in enumerate(axs):
            ax.set_xlabel(toolbox.BLAZE_LABELS[units][0])
            if i==0: ax.set_ylabel(toolbox.BLAZE_LABELS[units][1])

        # Bonus: Plot a red rectangle to show the extents of the zoom region
        if np.diff(limits[0]) > 0 and np.diff(limits[1]) > 0:
            extent = zoom.get_extent()
            pix_width = (np.diff(extent[0:2])[0]) / np.diff(limits[0])
            rect = plt.Rectangle(
                np.array(extent[::2]) - pix_width/2,
                np.diff(extent[0:2])[0],
                np.diff(extent[2:])[0],
                ec="r",
                fc="none",
            )
            axs[0].add_patch(rect)

        # If cam_points is defined (i.e. is a FeedbackHologram),
        # plot a yellow rectangle for the extents of the camera
        # TODO: needs to be implemented if plotting in bases other than knm..
        try:
            axs[0].plot(
                self.cam_points[0],
                self.cam_points[1],
                c="y",
            )
            axs[0].annotate(
                "Camera FoV",
                (
                    np.mean(self.cam_points[0, :4]),
                    np.max(self.cam_points[1, :4])
                ),
                c="y", size="small", ha="center", va="top"
            )
        except:
            pass

        # Add colorbar if desired
        if cbar:
            cax = make_axes_locatable(axs[1]).append_axes('right', size='5%', pad=0.05)
            fig.colorbar(zoom, cax=cax, orientation='vertical')

        plt.tight_layout()
        plt.show()

        return limits

    def plot_stats(self, stats_dict=None):
        """
        Plots the statistics contained in the given dictionary.

        Parameters
        ----------
        stats_dict : dict OR None
            If ``None``, defaults to :attr:`stats`.
        """
        if stats_dict is None:
            stats_dict = self.stats

        _, ax = plt.subplots(1, 1, figsize=(6,4))

        stats = ["efficiency", "uniformity", "pkpk_err", "std_err"]
        markers = [">", "o", "D", "P"]
        legendstats = ["inefficiency", "nonuniformity", "pkpk_err", "std_err"]

        niter = np.arange(0, len(stats_dict["method"]))

        stat_keys = list(stats_dict["stats"].keys())
        dummylines_modes = []

        for ls_num,stat_key in enumerate(stat_keys):
            stat_group = stats_dict["stats"][stat_key]

            for i in range(len(stats)):
                # Invert the stats if it is efficiency or uniformity.
                y = stat_group[stats[i]]
                if i < 2:
                    y = 1 - np.array(y)

                line = ax.scatter(niter, y, marker=markers[i], ec="C%d"%ls_num,
                                  fc="None" if i<1 else "C%d"%ls_num)
                ax.plot(niter, y, c="C%d"%ls_num, lw=0.5)

                if i == 0:  # Remember the solid lines for the legend.
                    line = ax.plot([],[], c="C%d"%ls_num)[0]
                    dummylines_modes.append(line)

        # Make the linestyle legend.
        # Inspired from https://stackoverflow.com/a/46214879
        dummylines_keys = []
        for i in range(len(stats)):
            dummylines_keys.append(ax.scatter([], [], marker=markers[i], ec="k",
                                              fc = "None" if i<1 else "k"))

        ax.set_xlabel('Iteration')
        ax.set_ylabel('Relative Metrics')
        ax.set_title('SpotHologram Statistics')
        ax.set_yscale("log")
        plt.grid()
        plt.tight_layout()

        # Shade fixed_phase. FUTURE: A more general method could be written
        if "fixed_phase" in stats_dict["flags"] and any(stats_dict["flags"]["fixed_phase"]):
            fp = np.concatenate((stats_dict["flags"]["fixed_phase"],
                                [stats_dict["flags"]["fixed_phase"][-1]]))
            niter_fp = np.arange(0, len(stats_dict["method"]) + 1)

            ylim = ax.get_ylim()
            poly = ax.fill_between(niter_fp - .5, ylim[0], ylim[1], where=fp,
                                   alpha=0.1, color='b', zorder=-np.inf)
            ax.set_ylim(ylim)

            dummylines_keys.append(poly)
            legendstats.append("fixed_phase")

        # Make the color/linestyle legend.
        plt.legend(dummylines_modes + dummylines_keys, stat_keys + legendstats, loc="lower left")

        ax.set_xlim([-.75, len(stats_dict["method"]) - .25])

        return ax

    # Other helper functions
    @staticmethod
    def set_mempool(device=0, size=None, fraction=None):
        """
        Helper function to set the cupy memory pool size. See [8]_.

        References
        ----------

        .. [8] https://docs.cupy.dev/en/stable/reference/generated/cupy.cuda.MemoryPool.html#cupy.cuda.MemoryPool

        Parameters
        ----------
        device : int
            Which GPU to set the limit on. Passed to :meth:`cupy.cuda.Device()`.
        size : int
            Desired number of bytes in the pool. Passed to :meth:`cupy.cuda.MemoryPool.set_limit()`.
        fraction : float
            Fraction of availible memory to use. Passed to :meth:`cupy.cuda.MemoryPool.set_limit()`.
        """
        mempool = cp.get_default_memory_pool()

        with cp.cuda.Device(device):
            mempool.set_limit(size=size, fraction=fraction)

            print(
                "cupy memory pool limit set to {} GB...".format(
                    mempool.get_limit() / (1024.0 ** 3)
                )
            )

    @staticmethod
    def _norm(matrix, mp=cp):
        r"""
        Computes the root of the sum of squares of the given ``matrix``. Implements:

        .. math:: \sqrt{\iint |\vec{E}|^2}

        Parameters
        ----------
        matrix : numpy.ndarray OR cupy.ndarray
            Data, potentially complex.
        mp : cupy or numpy
            Which module to use for norm.

        Returns
        -------
        float
            The result.
        """
        if mp.iscomplexobj(matrix):
            return mp.sqrt(mp.sum(mp.square(mp.abs(matrix))))
        else:
            return mp.sqrt(mp.sum(mp.square(matrix)))


class FeedbackHologram(Hologram):
    """
    Experimental holography aided by camera feedback.
    Contains mechanisms for hologram positioning and camera feedback aided by a
    :class:`~slmsuite.hardware.cameraslms.FourierSLM`.

    Attributes
    ----------
    cameraslm : slmsuite.hardware.cameraslms.FourierSLM OR None
        A hologram with experimental feedback needs access to an SLM and camera.
        If None, no feedback is applied (mostly defaults to :class:`Hologram`).
    cam_shape : (int, int)
        Shape of the camera in the meaning of :meth:`numpy.shape()`.
    cam_points : numpy.ndarray
        Array containing points corresponding to the corners of the camera in the SLM's k-space.
        First point is repeated at the end for easy plotting.
    target_ij :  array_like OR None
        Amplitude target in the ``"ij"`` (camera) basis. Of same ``shape`` as the camera in
        :attr:`cameraslm`.  Counterpart to :attr:`target` which is in the ``"knm"``
        (computational k-space) basis.
    img_ij, img_knm
        Cached amplitude feedback image in the
        ``"ij"`` (raw camera) basis or
        ``"knm"`` (transformed to computational k-space) basis.
        Measured with :meth:`.measure()`.
    """

    def __init__(self, shape, target_ij=None, cameraslm=None, **kwargs):
        """
        Initializes a hologram with camera feedback.

        Parameters
        ----------
        shape : (int, int)
            Computational shape of the SLM. See :meth:`.Hologram.__init__()`.
        target_ij : array_like OR None
            See :attr:`target_ij`. Should only be ``None`` if the :attr:`target`
            will be generated by other means (see :class:`SpotHologram`), so the
            user should generally provide an array.
        cameraslm : slmsuite.hardware.cameraslms.FourierSLM OR slmsuite.hardware.slms.SLM OR None
            Provides access to experimental feedback.
            If an :class:`slmsuite.hardware.slms.SLM` is passed, this is set to `None`,
            but the information contained in the SLM is passed to the superclass :class:`.Hologram`.
            See :attr:`cameraslm`.
        """
        # Use the Hologram construtor to initialize self.target with proper shape,
        # pass other arguments (esp. slm_shape).
        self.cameraslm = cameraslm
        if self.cameraslm is not None:
            # Determine camera size in SLM-space.
            try:
                amp = self.cameraslm.slm.measured_amplitude
                slm_shape = self.cameraslm.slm.shape
            except:
                # See if an SLM was passed.
                try:
                    amp = self.cameraslm.measured_amplitude
                    slm_shape = self.cameraslm.shape

                    # We don't have access to all the calibration stuff, so don't
                    # confuse the rest of the init/etc.
                    self.cameraslm = None
                except:
                    raise ValueError("Expected a CameraSLM or SLM to be passed to cameraslm.")

        else:
            amp = None
            slm_shape = None

        if not "slm_shape" in kwargs:
            kwargs["slm_shape"] = slm_shape

        super().__init__(target=shape, amp=amp, **kwargs)

        self.img_ij = None
        self.img_knm = None
        if target_ij is None:
            self.target_ij = None
        else:
            self.target_ij = target_ij.astype(self.dtype)

        if (
            self.cameraslm is not None
            and self.cameraslm.fourier_calibration is not None
        ):
            # Generate a list of the corners of the camera, for plotting.
            cam_shape = self.cameraslm.cam.shape

            ll = [0, 0]
            lr = [0, cam_shape[0] - 1]
            ur = [cam_shape[1] - 1, cam_shape[0] - 1]
            ul = [cam_shape[1] - 1, 0]

            points_ij = toolbox.format_2vectors(np.vstack((ll, lr, ur, ul, ll)).T)
            points_kxy = self.cameraslm.ijcam_to_kxyslm(points_ij)
            self.cam_points = toolbox.convert_blaze_vector(
                points_kxy, "kxy", "knm", slm=self.cameraslm.slm, shape=self.shape
            )
            self.cam_shape = cam_shape

            # Transform the target, if it is provided.
            if target_ij is not None:
                self.update_target(target_ij, reset_weights=True)

        else:
            self.cam_points = None
            self.cam_shape = None

    def ijcam_to_knmslm(self, img, out=None, blur_ij=0):
        """
        Convert an image in the camera domain to computational SLM k-space using, in part, the
        affine transformation stored in a cameraslm's Fourier calibration.

        Note
        ~~~~
        This includes two transformations:

         - The affine transformation ``"ij"`` -> ``"kxy"`` (camera pixels to normalized k-space).
         - The scaling ``"kxy"`` -> ``"knm"`` (normalized k-space to computational k-space pixels).

        Note
        ~~~~
        Future optimizations might include default blurring of the ``image`` or ``target``,
        along with different interpolation ``order`` (see :meth:`scipy.ndimage.affine_transform()`).

        Parameters
        ----------
        img : numpy.ndarray OR cupy.ndarray
            Image to transform. This should be the same shape as images returned by the camera.
        out : numpy.ndarray OR cupy.ndarray OR None
            If ``out`` is not ``None``, this array will be used to write the memory in-place.
        blur_ij : int
            Applies a ``blur_ij`` pixel-width Gaussian blur to ``img``.

        Returns
        -------
        numpy.ndarray OR cupy.ndarray
            Image transformed into ``"knm"`` space.
        """
        assert self.cameraslm is not None
        assert self.cameraslm.fourier_calibration is not None

        # First transformation.
        conversion = (
            toolbox.convert_blaze_vector(
                (1, 1), "knm", "kxy", slm=self.cameraslm.slm, shape=self.shape
            ) -
            toolbox.convert_blaze_vector(
                (0, 0), "knm", "kxy", slm=self.cameraslm.slm, shape=self.shape
            )
        )
        M1 = np.diag(np.squeeze(conversion))
        b1 = np.matmul(M1, -toolbox.format_2vectors(np.flip(np.squeeze(self.shape)) / 2))

        # Second transformation.
        M2 = self.cameraslm.fourier_calibration["M"]
        b2 = self.cameraslm.fourier_calibration["b"] - np.matmul(
            M2, self.cameraslm.fourier_calibration["a"]
        )

        # Composite transformation (along with xy -> yx).
        M = cp.array(np.flip(np.flip(np.matmul(M2, M1), axis=0), axis=1))
        b = cp.array(np.flip(np.matmul(M2, b1) + b2))

        # Future: use cp_gaussian_filter (faster?); was having trouble with cp_gaussian_filter.
        if blur_ij > 0:
            img = sp_gaussian_filter(img, (blur_ij, blur_ij), output=img, truncate=2)

        cp_img = cp.array(img, dtype=self.dtype)
        cp.abs(cp_img, out=cp_img)

        # Perform affine.
        target = cp_affine_transform(
            input=cp_img,
            matrix=M,
            offset=b,
            output_shape=self.shape,
            output=out,
            mode="constant",
            cval=0,
        )

        # Filter the image. Future: fix.
        # target = cp_gaussian_filter1d(target, blur, axis=0, output=target, truncate=2)
        # target = cp_gaussian_filter1d(target, blur, axis=1, output=target, truncate=2)

        target = cp.abs(target, out=target)
        norm = Hologram._norm(target)
        target *= 1 / norm

        assert norm != 0, "FeedbackHologram.ijcam_to_knmslm(): target_ij is out of range of knm space. Check transformations."

        return target

    def update_target(self, new_target, reset_weights=False):
        self.ijcam_to_knmslm(new_target, out=self.target)

        if reset_weights:
            cp.copyto(self.weights, self.target)

    def measure(self, basis="ij"):
        """
        Method to request a measurement to occur. If :attr:`img_ij` is ``None``,
        then a new image will be grabbed from the camera (this is done automatically in
        algorithms).

        Parameters
        ----------
        basis : str
            The cached image to be sure to fill with new data.
            Can be ``"ij"`` or ``"knm"``.

             - If ``"knm"``, then :attr:`img_ij` and :attr:`img_knm` are filled.
             - If ``"ij"``, then :attr:`img_ij` is filled, and :attr:`img_knm` is ignored.

            This is useful to avoid (expensive) transformation from the ``"ij"`` to the
            ``"knm"`` basis if :attr:`img_knm` is not needed.
        """
        if self.img_ij is None:
            self.cameraslm.slm.write(self.extract_phase(), settle=True)
            self.cameraslm.cam.flush()
            self.img_ij = self.cameraslm.cam.get_image()

            if basis == "knm":  # Compute the knm basis image.
                self.img_knm = self.ijcam_to_knmslm(self.img_ij, out=self.img_knm)
                cp.sqrt(self.img_knm, out=self.img_knm)
            else:  # The old image is outdated, erase it. Future: memory concerns?
                self.img_knm = None

            self.img_ij = np.sqrt(
                self.img_ij
            )  # Don't load to the GPU if not necessary.
        elif basis == "knm":
            if self.img_knm is None:
                self.ijcam_to_knmslm(np.square(self.img_ij), out=self.img_knm)
                cp.sqrt(self.img_knm, out=self.img_knm)

    # TODO: add this.
    def refine_offset(self, img, basis="kxy"):
        """
        **(NotImplemented)**
        Hones the position of the image to the desired target to compensate for
        Fourier calibration imperfections.

        Parameters
        ----------
        img : numpy.ndarray
            Image measured by the camera.
        basis : str
            The correction can be in any of the following bases:
            - ``"ij"`` changes the pixel that the spot is expected at,
            - ``"kxy"`` or ``"knm"`` changes the k-vector which the SLM targets.
            Defaults to ``"kxy"`` if ``None``.

        Returns
        -------
        numpy.ndarray
            Euclidian pixel error in the ``"ij"`` basis for each spot.
        """

        raise NotImplementedError()

    def _update_weights(self):
        """
        Change :attr:`weights` to optimize towards the :attr:`target` using feedback from
        :attr:`amp_ff`, the computed farfield amplitude. This function also updates stats.
        """
        feedback = self.flags["feedback"]

        if feedback == "computational":
            self._update_weights_generic(self.weights, self.amp_ff, self.target)
        elif feedback == "experimental":
            self.measure("knm")  # Make sure data is there.
            self._update_weights_generic(self.weights, self.img_knm, self.target)

    def _calculate_stats_experimental(self, stats, stat_groups=[]):
        """
        Wrapped by :meth:`FeedbackHologram.update_stats()`.
        """
        if "experimental_knm" in stat_groups:
            self.measure("knm")  # Make sure data is there.
            stats["experimental_knm"] = self._calculate_stats(
                self.img_knm, self.target, efficiency_compensation=True
            )
        if "experimental_ij" in stat_groups or "experimental" in stat_groups:
            self.measure("ij")  # Make sure data is there.
            stats["experimental_ij"] = self._calculate_stats(
                self.img_ij.astype(self.dtype),
                self.target_ij,
                mp=np,
                efficiency_compensation=True,
            )

    def update_stats(self, stat_groups=[]):
        """
        Calculate statistics corresponding to the desired ``stat_groups``.

        Parameters
        ----------
        stat_groups : list of str
            Which groups or types of statistics to analyze.
        """
        stats = {}

        self._calculate_stats_computational(stats, stat_groups)
        self._calculate_stats_experimental(stats, stat_groups)

        self._update_stats_dictionary(stats)


class SpotHologram(FeedbackHologram):
    """
    Holography optimized for the generation of optical focal arrays.

    Is a subclass of :class:`FeedbackHologram`, but falls back to non-camera-feedback
    routines if :attr:`cameraslm` is not passed.

    Attributes
    ----------
    spot_knm, spot_kxy, spot_ij : array_lik of float OR None
        Stored vectors with shape ``(2, N)`` in the style of
        :meth:`~slmsuite.holography.toolbox.format_2vectors()`.
        These vectors are floats.
        The subscript refers to the basis of the vectors, the transformations between
        which are autocomputed.
        If necessary transformations do not exist, :attr:`spot_ij` is set to ``None``.
    spot_knm_rounded : array_like of int
        :attr:`spot_knm` rounded to nearest integers (indices).
        These vectors are integers.
        This is necessary because
        GS algorithms operate on a pixel grid, and the target for each spot in a
        :class:`SpotHologram` is a single pixel (index).
    spot_kxy_rounded, spot_ij_rounded : array_like of float
        Once :attr:`spot_knm_rounded` is rounded, the original :attr:`spot_kxy`
        and :attr:`spot_ij` are no longer accurate. Transformations are again used
        to backcompute the positons in the ``"ij"`` and ``"kxy"`` bases corresponding
        to the true computational location of a given spot.
        These vectors are floats.
    spot_amp : array_like of float
        The target amplitude for each spot.
        Must have length corresponding to the number of spots.
        For instance, the user can request dimmer or brighter spots.
    """

    def __init__(
        self, shape, spot_vectors, basis="knm", spot_amp=None, cameraslm=None, **kwargs
    ):
        """
        Initializes a :class:`SpotHologram` targeting given spots at ``spot_vectors``.

        Parameters
        ----------
        shape : (int, int)
            Computational shape of the SLM. See :meth:`.Hologram.__init__()`.
        spot_vectors : array_like
            Spot position vectors with shape ``(2, N)`` in the style of
            :meth:`~slmsuite.holography.toolbox.format_2vectors()`.
        basis : str
            The spots can be in any of the following bases:

            - ``"ij"`` for camera coordinates (pixels),
            - ``"kxy"`` for centered normalized SLM k-space (radians).
            - ``"knm"`` for computational SLM k-space (pixels).

            Defaults to ``"knm"`` if ``None``.
        spot_amp : array_like OR None
            The amplitude to target for each spot.
            See :attr:`SpotHologram.spot_amp`.
            If ``None``, all spots are assumed to have the same amplitude.
            Normalization is performed automatically; the user is not required to normalize.
        cameraslm : slmsuite.hardware.cameraslms.FourierSLM OR None
            If the ``"ij"`` basis is chosen, and/or if the user wants to make use of camera
            feedback, a cameraslm must be provided.
        **kwargs
            Passed to :meth:`.FeedbackHologram.__init__()`.
        """
        vectors = toolbox.format_2vectors(spot_vectors)

        if spot_amp is not None:
            assert np.shape(vectors)[1] == len(
                spot_amp.ravel()
            ), "spot_amp must have the same length as the provided spots."

        # Handle the basis.
        if (
            basis is None or basis == "knm"
        ):  # Computational Fourier space of SLM, zero-centered
            self.spot_knm = vectors

            if cameraslm is not None:
                self.spot_kxy = toolbox.convert_blaze_vector(
                    self.spot_knm, "knm", "kxy", cameraslm.slm, shape
                )

                if cameraslm.fourier_calibration is not None:
                    self.spot_ij = cameraslm.kxyslm_to_ijcam(self.spot_kxy)
                else:
                    self.spot_ij = None
            else:
                self.spot_kxy = None
                self.spot_ij = None
        elif basis == "kxy":  # Normalized units
            assert cameraslm is not None, "We need an cameraslm to interpret ij."

            self.spot_kxy = vectors

            try:
                self.spot_ij = cameraslm.kxyslm_to_ijcam(vectors)
            except:  # This is okay for non-feedback GS, so we don't error.
                self.spot_ij = None

            self.spot_knm = toolbox.convert_blaze_vector(
                self.spot_kxy, "kxy", "knm", cameraslm.slm, shape
            )
        elif basis == "ij":  # Pixel on the camera
            assert cameraslm is not None, "We need an cameraslm to interpret ij."
            assert cameraslm.fourier_calibration is not None, (
                "We need an cameraslm with "
                "fourier-calibrated kxyslm_to_ijcam and ijcam_to_kxyslm transforms "
                "to interpret ij."
            )

            self.spot_ij = vectors
            self.spot_kxy = cameraslm.ijcam_to_kxyslm(vectors)
            self.spot_knm = toolbox.convert_blaze_vector(
                self.spot_kxy, "kxy", "knm", cameraslm.slm, shape
            )
        else:
            raise Exception("Unrecognized basis '{}'.".format(basis))

        # Check to make sure spots are within relevant camera and SLM shapes.
        if (
            np.any(self.spot_knm[0] < 0) or
            np.any(self.spot_knm[1] < 0) or
            np.any(self.spot_knm[0] > shape[1]-1) or
            np.any(self.spot_knm[1] > shape[0]-1)
        ):
            raise ValueError("Spots outside SLM computational space bounds!")

        if self.spot_ij is not None:
            cam_shape = cameraslm.cam.shape

            # Calculate the width of the integration region for the spot.
            # Currently bounded between a width of 3 and 15, but maybe this
            # should be opened up to the user.
            psf = 2 * int(toolbox.smallest_distance(self.spot_ij) / 2) + 1
            if psf < 3:
                psf = 3
            if psf > 15:
                psf = 15

            if (
                np.any(self.spot_ij[0] < psf / 2)
                or np.any(self.spot_ij[0] >= cam_shape[1] - psf / 2)
                or np.any(self.spot_ij[1] < psf / 2)
                or np.any(self.spot_ij[1] >= cam_shape[0] - psf / 2)
            ):
                raise ValueError("Spots outside camera bounds!")

            self.psf = psf
        else:
            self.psf = None

        # Parse spot_amp.
        if spot_amp is None:
            self.spot_amp = np.full(len(vectors[0]), 1.0 / len(vectors[0]))
        else:
            self.spot_amp = spot_amp.ravel()

        # Initialize target/etc.
        super().__init__(shape, target_ij=None, cameraslm=cameraslm, **kwargs)

        # Fill the target with data.
        self.update_target(reset_weights=True)

    @staticmethod
    def make_rectangular_array(
        shape,
        array_shape,
        array_pitch,
        array_center=None,
        basis="knm",
        orientation_check=False,
        **kwargs
    ):
        """
        Helper function to initialize a rectangular 2D array of spots, with certain size and pitch.

        Note
        ~~~~
        The array can be in SLM k-space coordinates or in camera pixel coordinates, depending upon
        the choice of ``basis``. For the ``"ij"`` basis, ``cameraslm`` must be included as one
        of the ``kwargs``. See :meth:`__init__()` for more ``basis`` information.

        Important
        ~~~~~~~~~
        Spot positions will be rounded to the grid of computational k-space ``"knm"``,
        to create the target image (of finite size) that algorithms optimize towards.
        Choose ``array_pitch`` and ``array_center`` carefully to avoid undesired pitch
        non-uniformity caused by this rounding.

        Parameters
        ----------
        shape : (int, int)
            Computational shape of the SLM. See :meth:`.SpotHologram.__init__()`.
        array_shape : (int, int) OR int
            The size of the rectangular array in number of spots ``(NX, NY)``.
            If a single N is given, assume ``(N, N)``.
        array_pitch : (float, float) OR float
            The spacing between spots in the x and y directions in kxy coordinates.
            If a single pitch is given, assume ``(pitch, pitch)``.
        array_center : (float, float) OR None
            The shift of the center of the spot array from the zeroth order.
            ``(kx, ky)`` form.
            Always defaults to the position of the zeroth order, converted into the
            relevant basis:

             - If ``"knm"``, this is ``shape/2``.
             - If ``"kxy"``, this is ``(0,0)``.
             - If ``"ij"``, this is the pixel position of the zeroth order on the camera.

        basis : str
            See :meth:`__init__()`.
        orientation_check : bool
            Whether to delete the last two points to check for parity.
        **kwargs
            Any other arguments are passed to :meth:`__init__()`.
        """
        # Parse size and pitch.
        if isinstance(array_shape, (int, float)):
            array_shape = (int(array_shape), int(array_shape))
        if isinstance(array_pitch, (int, float)):
            array_pitch = (array_pitch, array_pitch)

        # Determine array_center default.
        if array_center is None:
            if basis == "knm":
                array_center = (shape[0] / 2.0, shape[1] / 2.0)
            elif basis == "kxy":
                array_center = (0, 0)
            elif basis == "ij":
                assert "cameraslm" in kwargs, "We need an cameraslm to interpret ij."
                cameraslm = kwargs["cameraslm"]
                assert cameraslm is not None, "We need an cameraslm to interpret ij."
                assert cameraslm.fourier_calibration is not None, (
                    "We need an cameraslm with "
                    "fourier-calibrated kxyslm_to_ijcam and ijcam_to_kxyslm transforms "
                    "to interpret ij."
                )

                array_center = toolbox.convert_blaze_vector(
                    (0, 0), "kxy", "ij", cameraslm.slm
                )

        # Make the grid edges.
        x_edge = (np.arange(array_shape[0]) - (array_shape[0] - 1) / 2)
        x_edge = x_edge * array_pitch[0] + array_center[0]
        y_edge = (np.arange(array_shape[1]) - (array_shape[1] - 1) / 2)
        y_edge = y_edge * array_pitch[1] + array_center[1]

        # Make the grid lists.
        x_grid, y_grid = np.meshgrid(x_edge, y_edge, sparse=False, indexing="xy")
        x_list, y_list = x_grid.ravel(), y_grid.ravel()

        # Delete the last two points if desired and valid.
        if orientation_check and len(x_list) > 2:
            x_list = x_list[:-2]
            y_list = y_list[:-2]

        vectors = np.vstack((x_list, y_list))

        # Return a new SpotHologram.
        return SpotHologram(shape, vectors, basis=basis, spot_amp=None, **kwargs)

    def _update_target_spots(self, reset_weights=False, plot=False):
        """
        Wrapped by :meth:`SpotHologram.update_target()`.
        """
        # Erase previous target in-place. Future: Optimize speed if positions haven't shifted?
        self.target.fill(0)

        self.spot_knm_rounded = np.around(self.spot_knm.astype(np.float))
        self.spot_knm_rounded = self.spot_knm_rounded.astype(np.int)

        if self.cameraslm is not None:
            self.spot_kxy_rounded = toolbox.convert_blaze_vector(
                self.spot_knm_rounded,
                "knm",
                "kxy",
                self.cameraslm.slm,
                self.shape,
            )

            if self.cameraslm.fourier_calibration is not None:
                self.spot_ij_rounded = self.cameraslm.kxyslm_to_ijcam(
                    self.spot_kxy_rounded
                )
            else:
                self.spot_ij_rounded = None
        else:
            self.spot_kxy_rounded = None
            self.spot_ij_rounded = None

        self.target[
            self.spot_knm_rounded[1, :], self.spot_knm_rounded[0, :]
        ] = self.spot_amp
        self.target /= Hologram._norm(self.target)

        if reset_weights:
            cp.copyto(self.weights, self.target)

        if plot:
            self.plot_target()

    def update_target(self, reset_weights=False, plot=False):
        """
        From the spot locations stored in :attr:`spot_knm`, update the target pattern.

        Note
        ~~~~
        If there's a cameraslm, updates the :attr:`spot_ij_rounded` attribute
        corresponding to where pixels in the k-space where actually placed (due to rounding
        to integers, stored in :attr:`spot_knm_rounded`), rather the
        idealized floats :attr:`spot_knm`.

        Note
        ~~~~
        The :attr:`target` and :attr:`weights` matrices are modified in-place for speed,
        unlike :class:`.Hologram` or :class:`.FeedbackHologram` which make new matrices.
        This is because spot positions are expected to be corrected using :meth:`correct_spots()`.

        Parameters
        ----------
        reset_weights : bool
            Whether to rest the :attr:`weights` to this new :attr:`target`.
        plot : bool
            Whether to enable debug plotting to see the positions of the spots relative to the
            shape of the camera and slm.
        """
        self._update_target_spots(reset_weights=reset_weights, plot=plot)

    # TODO: add this.
    def refine_offset(self, img, basis="kxy"):
        """
        **(Untested)**
        Hones the positions of the spots to the desired targets to compensate for
        Fourier calibration imperfections.

        Parameters
        ----------
        img : numpy.ndarray
            Image measured by the camera.
        basis : str
            The correction can be in any of the following bases:
            - ``"ij"`` changes the pixel that the spot is expected at,
            - ``"kxy"``, ``"knm"`` changes the k-vector which the SLM targets.
            Defaults to ``"kxy"`` if ``None``.

        Returns
        -------
        numpy.ndarray
            Euclidian pixel error in the ``"ij"`` basis for each spot.
        """
        # Take regions around each point from the given image.
        regions = analysis.take(
            img, self.spot_ij, self.psf, centered=True, integrate=False
        )

        # Filter the images, but not the stack.
        blur = 2 * int(self.psf / 8) + 1
        sp_gaussian_filter1d(regions, blur, axis=1, output=regions)
        sp_gaussian_filter1d(regions, blur, axis=2, output=regions)

        shift_x = np.argmax(np.amax(regions, axis=1, keepdims=True), axis=2)
        shift_y = np.argmax(np.amax(regions, axis=2, keepdims=True), axis=1)

        shift_x -= (self.psf - 1) / 2
        shift_y -= (self.psf - 1) / 2

        shift_vector = np.vstack(shift_x, shift_y)
        shift_error = np.sqrt(np.square(shift_x) + np.square(shift_y))

        if (
            basis is None or basis == "kxy" or basis == "knm"
        ):  # Don't modify any camera spots.
            self.spot_kxy = self.spot_kxy_rounded - self.cameraslm.ijcam_to_kxyslm(
                shift_vector
            )
            self.spot_knm = toolbox.convert_blaze_vector(
                self.spot_kxy, "kxy", "knm", self.cameraslm.slm, self.shape
            )
            self.update_target()
        elif basis == "ij":  # Don't modify any k-vectors.
            self.spot_ij = self.spot_ij - shift_vector
        else:
            raise Exception("Unrecognized basis '{}'.".format(basis))

        return shift_error

    def _update_weights(self):
        """
        Change :attr:`weights` to optimize towards the :attr:`target` using feedback from
        :attr:`amp_ff`, the computed farfield amplitude. This function also updates stats.
        """
        feedback = self.flags["feedback"]

        if feedback == "computational":
            # TODO: Modify this by integrating over psf_knm?
            self._update_weights_generic(self.weights, self.amp_ff, self.target)
        elif feedback == "experimental_spot":
            self.measure(basis="ij")

            feedback = analysis.take(
                np.square(self.img_ij), self.spot_ij, self.psf, centered=True, integrate=True
            )

            feedback = np.sqrt(np.array(feedback, dtype=self.dtype))

            self.weights[self.spot_knm_rounded[1, :], self.spot_knm_rounded[0, :]] = (
                self._update_weights_generic(
                    self.weights[self.spot_knm_rounded[1, :], self.spot_knm_rounded[0, :]],
                    cp.array(feedback),
                    self.spot_amp,
                )
            )

    def _calculate_stats_spots(self, stats, stat_groups=[]):
        """
        Wrapped by :meth:`SpotHologram.update_stats()`.
        """
        # TODO: Modify this by integrating over psf_knm?
        if "computational_spot" in stat_groups:
            total = cp.sum(cp.square(self.amp_ff))
            stats["computational_spot"] = self._calculate_stats(
                self.amp_ff[self.spot_knm_rounded[1, :], self.spot_knm_rounded[0, :]],
                self.spot_amp,
                efficiency_compensation=False,
                total=total,
            )
        if "experimental_spot" in stat_groups:
            self.measure(basis="ij")

            feedback = analysis.take(
                np.square(self.img_ij), self.spot_ij, self.psf, centered=True, integrate=True
            )
            feedback = np.sqrt(np.array(feedback, dtype=self.dtype))

            total = np.sum(self.dtype(np.square(self.img_ij)))

            stats["experimental_spot"] = self._calculate_stats(
                np.sqrt(np.array(feedback, dtype=self.dtype)),
                self.spot_amp,
                mp=np,
                efficiency_compensation=False,
                total=total,
            )

    def update_stats(self, stat_groups=[]):
        """
        Calculate statistics corresponding to the desired ``stat_groups``.

        Parameters
        ----------
        stat_groups : list of str
            Which groups or types of statistics to analyze.
        """
        stats = {}

        self._calculate_stats_computational(stats, stat_groups)
        self._calculate_stats_experimental(stats, stat_groups)
        self._calculate_stats_spots(stats, stat_groups)

        self._update_stats_dictionary(stats)<|MERGE_RESOLUTION|>--- conflicted
+++ resolved
@@ -77,9 +77,9 @@
 
 # List of algorithms and default parameters
 # See algorithm documentation for parameter definitions.
-# Tip: In general, decreasing the feedback exponent (from 1) improves 
+# Tip: In general, decreasing the feedback exponent (from 1) improves
 #      stability at the cost of slower convergence. The default (0.9)
-#      is an empirically derived value for a reasonable tradeoff. 
+#      is an empirically derived value for a reasonable tradeoff.
 ALGORITHM_DEFAULTS = {"GS":             {"feedback" : ""}, # No feedback for bare GS
                       "WGS-Leonardo" :  {"feedback" : "computational",
                                          "feedback_exponent" : 0.9},
@@ -272,46 +272,29 @@
                 "FFT computation.".format(self.shape)
             )
 
-<<<<<<< HEAD
-        # 1.5) Determine the shape of the SLM
-=======
-        # Initialize storage vars
-        self.dtype = dtype
-        self.iter = 0
-        self.method = ""
-        self.flags = {"fixed_phase": False, "stat_groups": []}
-
-        # Initialize statistics dictionary
-        self.stats = {"method": [], "flags": {}, "stats": {}}
-
-        # Determine the shape of the SLM. We have three sources of this shape, which are
+        # 1.5) Determine the shape of the SLM. We have three sources of this shape, which are
         # optional to pass, but must be self-consistant if passed:
-        # 1) The shape of the nearfield amplitude
-        # 2) The shape of the seed nearfield phase
-        # 3) slm_shape itself (which is set to the shape of a passed SLM, if given).
+        # a) The shape of the nearfield amplitude
+        # b) The shape of the seed nearfield phase
+        # c) slm_shape itself (which is set to the shape of a passed SLM, if given).
         # If no parameter is passed, these shapes are set to (nan, nan) to prepare for a
         # vote (next section).
 
-        # Option 1
->>>>>>> 0c4b7301
+        # Option a
         if amp is None:
             amp_shape = (np.nan, np.nan)
         else:
             amp_shape = amp.shape
 
-        # Option 2
+        # Option b
         if phase is None:
             phase_shape = (np.nan, np.nan)
         else:
             phase_shape = phase.shape
 
-        # Option 3
+        # Option c
         if slm_shape is None:
-<<<<<<< HEAD
-            slm_shape = (np.nan, np.nan) #TODO: review; should be target size?
-=======
             slm_shape = (np.nan, np.nan)
->>>>>>> 0c4b7301
         else:
             try:        # Check if slm_shape is a CameraSLM.
                 if amp is None:
@@ -328,7 +311,7 @@
             if len(slm_shape) != 2:
                 slm_shape = (np.nan, np.nan)
 
-        # 1.5 [cont]) We now have a few options for what the shape of the SLM could be.
+        # 1.5) [cont] We now have a few options for what the shape of the SLM could be.
         # Parse these to validate consistency.
         stack = np.vstack((amp_shape, phase_shape, slm_shape))
 
