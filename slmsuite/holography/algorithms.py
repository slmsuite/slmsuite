"""
GPU-accelerated holography algorithms.

This module is currently focused on Gerchberg-Saxton (GS) iterative Fourier transform
phase retrieval algorithms [1]_ via the :class:`~slmsuite.holography.algorithms.Hologram` class;
however, support for complex holography and other algorithms (e.g. gradient descent algorithms [2]_)
is also planned. Additionally, so-called Weighted Gerchberg-Saxton (WGS) algorithms for hologram
generation with or without closed-loop camera feedback are supported, especially for
the generation of optical focus arrays [3]_, a subset of general image formation.

Tip
~~~
This module makes use of the GPU-accelerated computing library :mod:`cupy` [4]_.
If :mod:`cupy` is not supported, then :mod:`numpy` is used as a fallback, though
CPU alone is significantly slower. Using :mod:`cupy` is highly encouraged.

Important
~~~~~~~~~
This package uses a number of bases or coordinate spaces. Some coordinate spaces are
directly used by the user (most often the camera basis ``"ij"`` used for feedback).
Other bases are less often used directly, but are important to how holograms are
optimized under the hood (esp. ``"knm"``, the coordinate space of optimization).

.. list-table:: Bases used in :mod:`slmsuite`.
   :widths: 25 75
   :header-rows: 1

   * - Basis
     - Meaning
   * - ``"ij"``
     - Pixel basis of the camera. Centered at ``cam.shape/2``.
   * - ``"kxy"``
     - Normalized (floating point) basis of the SLM's k-space. Centered at ``(0,0)``.
   * - ``"knm"``
     - Pixel basis of the SLM's computational k-space.

References
----------
.. [1] R. W. Gerchberg and W. O. Saxton, "A Practical Algorithm for Determination
       of Phase from Image and Diffraction Plane Pictures," Optik 35, (1972).
.. [2] J. R. Fienup, "Phase retrieval algorithms: a comparison," Appl. Opt. 21, (1982).
.. [3] D. Kim, et al., "Large-scale uniform optical focus array generation with a
       phase spatial light modulator," Opt. Lett. 44, (2019).
.. [4] https://github.com/cupy/cupy/
"""
import matplotlib.pyplot as plt
from mpl_toolkits.axes_grid1 import make_axes_locatable
import cv2
from tqdm import tqdm

# Import numpy and scipy dependencies.
import numpy as np
import scipy.fft as spfft
from scipy.ndimage import gaussian_filter1d as sp_gaussian_filter1d
from scipy.ndimage import affine_transform as sp_affine_transform
from scipy.ndimage import gaussian_filter as sp_gaussian_filter

# Try to import cupy, but revert to base numpy/scipy upon ImportError.
try:
    import cupy as cp
    import cupyx.scipy.fft as cpfft
    from cupyx.scipy.ndimage import gaussian_filter1d as cp_gaussian_filter1d
    from cupyx.scipy.ndimage import gaussian_filter as cp_gaussian_filter
    from cupyx.scipy.ndimage import affine_transform as cp_affine_transform
except ImportError:
    cp = np
    cpfft = spfft
    cp_gaussian_filter1d = sp_gaussian_filter1d
    cp_gaussian_filter = sp_gaussian_filter
    cp_affine_transform = sp_affine_transform
    print("cupy not installed. Using numpy.")

# Import helper functions
from slmsuite.holography import analysis, toolbox


class Hologram:
    r"""
    Phase retrieval methods applied to holography.
    See :meth:`.optimize()` for available methods for hologram optimization.

    Tip
    ~~~
    The Fourier domain (kxy) of an SLM with shape :attr:`slm_shape` also has the shape
    :attr:`slm_shape` under FFT. However, the extents of this domain correspond to the edges
    of the farfield (:math:`\pm\frac{\lambda}{2\Delta x}` radians, where :math:`\Delta x`
    is the SLM pixel pitch). This means that resolution of the farfield
    :math:`\pm\frac{\lambda}{2N_x\Delta x}` can be quite poor with small :math:`N_x`.
    The solution is to zero-pad the SLM shape
    --- artificially increasing the width :math:`N_x` and height
    :math:`N_y` even though the extent of the non-zero data remains the same ---
    and thus enhance the resolution of the farfield.
    In practice, padding is accomplished by passing a :attr:`shape` or
    :attr:`target` of appropriate shape (see constructor :meth:`.__init__()` and subclasses),
    potentially with the aid of the static helper function :meth:`.calculate_padded_shape()`.

    Note
    ~~~~
    :attr:`target`, :attr:`weights`, :attr:`phase_ff`, and :attr:`amp_ff` are all
    matrices of shape :attr:`shape`. To save memory, the matrices :attr:`phase` and :attr:`amp`
    are stored with the (smaller, but not strictly smaller) shape :attr:`slm_shape`.
    Also to save memory, :attr:`phase_ff` and :attr:`amp_ff` are set to ``None`` on construction,
    and only initialized if they need to be used. Any additions should check for ``None``.

    Tip
    ~~~
    Due to SLM inefficiency, undiffracted light will be present at the center of the :attr:`target`.
    This is called the zeroth order diffraction peak. To avoid this peak, consider shifting
    the data contained in :attr:`target` away from the center.

    Attributes
    ----------
    slm_shape : (int, int) OR None
        The shape of the device producing the hologram. This is important to record because
        certain optimizations and calibrations depend on it. If multiple of :attr:`slm_shape`,
        :attr:`phase`, or :attr:`amp` are not ``None``, the shapes must agree. If all are
        ``None``, then the shape of the :attr:`target` is used instead
        (:attr:`slm_shape` == :attr:`shape`).
    phase : numpy.ndarray OR cupy.ndarray OR None
        **Near-field** phase pattern to optimize.
        Initialized to with :meth:`random.default_rng().uniform()` by default (``None``).
        This is of shape :attr:`slm_shape`
        and (during optimization) padded to shape :attr:`shape`.
    amp : numpy.ndarray OR cupy.ndarray OR None
        **Near-field** source amplitude pattern (i.e. image-space constraints).
        Uniform illumination is assumed by default (``None``).
        This is of shape :attr:`slm_shape`
        and (during optimization) padded to shape :attr:`shape`.
    shape : (int, int)
        The shape of the computational space, i.e. the ``"knm"`` basis.
        This often differs from :attr:`slm_shape` due to padding.
    target : numpy.ndarray OR cupy.ndarray
        Desired **far-field** amplitude in the ``"knm"`` basis. The goal of optimization.
        This is of shape :attr:`shape`.
    weights : numpy.ndarray OR cupy.ndarray
        The mutable **far-field** amplitude in the ``"knm"`` basis used in GS.
        Starts as :attr:`target` but may be modified by weighted feedback in WGS.
        This is of shape :attr:`shape`.
    phase_ff : numpy.ndarray OR cupy.ndarray
        Algorithm-constrained **far-field** phase in the ``"knm"`` basis. Stored for certain computational algorithms.
        (see :meth:`~slmsuite.holography.algorithms.Hologram.GS`).
        This is of shape :attr:`shape`.
    amp_ff : numpy.ndarray OR cupy.ndarray
        **Far-field** amplitude in the ``"knm"`` basis.
        Used for comparing this, the computational result, with the :attr:`target`.
        This is of shape :attr:`shape`.
    dtype : type
        Datatype for stored near- and far-field arrays, which are **all real**.
        Some internal variables are complex. The complex numbers
        follow :mod:`numpy` type promotion [5]_. Complex datatypes are derived from ``dtype``:

         - ``float32`` -> ``complex64`` (assumed by default)
         - ``float64`` -> ``complex128``

        ``float16`` is *not* recommended for ``dtype`` because ``complex32`` is not
        implemented by :mod:`numpy`.
    iter : int
        Tracks the current iteration number.
    method : str
        Remembers the name of the last-used optimization method. The method used for each
        iteration is stored in ``stats``.
    flags : dict
        Helper flags to store custom persistent variables for optimization.
        These flags are generally changed by passing as a ``kwarg`` to
        :meth:`~slmsuite.holography.algorithms.Hologram.optimize()`.
        Contains the following keys:

         - ``"method"`` : ``str``
            Stores the method used for optimization.
            See :meth:`~slmsuite.holography.algorithms.Hologram.optimize()`.
         - ``"fixed_phase"`` : ``bool``
            Fixes the far-field phase as mandated by certain weighted algorithms
            (see :meth:`~slmsuite.holography.algorithms.Hologram.GS()`).
         - ``"feedback"`` : ``str``
            Stores the values passed to
            :meth:`~slmsuite.holography.algorithms.Hologram.optimize()`.
         - ``"stat_groups"`` : ``list of str``
            Stores the values passed to
            :meth:`~slmsuite.holography.algorithms.Hologram.optimize()`.
         - ``"blur_ij"`` : ``float``
            See :meth:`~slmsuite.holography.algorithms.FeedbackHologram.ijcam_to_knmslm()`.
         - Other user-defined flags.

    stats : dict
        Dictionary of useful statistics. data is stored in lists, with indices corresponding
        to each iteration. Contains:

         - ``"methods"`` : ``list of str``
            Method used for each iteration.
         - ``"flags"`` : ``dict of lists``
            Each key corresponds to a flag that was used at least once. If it is ``np.nan``
            on a given iteration, then it was undefined at that point (update functions
            keep track of all this).
         - ``"stats"`` : ``dict of dicts of lists``
            Same format as ``"flags"``, except with another layer of hierarchy corresponding
            to the source of the given stats. This is to differentiate standard deviations
            computed computationally and experimentally.

        See :meth:`.update_stats()` and :meth:`.plot_stats()`.

    References
    ----------
    .. [5] https://numpy.org/doc/stable/reference/routines.fft.html#type-promotion
    """

    def __init__(self, target, amp=None, phase=None, slm_shape=None, dtype=np.float32):
        r"""
        Initialize datastructures for optimization.
        Parameters additional to class attributes are described below:

        Parameters
        ----------
        target : numpy.ndarray OR cupy.ndarray OR (int, int)
            Target to optimize to. The user can also pass a shape, and this constructor
            will create an empty target of all zeros.
            :meth:`.calculate_padded_shape()` can be of particular help for calculating the
            shape that will produce desired results (in terms of precision, etc).
        amp : array_like OR None
            The near-field amplitude. See :attr:`amp`. Of shape :attr:`slm_shape`.
        phase : array_like OR None
            The near-field initial phase.
            See :attr:`phase`. :attr:`phase` should only be passed if the user wants to
            precondition the optimization. Of shape :attr:`slm_shape`.
        slm_shape : (int, int) OR slmsuite.hardware.FourierSLM OR slmsuite.hardware.slms.SLM OR None
            The shape of the near-field of the SLM.
            Optionally, as a quality of life feature, the user can pass a
            :class:`slmsuite.hardware.FourierSLM` or
            :class:`slmsuite.hardware.slms.SLM` instead,
            and ``slm_shape`` (and ``amp`` if it is ``None``) are populated from this.
            If ``None``, tries to use the shape of ``amp`` or ``phase``, but if these
            are not present, defaults to :attr:`shape` (which is usually determined by ``target``).
        dtype : type
            See :attr:`dtype`; type to use for stored arrays.
        """
        # Parse target and create shape.
        if len(target) == 2:  # (int, int) was passed.
            self.shape = target
            target = None
        else:
            self.shape = target.shape

        # Warn the user about powers of two.
        if any(np.log2(self.shape) != np.round(np.log2(self.shape))):
            print(
                "Warning: Hologram target shape {} is not a power of 2; consider using "
                ".calculate_padded_shape() to pad to powers of 2 and speed up "
                "FFT computation.".format(self.shape)
            )

        # Initialize storage vars
        self.dtype = dtype
        self.iter = 0
        self.method = ""
        self.flags = {"fixed_phase": False, "stat_groups": []}

        # Initialize statistics dictionary
        self.stats = {"method": [], "flags": {}, "stats": {}}

        # Determine the shape of the SLM
        if amp is None:
            amp_shape = (np.nan, np.nan)
        else:
            amp_shape = amp.shape

        if phase is None:
            phase_shape = (np.nan, np.nan)
        else:
            phase_shape = phase.shape

        if slm_shape is None:
            slm_shape = (np.nan, np.nan)
        else:
            try:  # Check if slm_shape is a CameraSLM.
                if amp is None:
                    amp = slm_shape.slm.measured_amplitude
                slm_shape = slm_shape.slm.shape
            except:
                try:  # Check if slm_shape is an SLM
                    if amp is None:
                        amp = slm_shape.measured_amplitude
                    slm_shape = slm_shape.shape
                except: # (int, int) case
                    pass

            if len(slm_shape) != 2:
                slm_shape = (np.nan, np.nan)

        # We now have a few options for what the shape could be.
        # Parse these to validate consistency.
        stack = np.vstack((amp_shape, phase_shape, slm_shape))

        if np.all(np.isnan(stack)):
            self.slm_shape = self.shape
        else:
            self.slm_shape = np.nanmean(stack, axis=0).astype(np.int)

            if amp is not None:
                assert np.all(self.slm_shape == np.array(amp_shape))
            if phase is not None:
                assert np.all(self.slm_shape == np.array(phase_shape))
            if slm_shape is not None:
                assert np.all(self.slm_shape == np.array(slm_shape))

            self.slm_shape = tuple(self.slm_shape)

        # Initialize and normalize near-field amplitude
        if amp is None:  # Uniform amplitude by default (scalar)
            self.amp = 1 / np.sqrt(np.prod(self.slm_shape))
        else:  # Otherwise, initialize and normalize
            self.amp = cp.array(amp, dtype=dtype)
            self.amp *= 1 / Hologram._norm(self.amp)

        # Initialize near-field phase
        if phase is None:  # Random near-field phase by default
            if cp == np:  # numpy does not support dtype=
                rng = np.random.default_rng()
                self.phase = rng.uniform(-np.pi, np.pi, self.slm_shape).astype(dtype)
            else:
                self.phase = cp.random.uniform(
                    -np.pi, np.pi, self.slm_shape, dtype=dtype
                )
        else:  # Initialize
            self.phase = cp.array(phase, dtype=dtype)

        # Initialize target and weights.
        self._update_target(target, reset_weights=True)

        # Initialize SLM farfield data variables.
        self.amp_ff = None
        self.phase_ff = None

    # Initialization helper
    @staticmethod
    def calculate_padded_shape(
        slm_shape,
        padding_order=1,
        square_padding=True,
        precision=np.inf,
        precision_basis="kxy",
    ):
        """
        Helper function to calculate the shape of the computational space.
        For a given base ``slm_shape``, pads to the user's requirements.
        If the user chooses multiple requirements, the largest
        dimensions for the shape are selected.
        By default, pads to the smallest square power of two.

        Future: Add a setting to make pad based on available memory.

        Parameters
        ----------
        slm_shape : (int, int) OR slmsuite.hardware.FourierSLM
            The original shape of the SLM. The user can pass a
            :class:`slmsuite.hardware.FourierSLM` instead, and should pass this
            when using the ``precision`` parameter.
        padding_order : int
            Scales to the ``padding_order`` th closest greater power of 2.
            A ``padding_order`` of zero does nothing.
        square_padding : bool
            If ``True``, sets both shape dimensions to the largest of the two
            dimensions that would otherwise be returned.
        precision : float
            Returns the shape that produces a computational k-space with resolution smaller
            than ``precision``. The default, infinity, requests a padded shape larger
            than zero, so ``padding_order`` will dominate.
        precision_basis : str
            Basis for the precision. Can be ``"ij"`` (camera) or ``"kxy"`` (normalized blaze).

        Returns
        -------
        (int, int)
            Shape of the computational space which satisfies the above requirements.
        """
        try:
            cameraslm = slm_shape
            slm_shape = cameraslm.slm.shape
        except:
            cameraslm = None

        if np.isfinite(precision) and cameraslm is not None:
            dpixel = np.amin([cameraslm.slm.dx, cameraslm.slm.dy])
            fs = 1 / dpixel  # Sampling frequency

            if precision_basis == "ij":
                slm_range = np.amax(cameraslm.kxyslm_to_ijcam([fs, fs]))
                pixels = slm_range / precision
            elif precision_basis == "kxy":
                pixels = fs / precision

            # Raise to the nearest greater power of 2.
            pixels = np.power(2, int(np.ceil(np.log2(pixels))))
            precision_shape = (pixels, pixels)
        else:
            precision_shape = slm_shape

        if padding_order > 0:
            padding_shape = np.power(
                2, np.ceil(np.log2(slm_shape)) + padding_order - 1
            ).astype(np.int)
        else:
            padding_shape = slm_shape

        shape = tuple(np.amax(np.vstack((precision_shape, padding_shape)), axis=0))

        if square_padding:
            largest = np.amax(shape)
            shape = (largest, largest)

        return shape

    # Core optimization function.
    def optimize(
        self,
        method="GS",
        maxiter=20,
        verbose=True,
        callback=None,
        feedback="",
        stat_groups=[],
        **kwargs
    ):
        r"""
        Optimizers to solve the "phase problem": approximating the near-field phase that
        transforms a known near-field source amplitude to a desired near-field
        target amplitude.
        Supported optimization methods include:

        - Gerchberg-Saxton (GS) phase retrieval.

            ``'GS'`` [1]_
              Implemented using fast Fourier transforms, potentially GPU-accelerated.

        - Weighted Gerchberg-Saxton (WGS) phase retrieval algorithms of various flavors.
          Improves the uniformity of GS-computed focus arrays using weighting methods and
          techniques from literature. The ``method`` keywords are:

            ``'WGS-Leonardo'`` [6]_
              Original WGS algorithm. Weights the target
              amplitudes by the ratio of mean amplitude to computed amplitude, which
              amplifies weak spots while attenuating strong spots. Uses the following
              weighting function:

              .. math:: \mathcal{W} = \mathcal{W}\left(\frac{\mathcal{T}}{\mathcal{F}}\right)^p

              where :math:`\mathcal{W}`, :math:`\mathcal{T}`, and :math:`\mathcal{F}`
              are the weight amplitudes,
              target (goal) amplitudes, and
              feedback (measured/) amplitudes,
              and :math:`p` is the power passed as ``"power"`` in
              :attr:`~slmsuite.holography.algorithms.Hologram.flags` (see ``kwargs``).
              The power :math:`p` defaults to .7 if not passed.

            ``'WGS-Kim'`` [3]_
              Improves the convergence of `Leonardo` by fixing the far-field
              phase after a desired number of iterations or after achieving a desired
              efficiency (fraction of far-field energy at the desired points).
            ``'WGS-Nogrette'`` [7]_
              Weights target intensities by a tunable gain factor.

              .. math:: \mathcal{W} = \mathcal{W}/\left(1 - f\left(1 - \mathcal{F}/\mathcal{T}\right)\right)

              where :math:`f` is the gain factor passed as ``"factor"`` in
              :attr:`~slmsuite.holography.algorithms.Hologram.flags` (see ``kwargs``).
              The factor :math:`f` defaults to .1 if not passed.

              Note that while Nogrette et al compares powers, this implementation
              compares amplitudes for speed. These are identical to first order.

        Note
        ~~~~
        This function uses parameter naming convention borrowed from
        :meth:`scipy.optimize.minimize()` and other functions in
        :mod:`scipy.optimize`. The parameters ``method``, ``maxiter``, and ``callback``
        have the same functionality as the equivalently-named parameters in
        :meth:`scipy.optimize.minimize()`.

        Parameters
        ----------
        method : str
            Optimization method to use. See the list of optimization methods above.
        maxiter : int
            Number of iterations to optimize before terminating.
        verbose : bool
            Whether to display :mod:`tqdm` progress bars.
            These bars are also not displayed for ``maxiter <= 1``.
        callback : callable OR None
            Same functionality as the equivalently-named parameter in
            :meth:`scipy.optimize.minimize()`. ``callback`` must accept a Hologram
            or Hologram subclass as the single argument. If ``callback`` returns
            ``True``, then the optimization exits. Ignored if ``None``.
        feedback : str or None
            Type of feedback requested. For non-subclasses of :class:`Hologram`, this can only
            be ``"computational"`` feedback.
            When using WGS, defaults to ``"computational"`` if empty.
        **kwargs : dict, optional
            Various weight keywords and values to pass depending on the weight method.
            See method keywords below. These are passed into :attr:`flags`.

        References
        ----------
        .. [1] R. W. Gerchberg and W. O. Saxton, "A Practical Algorithm for Determination
            of Phase from Image and Diffraction Plane Pictures," Optik 35, (1972).
        .. [3] D. Kim, et al., "Large-scale uniform optical focus array generation with a
            phase spatial light modulator," Opt. Lett. 44, (2019).
        .. [6] R. Di Leonardo, F. Ianni, and G. Ruocco, "Computer generation of
               optimal holograms for optical trap arrays," Opt. Express 15, (2007).
        .. [7] F. Nogrette et al., "Single-Atom Trapping in Holographic 2D Arrays
               of Microtraps with Arbitrary Geometries" Phys. Rev. X 4, (2014).
        """

        # Check and record method.
        methods = ["GS", "WGS-Leonardo", "WGS-Kim", "WGS-Nogrette"]

        assert (
            method in methods
        ), "Unrecognized method {}. Valid methods include [{}]".format(method, methods)

        self.method = method

        # Handle flags.
        for flag in kwargs:
            self.flags[flag] = kwargs[flag]

        self.flags["feedback"] = feedback
        self.flags["stat_groups"] = stat_groups

        # Iterations to process.
        iterations = range(maxiter)

        # Decide whether to use a tqdm progress bar. Don't use a bar for maxiter == 1.
        if verbose and maxiter > 1:
            iterations = tqdm(iterations)

        # Switch between methods
        if "GS" in method:
            if "WGS" in method:
                # Default to computational feedback
                if len(self.flags["feedback"]) == 0:
                    self.flags["feedback"] = "computational"

            self.GS(iterations, callback)

    # Optimization methods (currently only GS-type is supported)
    def GS(self, iterations, callback):
        """
        GPU-accelerated Gerchberg-Saxton (GS) iterative phase retrieval.

        Solves the "phase problem": approximates the near-field phase that
        transforms a known near-field source amplitude to a known near-field
        target amplitude.

        Caution
        ~~~~~~~
        This function should be called through :meth:`.optimize()` and not called directly.

        Note
        ~~~~
        FFTs are **not** in-place in this algorithm. In both non-:mod:`cupy` and
        :mod:`cupy` implementations, :mod:`numpy.fft` does not support in-place
        operations.  However, :mod:`scipy.fft` does in both. In the future, we may move to the scipy
        implementation. However, neither :mod:`numpy` or :mod:`scipy` ``fftshift`` support
        in-place movement (for obvious reasons). For even faster computation, algorithms should
        consider **not shifting** the FTT result, and instead shifting measurement data / etc to
        this unshifted basis.

        Parameters
        ----------
        iterations : iterable
            Number of loop iterations to run. Is an iterable to pass a :mod:`tqdm` iterable.
        callback : callable OR None
            See :meth:`.optimize()`.
        """
        # Future: in-place FFT
        # Future: rename nearfield and farfield to both be "complex" to avoid hogging memory.

        # Proxy to initialize nearfield with the correct shape and (complex) type.
        nearfield = cp.exp(1j * self.target)

        # Helper variables for speeding up source phase and amplitude fixing.
        (i0, i1, i2, i3) = toolbox.unpad(self.shape, self.slm_shape)

        for _ in iterations:
            # Fix the relevant part of the nearfield amplitude to the source amplitude.
            # Everything else is zero because power outside the SLM is assumed unreflected.
            # This is optimized for when shape is much larger than slm_shape.
            nearfield.fill(0)
            nearfield[i0:i1, i2:i3] = self.amp * cp.exp(1j * self.phase)
            farfield = cp.fft.fftshift(cp.fft.fft2(nearfield, norm="ortho"))

            # Calculate amp_ff, if needed.
            if "computational" in self.flags["feedback"] or any(
                "computational" in grp for grp in self.flags["stat_groups"]
            ):
                # Calculate amp_ff for weighting (if None, will init; otherwise in-place).
                self.amp_ff = cp.abs(farfield, out=self.amp_ff)

            # Erase irrelevant images from the past loop.
            if hasattr(self, "img_ij"):
                self.img_ij = None

            # Weight, if desired. This function also updates stats.
            if "WGS" in self.method:
                self._update_weights()

                # Calculate amp_ff again, as _update_weights may have modified it.
                # This is to reduce memory use at the slight cost of performance.
                if "computational" in self.flags["feedback"] or any(
                    "computational" in grp for grp in self.flags["stat_groups"]
                ):
                    # Calculate amp_ff for weighting (if None, will init; otherwise in-place).
                    self.amp_ff = cp.abs(farfield, out=self.amp_ff)

            self.update_stats(self.flags["stat_groups"])

            # Decide whether to fix phase.
            if "Kim" in self.method:
                if "fixed_phase_efficiency" in self.flags:
                    stats = self.stats["stats"]
                    groups = tuple(stats.keys())
                    eff = stats[groups[-1]]["efficiency"][self.iter]
                    if eff > self.flags["fixed_phase_efficiency"]:
                        self.flags["fixed_phase"] = True

                if not "fixed_phase_iterations" in self.flags:
                    self.flags["fixed_phase_iterations"] = 20
                if self.iter > self.flags["fixed_phase_iterations"]:
                    self.flags["fixed_phase"] = True

            # Run step function and check termination conditions.
            if callback is not None and callback(self):
                break

            # Fix amplitude, potentially also fixing the phase.
            if (
                "fixed_phase" in self.flags
                and self.flags["fixed_phase"]
                and self.phase_ff is not None
            ):
                # Set the farfield to the stored phase and updated weights.
                cp.exp(1j * self.phase_ff, out=farfield)
                cp.multiply(farfield, self.weights, out=farfield)

                # Future: check this potentially-optimized method
                # farfield.fill(0)
                # mask = self.weights != 0
                # cp.exp(1j * self.phase_ff[mask], out=farfield[mask])
                # cp.multiply(farfield[mask], self.weights[mask], out=farfield[mask])
            else:
                # Set the farfield amplitude to the updated weights.
                cp.divide(farfield, cp.abs(farfield), out=farfield)
                cp.multiply(farfield, self.weights, out=farfield)
                cp.nan_to_num(farfield, copy=False, nan=0)

                # Future: check this potentially-optimized method
                # farfield.fill(0)
                # mask = self.weights != 0
                # cp.divide(farfield[mask], cp.abs(farfield[mask]), \
                #         out=farfield[mask], where=farfield!=0)
                # cp.multiply(farfield[mask], self.weights[mask], out=farfield[mask])

<<<<<<< HEAD
            # Move to image (i.e. camera/real) space.
            nearfield = cp.fft.ifft2(cp.fft.ifftshift(farfield), norm="ortho")
            self.phase = cp.arctan2(nearfield.imag[i0:i1, i2:i3],
                                    nearfield.real[i0:i1, i2:i3])
=======
            # Move to nearfield.
            nearfield = cp.fft.ifft2(cp.fft.ifftshift(farfield), norm="ortho")

            # Grab the phase from the complex nearfield.
            # Use arctan2() directly instead of angle() for in-place operations.
            self.phase = cp.arctan2(
                nearfield.imag[i0:i1, i2:i3],
                nearfield.real[i0:i1, i2:i3],
                out=self.phase,
            )
>>>>>>> fcf58c82

            # Increment iteration.
            self.iter += 1

        # Update the final far-field
        nearfield.fill(0)
        nearfield[i0:i1, i2:i3] = self.amp * cp.exp(1j * self.phase)
        farfield = cp.fft.fftshift(cp.fft.fft2(nearfield, norm="ortho"))
        cp.abs(farfield, out=self.amp_ff)
        self.phase_ff = cp.angle(farfield)

    # User interactions: Changing the target and recovering the phase.
    def _update_target(self, new_target, reset_weights=False):
        """
        Change the target to something new. This method handles cleaning and normalization.

        Parameters
        ----------
        new_target : numpy.ndarray OR cupy.ndarray OR None
            If ``None``, sets the target to zero.
        reset_weights : bool
            Whether to overwrite ``weights`` with ``target``.
        """
        if new_target is None:
            self.target = cp.zeros(shape=self.shape, dtype=self.dtype)
        else:
            assert new_target.shape == self.shape, (
                "Target must be of appropriate shape. "
                "Initialize a new Hologram if a different shape is desired."
            )

            self.target = cp.abs(cp.array(new_target, dtype=self.dtype))
            self.target *= 1 / Hologram._norm(self.target)

        if reset_weights:
            self.weights = cp.copy(self.target)

    def update_target(self, new_target, reset_weights=False):
        """
        Allows the user to change the target to something new.
        Cleaning and normalization is handled.

        Parameters
        ----------
        new_target : array_like OR None
            New :attr:`target` to optimize towards. Should be of shape :attr:`shape`.
            If ``None``, :attr:`target` is zeroed (used internally, but probably should not
            be used by a user).
        reset_weights : bool
            Whether to update the :attr:`weights` to this new :attr:`target`.
        """
        self._update_target(new_target=new_target, reset_weights=reset_weights)

    def extract_phase(self):
        r"""
        Collects the current near-field phase from the GPU with :meth:`cupy.ndarray.get()`.
        Also shifts the :math:`[-\pi, \pi]` range of :meth:`numpy.arctan2()` to :math:`[0, 2\pi]`
        for faster writing to the SLM (see :meth:`~slmsuite.hardware.slms.slm.SLM.write()`).

        Returns
        -------
        numpy.ndarray
            Current near-field phase computed by GS.
        """
        if cp != np:
            return self.phase.get() + np.pi
        return self.phase + np.pi
    
    def extract_farfield(self):
        r"""
        Collects the current near-field phase from the GPU with :meth:`cupy.ndarray.get()`.
        Also shifts the :math:`[-\pi, \pi]` range of :meth:`numpy.arctan2()` to :math:`[0, 2\pi]`
        for faster writing to the SLM (see :meth:`~slmsuite.hardware.slms.slm.SLM.write()`).

        Returns
        -------
        numpy.ndarray
            Current near-field phase computed by GS.
        """
        nearfield = toolbox.pad(self.amp * cp.exp(1j * self.phase), self.shape)
        farfield = cp.fft.fftshift(cp.fft.fft2(nearfield, norm="ortho"))

        if cp != np:
            return farfield.get()
        return farfield

    # Weighting
    def _update_weights_generic(self, weight_amp, feedback_amp, target_amp=None):
        """
        Helper function to process weight feedback according to the chosen weighting method.

        Caution
        ~~~~~~~
        ``weight_amp`` *is* modified in-place and ``feedback_amp`` *may be* modified in-place.

        Parameters
        ----------
        weight_amp : numpy.ndarray OR cupy.ndarray
            A :class:`~slmsuite.holography.SpotArray` instance containing locations
            where the feedback weight should be calculated.
        feedback_amp : numpy.ndarray OR cupy.ndarray
            Resulting amplitudes corresponding to ``weight_amp``.
            Should be the same size as ``weight_amp``.
        target_amp : numpy.ndarray OR cupy.ndarray OR None
            Necessary in the case where ``target_amp`` is not uniform, such that the weighting can
            properly be applied to bring the feedback closer to the target. If ``None``, is assumed
            to be uniform. Should be the same size as ``weight_amp``.
        method : str OR None
            Weighting method, see the method descriptions in :meth:`optimize()`.

        Returns
        -------
        numpy.ndarray OR cupy.ndarray
            The updated ``weight_amp``.
        """
        assert self.method[:4] == "WGS-", "For now, assume weighting is for WGS."
        method = self.method[4:]

        if target_amp is None:  # Uniform
            feedback_corrected = feedback_amp
        else:  # Non-uniform
            feedback_corrected = feedback_amp
            feedback_corrected *= 1 / Hologram._norm(feedback_amp)

            cp.divide(feedback_corrected, target_amp, out=feedback_corrected)

            cp.nan_to_num(feedback_corrected, copy=False, nan=1)

        if method == "Leonardo" or method == "Kim":
            if not "power" in self.flags:
                self.flags["power"] = 0.7

            # Leonardo uses amp.
            cp.power(feedback_corrected, -self.flags["power"], out=feedback_corrected)
            weight_amp *= feedback_corrected
        elif method == "Nogrette":
            if not "factor" in self.flags:
                self.flags["factor"] = 0.1

            # Taylor expand 1/(1-g(1-x)) -> 1 + g(1-x) + (g(1-x))^2 ~ 1 + g(1-x)
            feedback_corrected *= -(1 / cp.mean(feedback_corrected))
            feedback_corrected += 1
            feedback_corrected *= -self.flags["factor"]
            feedback_corrected += 1
            cp.reciprocal(feedback_corrected, out=feedback_corrected)

            weight_amp *= feedback_corrected
        else:
            raise RuntimeError(
                "Method "
                "{}"
                " not recognized by Hologram.optimize()".format(self.method)
            )

        cp.nan_to_num(weight_amp, copy=False, nan=0)

        # Normalize amp power, as methods may have broken power conservation.
        norm = Hologram._norm(weight_amp)
        weight_amp *= 1 / norm

        return weight_amp

    def _update_weights(self):
        """
        Change :attr:`weights` to optimize towards the :attr:`target` using feedback from
        :attr:`amp_ff`, the computed farfield amplitude. This function also updates stats.
        """
        feedback = self.flags["feedback"]

        if feedback == "computational":
            self._update_weights_generic(self.weights, self.amp_ff, self.target)

    # Statistics handling
    @staticmethod
    def _calculate_stats(
        feedback_amp, target_amp, mp=cp, efficiency_compensation=True, total=None
    ):
        """
        Helper function to analyze how close the feedback is to the target.

        Parameters
        ----------
        feedback_amp : numpy.ndarray OR cupy.ndarray
            Computational or measured result of holography.
        target_amp : numpy.ndarray OR cupy.ndarray
            Target of holography.
        mp : module
            This function is used by both :mod:`cupy` and :mod:`numpy`, so we have the option
            of either. Defaults to :mod:`cupy`.
        efficiency_compensation : bool
            Whether to scale the ``feedback`` based on the overlap with the ``target``.
            This is more accurate for images, but less accurate for SpotHolograms.
        """
        # Downgrade to numpy if necessary
        if isinstance(feedback_amp, np.ndarray) or isinstance(target_amp, np.ndarray):
            if not isinstance(feedback_amp, np.ndarray):
                feedback_amp = feedback_amp.get()

            if not isinstance(target_amp, np.ndarray):
                target_amp = target_amp.get()

            if total is not None:
                total = float(total)

            mp = np

        feedback_pwr = mp.square(feedback_amp)
        target_pwr = mp.square(target_amp)

        if total is not None:
            efficiency = float(mp.sum(feedback_pwr)) / total

        # Normalize.
        feedback_pwr_sum = mp.sum(feedback_pwr)
        feedback_pwr *= 1 / feedback_pwr_sum
        feedback_amp *= 1 / mp.sqrt(feedback_pwr_sum)

        target_pwr_sum = mp.sum(target_pwr)
        target_pwr *= 1 / target_pwr_sum
        target_amp *= 1 / mp.sqrt(target_pwr_sum)

        if total is None:
            # Efficiency overlap integral.
            efficiency = np.square(float(mp.sum(mp.multiply(target_amp, feedback_amp))))
            if efficiency_compensation:
                feedback_pwr *= 1 / efficiency

        # Make some helper lists; ignoring power where target is zero.
        mask = mp.nonzero(target_pwr)

        feedback_pwr_masked = feedback_pwr[mask]
        target_pwr_masked = target_pwr[mask]

        ratio_pwr = mp.divide(feedback_pwr_masked, target_pwr_masked)
        pwr_err = target_pwr_masked - feedback_pwr_masked

        # Compute the remaining stats.
        rmin = float(mp.amin(ratio_pwr))
        rmax = float(mp.amax(ratio_pwr))
        uniformity = 1 - (rmax - rmin) / (rmax + rmin)

        pkpk_err = float(mp.amax(pwr_err) - mp.amin(pwr_err))
        std_err = float(mp.std(pwr_err))

        return {
            "efficiency": efficiency,
            "uniformity": uniformity,
            "pkpk_err": pkpk_err,
            "std_err": std_err,
        }

    def _calculate_stats_computational(self, stats, stat_groups=[]):
        """
        Wrapped by :meth:`Hologram.update_stats()`.
        """
        if "computational" in stat_groups:
            stats["computational"] = self._calculate_stats(
                self.amp_ff, self.target, efficiency_compensation=False
            )

    def _update_stats_dictionary(self, stats):
        """
        Helper function to manage additions to the :attr:`stats`.

        Parameters
        ----------
        stats : dict of dicts
            Dictionary of groups, each group containing a dictionary of stats.
        """
        # Update methods
        M = len(self.stats["method"])
        diff = self.iter + 1 - M
        if diff > 0:  # Extend methods
            self.stats["method"].extend(["" for _ in range(diff)])
            M = self.iter + 1
        self.stats["method"][self.iter] = self.method  # Update method

        # Update flags
        flaglist = set(self.flags.keys()).union(set(self.stats["flags"].keys()))
        for flag in flaglist:
            # Extend flag
            if not flag in self.stats["flags"]:
                self.stats["flags"][flag] = [np.nan for _ in range(M)]
            else:
                diff = self.iter + 1 - len(self.stats["flags"][flag])
                if diff > 0:
                    self.stats["flags"][flag].extend([np.nan for _ in range(diff)])

            # Update flag
            if flag in self.flags:
                self.stats["flags"][flag][self.iter] = self.flags[flag]

        # Update stats
        grouplist = set(stats.keys()).union(set(self.stats["stats"].keys()))
        if len(grouplist) > 0:
            statlists = [set(stats[group].keys()) for group in stats.keys()]
            if len(self.stats["stats"].keys()) > 0:
                key = next(iter(self.stats["stats"]))
                statlists.append(set(self.stats["stats"][key].keys()))
            statlist = set.union(*statlists)

            for group in grouplist:
                # Check this group
                if not group in self.stats["stats"]:
                    self.stats["stats"][group] = {}

                if len(statlist) > 0:
                    for stat in statlist:
                        # Extend stat
                        if not stat in self.stats["stats"][group]:
                            self.stats["stats"][group][stat] = [
                                np.nan for _ in range(M)
                            ]
                        else:
                            diff = self.iter + 1 - len(self.stats["stats"][group][stat])
                            if diff > 0:
                                self.stats["stats"][group][stat].extend(
                                    [np.nan for _ in range(diff)]
                                )

                        # Update stat
                        if group in stats.keys():
                            if stat in stats[group].keys():
                                self.stats["stats"][group][stat][self.iter] = stats[group][
                                    stat
                                ]

    def update_stats(self, stat_groups=[]):
        """
        Calculate statistics corresponding to the desired ``stat_groups``.

        Parameters
        ----------
        stat_groups : list of str
            Which groups or types of statistics to analyze.
        """
        stats = {}

        self._calculate_stats_computational(stats, stat_groups)

        self._update_stats_dictionary(stats)

    # Visualization
    def plot_nearfield(self, title="", padded=False, normalize=False,
                       figsize=(8,4), cbar=False):
        """
        Plots the amplitude (left) and phase (right) of the nearfield (plane of the SLM).
        The amplitude is assumed (whether uniform, or experimentally computed) while the
        phase is the result of optimization.

        Parameters
        ----------
        title : str
            Title of the plots.
        padded : bool
            If ``True``, shows the full computational space of shape :attr:`shape`.
            Otherwise, shows the region at the center of the computational space of
            size :attr:`slm_shape`.
        normalize : bool
            Normalizes amplitude to unity if ``True``.
        figsize : tuple
            Size of the plot. 
        cbar : bool
            Whether to add colorbars to the plots. Defaults to false. 
        """
        fig, axs = plt.subplots(1, 2, constrained_layout=True, figsize=figsize)

        try:
            if isinstance(self.amp, float):
                amp = self.amp
            else:
                amp = self.amp.get()
            phase = self.phase.get()
        except:
            amp = self.amp
            phase = self.phase
        if normalize:
            amp /= np.amax(amp)

        if isinstance(amp, float):
            im_amp = axs[0].imshow(
                toolbox.pad(
                    amp * np.ones(self.slm_shape),
                    self.shape if padded else self.slm_shape,
                ),
                vmin=0,
                vmax=amp,
            )
        else:
            axs[0].imshow(
                toolbox.pad(amp, self.shape if padded else self.slm_shape),
                vmin=0,
                vmax=np.amax(amp),
            )

        im_phase = axs[1].imshow(
            toolbox.pad(phase/np.pi, self.shape if padded else self.slm_shape),
            vmin=-1,
            vmax=1,
            interpolation="none",
            cmap="twilight",
        )

        if len(title) > 0:
            title += ": "

        axs[0].set_title(title + "Amplitude")
        axs[1].set_title(title + "Phase")

        # Add colorbars if desired
        if cbar:
            fig.tight_layout(pad=4.0)
            cax = make_axes_locatable(axs[0]).append_axes('right', size='5%', pad=0.05)
            fig.colorbar(im_amp, cax=cax, orientation='vertical')
            cax = make_axes_locatable(axs[1]).append_axes('right', size='5%', pad=0.05)
            fig.colorbar(im_phase, cax=cax, orientation='vertical', format = r"%1.1f$\pi$")
                             
        plt.show()
        
    def plot_farfield(self, title='', source=None, limits=None, basis="ij", CameraSLM=None,
                      limit_padding=0.1, figsize=(8,4), cbar=False):
        """
        Plots an overview (left) and zoom (right) view of ``source``.

        Parameters
        ----------
        title : str
            Title of the plots.
        source : array_like OR None
            Should have shape equal to :attr:`shape`.
            If ``None``, defaults to :attr:`target`.
        limits : ((float, float), (float, float)) OR None
            :math:`x` and :math:`y` limits for the zoom plot.
            If None, ``limits`` are autocomputed as the smallest bounds
            that show all non-zero values (plus ``limit_padding``).
            Note that autocomputing on :attr:`target` will perform well,
            as zero values are set to actually be zero. However, doing so on
            computational or experimental outputs (e.g. :attr:`amp_ff`) will likely perform
            poorly, as values deviate slightly from zero and artificially expand the ``limits``.
        basis : str
            Coordinate basis for plots (see 
            :func:`~slmsuite.holography.toolbox.convert_blaze_vector` for options).
        CameraSLM : slmsuite.hardware.cameraslms.CameraSLM
            Contains experimental parameters needed to plot in various bases.
        limit_padding : float
            Fraction of the width and height to expand the limits by, only if
            the passed ``limits`` is ``None`` (autocompute).
        figsize : tuple
            Size of the plot. 
        cbar : bool
            Whether to add colorbars to the plots. Defaults to false. 

        Returns
        -------
        ((float, float), (float, float))
            Used ``limits``, which may be autocomputed. If autocomputed, the result will
            be integers.
        axs
            Set of axes for modifying plots
        """
        if source is None:
            source = self.target

            if len(title) == 0:
                title = "Target"

        try:
            npsource = cp.abs(source).get()
        except:
            npsource = np.abs(source)

        fig, axs = plt.subplots(1, 2, constrained_layout=True, figsize=figsize)

        if limits == None:
            # Determine the bounds of the zoom region, padded by 20%
            limits = []
            binary = npsource > 0

            for a in [0, 1]:
                collapsed = np.where(np.any(binary, axis=a))  # Collapse the other axis
                limit = np.array([np.amin(collapsed), np.amax(collapsed)])

                padding = int(np.diff(limit) * limit_padding)
                limit += np.array([-padding, padding])

                limit = np.clip(limit, 0, self.shape[a])

                limits.append(limit)

        # Plot the full target, blurred so single pixels are visible in low res
        b = 2 * int(max(self.shape) / 500) + 1  # Future: fix arbitrary
        full = axs[0].imshow(cv2.GaussianBlur(npsource, (b, b), 0))
        if len(title) > 0:
            title += ": "
        axs[0].set_title(title + "Full")

        # Zoom in on our spots in a second plot
        b = 2*int(np.diff(limits[0])/500) + 1  # Future: fix arbitrary
        zoom_data = npsource[np.ix_(np.arange(limits[1][0]-1, limits[1][1]+2),
                                    np.arange(limits[0][0]-1, limits[0][1]+2))]
        zoom = axs[1].imshow(cv2.GaussianBlur(zoom_data, (b, b), 0),
                             extent=[limits[0][0]-1, limits[0][1]+1,
                                     limits[1][0]+1,limits[1][1]-1])
        axs[1].set_title(title + "Zoom")
        # Red border (to match red zoom box applied below in "full" img)
        for spine in ["top", "bottom", "right", "left"]:
            axs[1].spines[spine].set_color("r")
            axs[1].spines[spine].set_linewidth(1.5)

        # Helper fxn: calculate extent for the given basis
        def rebase(img, to_basis):
            ext_nm = img.get_extent()
            ext_min = np.squeeze(toolbox.convert_blaze_vector([ext_nm[0],ext_nm[-1]],
                                 from_units="knm",to_units=to_basis,slm=CameraSLM.slm))
            ext_max = np.squeeze(toolbox.convert_blaze_vector([ext_nm[1],ext_nm[2]],
                                 from_units="knm",to_units=to_basis,slm=CameraSLM.slm))
            img.set_extent([ext_min[0],ext_max[0],ext_max[1],ext_min[1]])
            return

        # Scale and label plots depending on basis
        if basis == "knm":
            fig.supxlabel('$n$'); fig.supylabel('$m$')
        elif CameraSLM is None:
            raise Exception("Must include CameraSLM object for plotting in bases other than ``ij``!")
        else:
            rebase(full,basis); rebase(zoom,basis)
            fig.supxlabel(basis+"_x"); fig.supylabel(basis+"_y")

        # Bonus: Plot a red rectangle to show the extents of the zoom region
        extent = zoom.get_extent()
        rect = plt.Rectangle(
            extent[::2],
            np.diff(extent[0:2])[0],
            np.diff(extent[2:])[0],
            ec="r",
            fc="none",
        )
        axs[0].add_patch(rect)

        # If cam_points is defined (i.e. is a FeedbackHologram),
        # plot a yellow rectangle for the extents of the camera
        # TODO: needs to be implemented if plotting in bases other than knm.. 
        try:
            axs[0].plot(
                self.cam_points[0],
                self.cam_points[1],
                c="y",
            )
            axs[0].annotate(
                "Camera FoV",
                (
                    np.mean(self.cam_points[0, :4]),
                    np.max(self.cam_points[1, :4])
                ),
                c="y", size="small", ha="center", va="top"
            )
        except:
            pass

        # Add colorbar if desired
        if cbar:
            cax = make_axes_locatable(axs[1]).append_axes('right', size='5%', pad=0.05)
            fig.colorbar(full, cax=cax, orientation='vertical')

        plt.show()

        return axs, limits

    def plot_stats(self, stats_dict=None):
        """
        Plots the statistics contained in the given dictionary.

        Parameters
        ----------
        stats_dict : dict OR None
            If ``None``, defaults to :attr:`stats`.
        """
        if stats_dict is None:
            stats_dict = self.stats

        _, ax = plt.subplots(1, 1)

        # solid, densely dashed, sparesely dotted, densely dotted
        linestyles = ["solid", (0, (5, 1)), (0, (1, 2)), (0, (1, 1))]
        stats = ["efficiency", "uniformity", "pkpk_err", "std_err"]
        legendstats = ["inefficiency", "nonuniformity", "pkpk_err", "std_err"]
        niter = np.arange(0, len(stats_dict["method"]))

        stat_keys = stats_dict["stats"].keys()
        assert len(stat_keys) <= 10, "Not enough default colors to describe all modes."

        lines = []
        color_num = 0

        for stat_key in stat_keys:
            stat_group = stats_dict["stats"][stat_key]

            color = "C" + str(color_num)
            color_num += 1

            for i in range(len(stats)):
                # Invert the stats if it is efficiency or uniformity.
                y = stat_group[stats[i]]
                if i < 2:
                    y = 1 - np.array(y)

                line = ax.semilogy(niter, y, c=color, ls=linestyles[i])[0]

                if i == 0:  # Remember the solid lines for the legend.
                    lines.append(line)

        # Make the linestyle legend.
        # Inspired from https://stackoverflow.com/a/46214879
        dummy_lines = []
        for i in range(len(stats)):
            dummy_lines.append(ax.plot([], [], c="black", ls=linestyles[i])[0])
        legend1 = plt.legend(dummy_lines, legendstats, loc="center right")

        # Make the color legend.
        plt.legend(lines, stat_keys, loc="center left")

        # Add the linestyle legend back in and show.
        ax.add_artist(legend1)
        plt.show()

    # Other helper functions
    @staticmethod
    def set_mempool(device=0, size=None, fraction=None):
        """
        Helper function to set the cupy memory pool size. See [8]_.

        References
        ----------

        .. [8] https://docs.cupy.dev/en/stable/reference/generated/cupy.cuda.MemoryPool.html#cupy.cuda.MemoryPool

        Parameters
        ----------
        device : int
            Which GPU to set the limit on. Passed to :meth:`cupy.cuda.Device()`.
        size : int
            Desired number of bytes in the pool. Passed to :meth:`cupy.cuda.MemoryPool.set_limit()`.
        fraction : float
            Fraction of availible memory to use. Passed to :meth:`cupy.cuda.MemoryPool.set_limit()`.
        """
        mempool = cp.get_default_memory_pool()

        with cp.cuda.Device(device):
            mempool.set_limit(size=size, fraction=fraction)

            print(
                "cupy memory pool limit set to {} GB...".format(
                    mempool.get_limit() / (1024.0 ** 3)
                )
            )

    @staticmethod
    def _norm(matrix):
        r"""
        Computes the root of the sum of squares of the given ``matrix``. Implements:

        .. math:: \sqrt{\iint |\vec{E}|^2}

        Parameters
        ----------
        matrix : numpy.ndarray OR cupy.ndarray
            Data, potentially complex.

        Returns
        -------
        float
            The result.
        """
        if cp.iscomplexobj(matrix):
            return cp.sqrt(cp.sum(cp.square(cp.abs(matrix))))
        else:
            return cp.sqrt(cp.sum(cp.square(matrix)))


class FeedbackHologram(Hologram):
    """
    Experimental holography aided by camera feedback.
    Contains mechanisms for hologram positioning and camera feedback aided by a
    :class:`~slmsuite.hardware.cameraslms.FourierSLM`.

    Attributes
    ----------
    cameraslm : slmsuite.hardware.cameraslms.FourierSLM OR None
        A hologram with experimental feedback needs access to an SLM and camera.
        If None, no feedback is applied (mostly defaults to :class:`Hologram`).
    cam_shape : (int, int)
        Shape of the camera in the meaning of :meth:`numpy.shape()`.
    cam_points : numpy.ndarray
        Array containing points corresponding to the corners of the camera in the SLM's k-space.
        First point is repeated at the end for easy plotting.
    target_ij :  array_like OR None
        Target in the ``"ij"`` (camera) basis. Of same ``shape`` as the camera in
        :attr:`cameraslm`.  Counterpart to :attr:`target` which is in the ``"knm"``
        (computational k-space) basis.
    img_ij, img_knm
        Cached feedback image in the
        ``"ij"`` (raw camera) basis or
        ``"knm"`` (transformed to computational k-space) basis.
        Measured with :meth:`.measure()`.
    """

    def __init__(self, shape, target_ij=None, cameraslm=None, **kwargs):
        """
        Initializes a hologram with camera feedback.

        Parameters
        ----------
        shape : (int, int)
            Computational shape of the SLM. See :meth:`.Hologram.__init__()`.
        target_ij : array_like OR None
            See :attr:`target_ij`. Should only be ``None`` if the :attr:`target`
            will be generated by other means (see :class:`SpotHologram`), so the
            user should generally provide an array.
        cameraslm : slmsuite.hardware.cameraslms.FourierSLM OR slmsuite.hardware.slms.SLM OR None
            Provides access to experimental feedback.
            If an :class:`slmsuite.hardware.slms.SLM` is passed, this is set to `None`,
            but the information contained in the SLM is passed to the superclass :class:`.Hologram`.
            See :attr:`cameraslm`.
        """
        # Use the Hologram construtor to initialize self.target with proper shape,
        # pass other arguments (esp. slm_shape).
        self.cameraslm = cameraslm
        if self.cameraslm is not None:
            # Determine camera size in SLM-space.
            try:
                amp = self.cameraslm.slm.measured_amplitude
                slm_shape = self.cameraslm.slm.shape
            except:
                # See if an SLM was passed.
                try:
                    amp = self.cameraslm.measured_amplitude
                    slm_shape = self.cameraslm.shape

                    # We don't have access to all the calibration stuff, so don't
                    # confuse the rest of the init/etc.
                    self.cameraslm = None
                except:
                    raise ValueError("Expected a CameraSLM or SLM to be passed to cameraslm.")

        else:
            amp = None
            slm_shape = None

        if not "slm_shape" in kwargs:
            kwargs["slm_shape"] = slm_shape

        super().__init__(target=shape, amp=amp, **kwargs)

        self.img_ij = None
        self.img_knm = None
        if target_ij is None:
            self.target_ij = None
        else:
            self.target_ij = target_ij.astype(self.dtype)

        if (
            self.cameraslm is not None
            and self.cameraslm.fourier_calibration is not None
        ):
            # Transform the target, if it is provided.
            if target_ij is not None:
                self.update_target(target_ij, reset_weights=True)

            cam_shape = self.cameraslm.cam.shape

            ll = [0, 0]
            lr = [0, cam_shape[0] - 1]
            ur = [cam_shape[1] - 1, cam_shape[0] - 1]
            ul = [cam_shape[1] - 1, 0]

            points_ij = toolbox.format_2vectors(np.vstack((ll, lr, ur, ul, ll)).T)
            points_kxy = self.cameraslm.ijcam_to_kxyslm(points_ij)
            self.cam_points = toolbox.convert_blaze_vector(
                points_kxy, "kxy", "knm", slm=self.cameraslm.slm, shape=self.shape
            )
            self.cam_shape = cam_shape
        else:
            self.cam_points = None
            self.cam_shape = None

    def ijcam_to_knmslm(self, img, out=None, blur_ij=None):
        """
        Convert an image in the camera domain to computational SLM k-space using, in part, the
        affine transformation stored in a cameraslm's Fourier calibration.

        Note
        ~~~~
        This includes two transformations:

         - The affine transformation ``"ij"`` -> ``"kxy"`` (camera pixels to normalized k-space).
         - The scaling ``"kxy"`` -> ``"knm"`` (normalized k-space to computational k-space pixels).

        Note
        ~~~~
        Future optimizations might include default blurring of the ``image`` or ``target``,
        along with different interpolation ``order`` (see :meth:`scipy.ndimage.affine_transform()`).

        Parameters
        ----------
        img : numpy.ndarray OR cupy.ndarray
            Image to transform. This should be the same shape as images returned by the camera.
        output : numpy.ndarray OR cupy.ndarray OR None
            If ``output`` is not ``None``, this array will be used to write the memory in-place.

        Returns
        -------
        numpy.ndarray OR cupy.ndarray
            Image transformed into ``"knm"`` space.
        """
        assert self.cameraslm is not None
        assert self.cameraslm.fourier_calibration is not None

        # First transformation.
        conversion = (
            toolbox.convert_blaze_vector(
                (1, 1), "knm", "kxy", slm=self.cameraslm.slm, shape=self.shape
            ) -
            toolbox.convert_blaze_vector(
                (0, 0), "knm", "kxy", slm=self.cameraslm.slm, shape=self.shape
            )
        )
        M1 = np.diag(np.squeeze(conversion))
        b1 = -toolbox.format_2vectors(np.flip(np.squeeze(self.shape)) / 2)

        # Second transformation.
        M2 = self.cameraslm.fourier_calibration["M"]
        b2 = self.cameraslm.fourier_calibration["b"] - np.matmul(
            M2, self.cameraslm.fourier_calibration["a"]
        )

        # Composite transformation (along with xy -> yx).
        M = cp.array(np.matmul(M2, M1).T)
        b = cp.array(np.flip(np.matmul(np.matmul(M2, M1), b1) + b2))

        # See if the user wants to blur.
        if blur_ij is None:
            if "blur_ij" in self.flags:
                blur_ij = self.flags["blur_ij"]
            else:
                blur_ij = 0

        # Future: use cp_gaussian_filter; was having trouble with this.
        if blur_ij > 0:
            img = sp_gaussian_filter(img, (blur_ij, blur_ij), output=img, truncate=2)

        cp_img = cp.array(img.astype(self.dtype))
        cp.abs(cp_img, out=cp_img)

        # Perform affine.
        target = cp_affine_transform(
            input=cp_img,
            matrix=M,
            offset=b,
            output_shape=self.shape,
            output=out,
            mode="constant",
            cval=0,
        )

        # Filter the image. Future: fix.
        # target = cp_gaussian_filter1d(target, blur, axis=0, output=target, truncate=2)
        # target = cp_gaussian_filter1d(target, blur, axis=1, output=target, truncate=2)

        target = cp.abs(target, out=target)
        target *= 1 / Hologram._norm(target)

        return target

    def update_target(self, new_target, reset_weights=False):
        self.ijcam_to_knmslm(new_target, out=self.target)

        if reset_weights:
            cp.copyto(self.weights, self.target)

    def measure(self, basis="ij"):
        """
        Method to request a measurement to occur. If :attr:`img_ij` is ``None``,
        then a new image will be grabbed from the camera (this is done automatically in
        algorithms).

        Parameters
        ----------
        basis : str
            The cached image to be sure to fill with new data.
            Can be ``"ij"`` or ``"knm"``.

             - If ``"knm"``, then :attr:`img_ij` and :attr:`img_knm` are filled.
             - If ``"ij"``, then :attr:`img_ij` is filled, and :attr:`img_knm` is ignored.

            This is useful to avoid (expensive) transfromation from the ``"ij"`` to the
            ``"knm"`` basis if :attr:`img_knm` is not needed.
        """
        if self.img_ij is None:
            self.cameraslm.slm.write(self.extract_phase(), settle=True)
            self.cameraslm.cam.flush()
            self.img_ij = self.cameraslm.cam.get_image()

            if basis == "knm":  # Compute the knm basis image.
                self.img_knm = self.ijcam_to_knmslm(self.img_ij, out=self.img_knm)
                cp.sqrt(self.img_knm, out=self.img_knm)
            else:  # The old image is outdated, erase it. Future: memory concerns?
                self.img_knm = None

            self.img_ij = np.sqrt(
                self.img_ij
            )  # Don't load to the GPU if not neccesary.
        elif basis == "knm":
            if self.img_knm is None:
                self.ijcam_to_knmslm(np.square(self.img_ij), out=self.img_knm)
                cp.sqrt(self.img_knm, out=self.img_knm)

    # TODO: add this.
    def refine_offset(self, img, basis="kxy"):
        """
        **(NotImplemented)**
        Hones the position of the image to the desired target to compensate for
        Fourier calibration imperfections.

        Parameters
        ----------
        img : numpy.ndarray
            Image measured by the camera.
        basis : str
            The correction can be in any of the following bases:
            - ``"ij"`` changes the pixel that the spot is expected at,
            - ``"kxy"`` or ``"knm"`` changes the k-vector which the SLM targets.
            Defaults to ``"kxy"`` if ``None``.

        Returns
        -------
        numpy.ndarray
            Euclidian pixel error in the ``"ij"`` basis for each spot.
        """

        raise NotImplementedError()

    def _update_weights(self):
        """
        Change :attr:`weights` to optimize towards the :attr:`target` using feedback from
        :attr:`amp_ff`, the computed farfield amplitude. This function also updates stats.
        """
        feedback = self.flags["feedback"]

        if feedback == "computational":
            self._update_weights_generic(self.weights, self.amp_ff, self.target)
        elif feedback == "experimental":
            self.measure("knm")  # Make sure data is there.
            self._update_weights_generic(self.weights, self.img_knm, self.target)

    def _calculate_stats_experimental(self, stats, stat_groups=[]):
        """
        Wrapped by :meth:`FeedbackHologram.update_stats()`.
        """
        if "experimental_knm" in stat_groups:
            self.measure("knm")  # Make sure data is there.
            stats["experimental_knm"] = self._calculate_stats(
                self.img_knm, self.target, efficiency_compensation=True
            )
        if "experimental_ij" in stat_groups or "experimental" in stat_groups:
            self.measure("ij")  # Make sure data is there.
            stats["experimental_ij"] = self._calculate_stats(
                self.img_ij.astype(self.dtype),
                self.target_ij,
                mp=np,
                efficiency_compensation=True,
            )

    def update_stats(self, stat_groups=[]):
        """
        Calculate statistics corresponding to the desired ``stat_groups``.

        Parameters
        ----------
        stat_groups : list of str
            Which groups or types of statistics to analyze.
        """
        stats = {}

        self._calculate_stats_computational(stats, stat_groups)
        self._calculate_stats_experimental(stats, stat_groups)

        self._update_stats_dictionary(stats)


class SpotHologram(FeedbackHologram):
    """
    Holography optimized for the generation of optical focal arrays.

    Is a subclass of :class:`FeedbackHologram`, but falls back to non-camera-feedback
    routines if :attr:`cameraslm` is not passed.

    Attributes
    ----------
    spot_knm, spot_kxy, spot_ij : array_lik of float OR None
        Stored vectors with shape ``(2, N)`` in the style of
        :meth:`~slmsuite.holography.toolbox.format_2vectors()`.
        These vectors are floats.
        The subscript refers to the basis of the vectors, the transformations between
        which are autocomputed.
        If necessary transformations do not exist, :attr:`spot_ij` is set to ``None``.
    spot_knm_rounded : array_like of int
        :attr:`spot_knm` rounded to nearest integers (indices).
        These vectors are integers.
        This is necessary because
        GS algorithms operate on a pixel grid, and the target for each spot in a
        :class:`SpotHologram` is a single pixel (index).
    spot_kxy_rounded, spot_ij_rounded : array_like of float
        Once :attr:`spot_knm_rounded` is rounded, the original :attr:`spot_kxy`
        and :attr:`spot_ij` are no longer accurate. Transformations are again used
        to backcompute the positons in the ``"ij"`` and ``"kxy"`` bases corresponding
        to the true computational location of a given spot.
        These vectors are floats.
    spot_amp : array_like of float
        The target amplitude for each spot.
        Must have length corresponding to the number of spots.
        For instance, the user can request dimmer or brighter spots.
    """

    def __init__(
        self, shape, spot_vectors, basis="knm", spot_amp=None, cameraslm=None, **kwargs
    ):
        """
        Initializes a :class:`SpotHologram` targeting given spots at ``spot_vectors``.

        Parameters
        ----------
        shape : (int, int)
            Computational shape of the SLM. See :meth:`.Hologram.__init__()`.
        spot_vectors : array_like
            Spot position vectors with shape ``(2, N)`` in the style of
            :meth:`~slmsuite.holography.toolbox.format_2vectors()`.
        basis : str
            The spots can be in any of the following bases:

            - ``"ij"`` for camera coordinates (pixels),
            - ``"kxy"`` for centered normalized SLM k-space (radians).
            - ``"knm"`` for computational SLM k-space (pixels).

            Defaults to ``"knm"`` if ``None``.
        spot_amp : array_like OR None
            The amplitude to target for each spot.
            See :attr:`SpotHologram.spot_amp`.
            If ``None``, all spots are assumed to have the same amplitude.
            Normalization is performed automatically; the user is not required to normalize.
        cameraslm : slmsuite.hardware.cameraslms.FourierSLM OR None
            If the ``"ij"`` basis is chosen, and/or if the user wants to make use of camera
            feedback, a cameraslm must be provided.
        **kwargs
            Passed to :meth:`.FeedbackHologram.__init__()`.
        """
        vectors = toolbox.format_2vectors(spot_vectors)

        if spot_amp is not None:
            assert np.shape(vectors)[1] == len(
                spot_amp.ravel()
            ), "spot_amp must have the same length as the provided spots."

        # Handle the basis.
        if (
            basis is None or basis == "knm"
        ):  # Computational Fourier space of SLM, zero-centered
            self.spot_knm = vectors

            if cameraslm is not None:
                self.spot_kxy = toolbox.convert_blaze_vector(
                    self.spot_knm, "knm", "kxy", cameraslm.slm, shape
                )

                if cameraslm.fourier_calibration is not None:
                    self.spot_ij = cameraslm.kxyslm_to_ijcam(self.spot_kxy)
                else:
                    self.spot_ij = None
            else:
                self.spot_kxy = None
                self.spot_ij = None
        elif basis == "kxy":  # Normalized units
            assert cameraslm is not None, "We need an cameraslm to interpret ij."

            self.spot_kxy = vectors

            try:
                self.spot_ij = cameraslm.kxyslm_to_ijcam(vectors)
            except:  # This is okay for non-feedback GS, so we don't error.
                self.spot_ij = None

            self.spot_knm = toolbox.convert_blaze_vector(
                self.spot_kxy, "kxy", "knm", cameraslm.slm, shape
            )
        elif basis == "ij":  # Pixel on the camera
            assert cameraslm is not None, "We need an cameraslm to interpret ij."
            assert cameraslm.fourier_calibration is not None, (
                "We need an cameraslm with "
                "fourier-calibrated kxyslm_to_ijcam and ijcam_to_kxyslm transforms "
                "to interpret ij."
            )

            self.spot_ij = vectors
            self.spot_kxy = cameraslm.ijcam_to_kxyslm(vectors)
            self.spot_knm = toolbox.convert_blaze_vector(
                self.spot_kxy, "kxy", "knm", cameraslm.slm, shape
            )
        else:
            raise Exception("Unrecognized basis '{}'.".format(basis))

        # Check to make sure spots are within relevant camera and SLM shapes.
<<<<<<< HEAD
        if np.any(np.abs(self.spot_knm[0]) > shape[1]) or \
           np.any(np.abs(self.spot_knm[1]) > shape[0]):
=======
        if (
            np.any(self.spot_knm[0] < 0) or 
            np.any(self.spot_knm[1] < 0) or
            np.any(self.spot_knm[0] > shape[1]-1) or 
            np.any(self.spot_knm[1] > shape[0]-1)
        ):
>>>>>>> fcf58c82
            raise ValueError("Spots outside SLM computational space bounds!")

        if self.spot_ij is not None:
            cam_shape = cameraslm.cam.shape

            # Calculate the width of the integration region for the spot.
            # Currently bounded between a width of 3 and 15, but maybe this
            # should be opened up to the user.
            psf = 2 * int(toolbox.smallest_distance(self.spot_ij) / 2) + 1
            if psf < 3:
                psf = 3
            if psf > 15:
                psf = 15

            if (
                np.any(self.spot_ij[0] < psf / 2)
                or np.any(self.spot_ij[0] >= cam_shape[1] - psf / 2)
                or np.any(self.spot_ij[1] < psf / 2)
                or np.any(self.spot_ij[1] >= cam_shape[0] - psf / 2)
            ):
                raise ValueError("Spots outside camera bounds!")

            self.psf = psf
        else:
            self.psf = None

        # Parse spot_amp.
        if spot_amp is None:
            self.spot_amp = np.ones_like(vectors[0])
        else:
            self.spot_amp = spot_amp.ravel()

        # Initialize target/etc.
        super().__init__(shape, target_ij=None, cameraslm=cameraslm, **kwargs)

        # Fill the target with data.
        self.update_target(reset_weights=True)

    @staticmethod
    def make_rectangular_array(
        shape,
        array_shape,
        array_pitch,
        array_center=None,
        basis="knm",
        orientation_check=False,
        **kwargs
    ):
        """
        Helper function to initialize a rectangular 2D array of spots, with certain size and pitch.

        Note
        ~~~~
        The array can be in SLM k-space coordinates or in camera pixel coordinates, depending upon
        the choice of ``basis``. For the ``"ij"`` basis, ``cameraslm`` must be included as one
        of the ``kwargs``. See :meth:`__init__()` for more ``basis`` information.

        Important
        ~~~~~~~~~
        Spot positions will be rounded to the grid of computational k-space ``"knm"``,
        to create the target image (of finite size) that algorithms optimize towards.
        Choose ``array_pitch`` and ``array_center`` carefully to avoid undesired pitch
        non-uniformity caused by this rounding.

        Parameters
        ----------
        shape : (int, int)
            Computational shape of the SLM. See :meth:`.SpotHologram.__init__()`.
        array_shape : (int, int) OR int
            The size of the rectangular array in number of spots ``(NX, NY)``.
            If a single N is given, assume ``(N, N)``.
        array_pitch : (float, float) OR float
            The spacing between spots in the x and y directions in kxy coordinates.
            If a single pitch is given, assume ``(pitch, pitch)``.
        array_center : (float, float) OR None
            The shift of the center of the spot array from the zeroth order.
            ``(kx, ky)`` form.
            Always defaults to the position of the zeroth order, converted into the
            relevant basis:

             - If ``"knm"``, this is ``shape/2``.
             - If ``"kxy"``, this is ``(0,0)``.
             - If ``"ij"``, this is the pixel position of the zeroth order on the camera.

        basis : str
            See :meth:`__init__()`.
        orientation_check : bool
            Whether to delete the last two points to check for parity.
        **kwargs
            Any other arguments are passed to :meth:`__init__()`.
        """
        # Parse size and pitch.
        if isinstance(array_shape, (int, float)):
            array_shape = (int(array_shape), int(array_shape))
        if isinstance(array_pitch, (int, float)):
            array_pitch = (array_pitch, array_pitch)

        # Determine array_center default.
        if array_center is None:
            if basis == "knm":
                array_center = (shape[0] / 2.0, shape[1] / 2.0)
            elif basis == "kxy":
                array_center = (0, 0)
            elif basis == "ij":
                assert "cameraslm" in kwargs, "We need an cameraslm to interpret ij."
                cameraslm = kwargs["cameraslm"]
                assert cameraslm is not None, "We need an cameraslm to interpret ij."
                assert cameraslm.fourier_calibration is not None, (
                    "We need an cameraslm with "
                    "fourier-calibrated kxyslm_to_ijcam and ijcam_to_kxyslm transforms "
                    "to interpret ij."
                )

                array_center = toolbox.convert_blaze_vector(
                    (0, 0), "kxy", "ij", cameraslm.slm
                )

        # Make the grid edges.
        x_edge = (np.arange(array_shape[0]) - (array_shape[0] - 1) / 2)
        x_edge = x_edge * array_pitch[0] + array_center[0]
        y_edge = (np.arange(array_shape[1]) - (array_shape[1] - 1) / 2)
        y_edge = y_edge * array_pitch[1] + array_center[1]

        # Make the grid lists.
        x_grid, y_grid = np.meshgrid(x_edge, y_edge, sparse=False, indexing="xy")
        x_list, y_list = x_grid.ravel(), y_grid.ravel()

        # Delete the last two points if desired and valid.
        if orientation_check and len(x_list) > 2:
            x_list = x_list[:-2]
            y_list = y_list[:-2]

        vectors = np.vstack((x_list, y_list))

        # Return a new SpotHologram.
        return SpotHologram(shape, vectors, basis=basis, spot_amp=None, **kwargs)

    def _update_target_spots(self, reset_weights=False, plot=False):
        """
        Wrapped by :meth:`SpotHologram.update_target()`.
        """
        # Erase previous target in-place. Future: Optimize speed if positions haven't shifted?
        self.target.fill(0)

        self.spot_knm_rounded = np.around(self.spot_knm.astype(np.float))
        self.spot_knm_rounded = self.spot_knm_rounded.astype(np.int)

        if self.cameraslm is not None:
            self.spot_kxy_rounded = toolbox.convert_blaze_vector(
                self.spot_knm_rounded,
                "knm",
                "kxy",
                self.cameraslm.slm,
                self.shape,
            )

            if self.cameraslm.fourier_calibration is not None:
                self.spot_ij_rounded = self.cameraslm.kxyslm_to_ijcam(
                    self.spot_kxy_rounded
                )
            else:
                self.spot_ij_rounded = None
        else:
            self.spot_kxy_rounded = None
            self.spot_ij_rounded = None

        self.target[
            self.spot_knm_rounded[1, :], self.spot_knm_rounded[0, :]
        ] = self.spot_amp
        self.target /= Hologram._norm(self.target)

        if reset_weights:
            cp.copyto(self.weights, self.target)

        if plot:
            self.plot_target()

    def update_target(self, reset_weights=False, plot=False):
        """
        From the spot locations stored in :attr:`spot_knm`, update the target pattern.

        Note
        ~~~~
        If there's a cameraslm, updates the :attr:`spot_ij_rounded` attribute
        corresponding to where pixels in the k-space where actually placed (due to rounding
        to integers, stored in :attr:`spot_knm_rounded`), rather the
        idealized floats :attr:`spot_knm`.

        Note
        ~~~~
        The :attr:`target` and :attr:`weights` matrices are modified in-place for speed,
        unlike :class:`.Hologram` or :class:`.FeedbackHologram` which make new matrices.
        This is because spot positions are expected to be corrected using :meth:`correct_spots()`.

        Parameters
        ----------
        reset_weights : bool
            Whether to rest the :attr:`weights` to this new :attr:`target`.
        plot : bool
            Whether to enable debug plotting to see the positions of the spots relative to the
            shape of the camera and slm.
        """
        self._update_target_spots(reset_weights=reset_weights, plot=plot)

    # TODO: add this.
    def refine_offset(self, img, basis="kxy"):
        """
        **(Untested)**
        Hones the positions of the spots to the desired targets to compensate for
        Fourier calibration imperfections.

        Parameters
        ----------
        img : numpy.ndarray
            Image measured by the camera.
        basis : str
            The correction can be in any of the following bases:
            - ``"ij"`` changes the pixel that the spot is expected at,
            - ``"kxy"``, ``"knm"`` changes the k-vector which the SLM targets.
            Defaults to ``"kxy"`` if ``None``.

        Returns
        -------
        numpy.ndarray
            Euclidian pixel error in the ``"ij"`` basis for each spot.
        """
        # Take regions around each point from the given image.
        regions = analysis.take(
            img, self.spot_ij, self.psf, centered=True, integrate=False
        )

        # Filter the images, but not the stack.
        blur = 2 * int(self.psf / 8) + 1
        sp_gaussian_filter1d(regions, blur, axis=1, output=regions)
        sp_gaussian_filter1d(regions, blur, axis=2, output=regions)

        shift_x = np.argmax(np.amax(regions, axis=1, keepdims=True), axis=2)
        shift_y = np.argmax(np.amax(regions, axis=2, keepdims=True), axis=1)

        shift_x -= (self.psf - 1) / 2
        shift_y -= (self.psf - 1) / 2

        shift_vector = np.vstack(shift_x, shift_y)
        shift_error = np.sqrt(np.square(shift_x) + np.square(shift_y))

        if (
            basis is None or basis == "kxy" or basis == "knm"
        ):  # Don't modify any camera spots.
            self.spot_kxy = self.spot_kxy_rounded - self.cameraslm.ijcam_to_kxyslm(
                shift_vector
            )
            self.spot_knm = toolbox.convert_blaze_vector(
                self.spot_kxy, "kxy", "knm", self.cameraslm.slm, self.shape
            )
            self.update_target()
        elif basis == "ij":  # Don't modify any k-vectors.
            self.spot_ij = self.spot_ij - shift_vector
        else:
            raise Exception("Unrecognized basis '{}'.".format(basis))

        return shift_error

    def _update_weights(self):
        """
        Change :attr:`weights` to optimize towards the :attr:`target` using feedback from
        :attr:`amp_ff`, the computed farfield amplitude. This function also updates stats.
        """
        feedback = self.flags["feedback"]

        if feedback == "computational":
            self._update_weights_generic(self.weights, self.amp_ff, self.target)
        elif feedback == "experimental-spot":
            self.measure(basis="ij")

            feedback = analysis.take(
                self.img_ij, self.spot_ij, self.psf, centered=True, integrate=True
            )

            self._update_weights_generic(
                self.weights[self.spot_knm_rounded[1, :], self.spot_knm_rounded[0, :]],
                feedback,
                self.spot_amp,
            )

    def _calculate_stats_spots(self, stats, stat_groups=[]):
        """
        Wrapped by :meth:`SpotHologram.update_stats()`.
        """
        if "computational_spot" in stat_groups:
            total = cp.sum(cp.square(self.amp_ff))
            stats["computational_spot"] = self._calculate_stats(
                self.amp_ff[self.spot_knm_rounded[1, :], self.spot_knm_rounded[0, :]],
                self.spot_amp,
                efficiency_compensation=False,
                total=total,
            )
        if "experimental_spot" in stat_groups:
            self.measure(basis="ij")

            feedback = analysis.take(
                self.img_ij, self.spot_ij, self.psf, centered=True, integrate=True
            )

            total = cp.sum(self.img_ij)

            stats["experimental_spot"] = self._calculate_stats(
                np.sqrt(feedback),
                self.spot_amp,
                mp=np,
                efficiency_compensation=False,
                total=total,
            )

    def update_stats(self, stat_groups=[]):
        """
        Calculate statistics corresponding to the desired ``stat_groups``.

        Parameters
        ----------
        stat_groups : list of str
            Which groups or types of statistics to analyze.
        """
        stats = {}

        self._calculate_stats_computational(stats, stat_groups)
        self._calculate_stats_experimental(stats, stat_groups)
        self._calculate_stats_spots(stats, stat_groups)

        self._update_stats_dictionary(stats)<|MERGE_RESOLUTION|>--- conflicted
+++ resolved
@@ -658,12 +658,6 @@
                 #         out=farfield[mask], where=farfield!=0)
                 # cp.multiply(farfield[mask], self.weights[mask], out=farfield[mask])
 
-<<<<<<< HEAD
-            # Move to image (i.e. camera/real) space.
-            nearfield = cp.fft.ifft2(cp.fft.ifftshift(farfield), norm="ortho")
-            self.phase = cp.arctan2(nearfield.imag[i0:i1, i2:i3],
-                                    nearfield.real[i0:i1, i2:i3])
-=======
             # Move to nearfield.
             nearfield = cp.fft.ifft2(cp.fft.ifftshift(farfield), norm="ortho")
 
@@ -674,7 +668,6 @@
                 nearfield.real[i0:i1, i2:i3],
                 out=self.phase,
             )
->>>>>>> fcf58c82
 
             # Increment iteration.
             self.iter += 1
@@ -742,12 +735,10 @@
         if cp != np:
             return self.phase.get() + np.pi
         return self.phase + np.pi
-    
+
     def extract_farfield(self):
         r"""
-        Collects the current near-field phase from the GPU with :meth:`cupy.ndarray.get()`.
-        Also shifts the :math:`[-\pi, \pi]` range of :meth:`numpy.arctan2()` to :math:`[0, 2\pi]`
-        for faster writing to the SLM (see :meth:`~slmsuite.hardware.slms.slm.SLM.write()`).
+        Collects the current complex far-field from the GPU with :meth:`cupy.ndarray.get()`.
 
         Returns
         -------
@@ -1036,9 +1027,9 @@
         normalize : bool
             Normalizes amplitude to unity if ``True``.
         figsize : tuple
-            Size of the plot. 
+            Size of the plot.
         cbar : bool
-            Whether to add colorbars to the plots. Defaults to false. 
+            Whether to add colorbars to the plots. Defaults to false.
         """
         fig, axs = plt.subplots(1, 2, constrained_layout=True, figsize=figsize)
 
@@ -1072,8 +1063,8 @@
 
         im_phase = axs[1].imshow(
             toolbox.pad(phase/np.pi, self.shape if padded else self.slm_shape),
-            vmin=-1,
-            vmax=1,
+            vmin=0,
+            vmax=2,
             interpolation="none",
             cmap="twilight",
         )
@@ -1091,9 +1082,9 @@
             fig.colorbar(im_amp, cax=cax, orientation='vertical')
             cax = make_axes_locatable(axs[1]).append_axes('right', size='5%', pad=0.05)
             fig.colorbar(im_phase, cax=cax, orientation='vertical', format = r"%1.1f$\pi$")
-                             
+
         plt.show()
-        
+
     def plot_farfield(self, title='', source=None, limits=None, basis="ij", CameraSLM=None,
                       limit_padding=0.1, figsize=(8,4), cbar=False):
         """
@@ -1115,7 +1106,7 @@
             computational or experimental outputs (e.g. :attr:`amp_ff`) will likely perform
             poorly, as values deviate slightly from zero and artificially expand the ``limits``.
         basis : str
-            Coordinate basis for plots (see 
+            Coordinate basis for plots (see
             :func:`~slmsuite.holography.toolbox.convert_blaze_vector` for options).
         CameraSLM : slmsuite.hardware.cameraslms.CameraSLM
             Contains experimental parameters needed to plot in various bases.
@@ -1123,9 +1114,9 @@
             Fraction of the width and height to expand the limits by, only if
             the passed ``limits`` is ``None`` (autocompute).
         figsize : tuple
-            Size of the plot. 
+            Size of the plot.
         cbar : bool
-            Whether to add colorbars to the plots. Defaults to false. 
+            Whether to add colorbars to the plots. Defaults to false.
 
         Returns
         -------
@@ -1216,7 +1207,7 @@
 
         # If cam_points is defined (i.e. is a FeedbackHologram),
         # plot a yellow rectangle for the extents of the camera
-        # TODO: needs to be implemented if plotting in bases other than knm.. 
+        # TODO: needs to be implemented if plotting in bases other than knm..
         try:
             axs[0].plot(
                 self.cam_points[0],
@@ -1785,17 +1776,12 @@
             raise Exception("Unrecognized basis '{}'.".format(basis))
 
         # Check to make sure spots are within relevant camera and SLM shapes.
-<<<<<<< HEAD
-        if np.any(np.abs(self.spot_knm[0]) > shape[1]) or \
-           np.any(np.abs(self.spot_knm[1]) > shape[0]):
-=======
         if (
-            np.any(self.spot_knm[0] < 0) or 
+            np.any(self.spot_knm[0] < 0) or
             np.any(self.spot_knm[1] < 0) or
-            np.any(self.spot_knm[0] > shape[1]-1) or 
+            np.any(self.spot_knm[0] > shape[1]-1) or
             np.any(self.spot_knm[1] > shape[0]-1)
         ):
->>>>>>> fcf58c82
             raise ValueError("Spots outside SLM computational space bounds!")
 
         if self.spot_ij is not None:
