r"""
Helper functions for manipulating phase patterns.
"""

import numpy as np
from scipy.spatial.distance import chebyshev, euclidean
from scipy.spatial import Voronoi, voronoi_plot_2d
import cv2
import matplotlib.pyplot as plt

from slmsuite.misc.math import INTEGER_TYPES, REAL_TYPES

# Unit definitions.

BLAZE_LABELS = {
    "norm": (r"$k_x/k$", r"$k_y/k$"),
    "kxy": (r"$k_x/k$", r"$k_y/k$"),
    "rad": (r"$\theta_x$ [rad]", r"$\theta_y$ [rad]"),
    "knm": (r"$n$ [pix]", r"$m$ [pix]"),
    "ij": (r"Camera $x$ [pix]", r"Camera $y$ [pix]"),
    "freq": (r"$f_x$ [1/pix]", r"$f_y$ [1/pix]"),
    "lpmm": (r"$k_x/2\pi$ [1/mm]", r"$k_y/2\pi$ [1/mm]"),
    "mrad": (r"$\theta_x$ [mrad]", r"$\theta_y$ [mrad]"),
    "deg": (r"$\theta_x$ [$^\circ$]", r"$\theta_y$ [$^\circ$]"),
}
BLAZE_UNITS = list(BLAZE_LABELS.keys())

LENGTH_FACTORS = {
    "m": 1e6,
    "mm": 1e3,
    "um": 1,
    "nm": 1e-3,
}

# Unit helper functions.


def convert_blaze_vector(vector, from_units="norm", to_units="norm", slm=None, shape=None):
    r"""
    Helper function for vector unit conversions.

    Currently supported units:

     -  ``"norm"``, ``"kxy"``
        Blaze :math:`k_x` normalized to wavenumber :math:`k`, i.e. :math:`\frac{k_x}{k}`.
        Equivalent to radians in the small angle approximation.
        This is the default unit for :mod:`slmsuite`.

     -  ``"knm"``
        Computational blaze units for a given Fourier domain ``shape``.
        This corresponds to integer points on the grid of this
        (potentially padded) SLM's Fourier transform.
        See :class:`~slmsuite.holography.Hologram`.
        The ``"knm"`` basis is centered at ``shape/2``, unlike all of the other units.

     -  ``"ij"``
        Camera pixel units.

     -  ``"freq"``
        Pixel frequency of a grating producing the blaze.
        e.g. 1/16 is a grating with a period of 16 pixels.

     -  ``"lpmm"``
        Line pairs per mm or lines per mm of a grating producing the blaze.

     -  ``"rad"``, ``"mrad"``, ``"deg"``
        Angle at which light is blazed in various units. The small angle approximation is assumed.

    Warning
    ~~~~~~~
    The units ``"freq"``, ``"knm"``, and ``"lpmm"`` depend on SLM pixel size,
    so a ``slm`` should be passed (otherwise returns an array of ``nan`` values).
    The unit ``"ij"``, camera pixels, requires calibration data stored in a CameraSLM, so
    this must be passed in place of ``slm``.
    The unit ``"knm"`` additionally requires the ``shape`` of the computational space.
    If not included when an slm is passed, ``shape=slm.shape`` is assumed.

    Parameters
    ----------
    vector : array_like
        2-vectors for which we want to convert units, from ``from_units`` to ``to_units``.
        Processed according to :meth:`format_2vectors()`.
    from_units, to_units : str
        Units which we are converting between. See the listed units above for options.
        Defaults to ``"norm"``.
    slm : :class:`~slmsuite.hardware.slms.slm.SLM` OR :class:`~slmsuite.hardware.cameraslms.CameraSLM` OR None
        Relevant SLM to pull data from in the case of
        ``"freq"``, ``"knm"``, or ``"lpmm"``.
        If :class:`~slmsuite.hardware.cameraslms.CameraSLM`, the unit ``"ij"`` can be
        processed too.
    shape : (int, int) OR None
        Shape of the computational SLM space. Defaults to ``slm.shape`` if ``slm``
        is not ``None``.

    Returns
    --------
    numpy.ndarray
        Result of the unit conversion, in the cleaned format of :meth:`format_2vectors()`.
    """
<<<<<<< HEAD
    if not (from_units in BLAZE_UNITS):
        raise ValueError(f"Unit '{from_units}' not recognized as a valid unit. Options: {BLAZE_UNITS}")
    if not (to_units in BLAZE_UNITS):
        raise ValueError(f"Unit '{to_units}' not recognized as a valid unit. Options: {BLAZE_UNITS}")
=======
    assert (
        from_units in BLAZE_UNITS
    ), "toolbox.py: Unit '{}' not recognized as a valid unit for convert_blaze_vector().".format(
        from_units
    )
    assert (
        to_units in BLAZE_UNITS
    ), "toolbox.py: Unit '{}' not recognized as a valid unit for convert_blaze_vector().".format(
        to_units
    )
>>>>>>> 5ad51810

    vector = format_2vectors(vector).astype(float)

    # Determine whether a CameraSLM was passed (to enable "ij" units)
    if hasattr(slm, "slm"):
        cameraslm = slm
        slm = cameraslm.slm
    else:
        cameraslm = None

    if from_units == "ij" or to_units == "ij":
        if cameraslm is None or cameraslm.fourier_calibration is None:
            return np.full_like(vector, np.nan)

    # Generate conversion factors for various units
    if from_units == "freq" or to_units == "freq":
        if slm is None:
            pitch_um = np.nan
        else:
            pitch_um = format_2vectors([slm.dx_um, slm.dy_um])

    if from_units in ["freq", "lpmm"] or to_units in ["freq", "lpmm"]:
        if slm is None:
            wav_um = np.nan
        else:
            wav_um = slm.wav_um

    if from_units == "knm" or to_units == "knm":
        if slm is None:
            pitch = np.nan
        else:
            pitch = format_2vectors([slm.dx, slm.dy])

        if shape is None:
            if slm is None:
                shape = np.nan
            else:
                shape = slm.shape
        shape = format_2vectors(np.flip(np.squeeze(shape)))

        knm_conv = pitch * shape

    # Convert the input to normalized "kxy" units.
    if from_units == "norm" or from_units == "kxy" or from_units == "rad":
        rad = vector
    elif from_units == "knm":
        rad = (vector - shape / 2.0) / knm_conv
    elif from_units == "ij":
        rad = cameraslm.ijcam_to_kxyslm(vector)
    elif from_units == "freq":
        rad = vector * wav_um / pitch_um
    elif from_units == "lpmm":
        rad = vector * wav_um / 1000
    elif from_units == "mrad":
        rad = vector / 1000
    elif from_units == "deg":
        rad = vector * np.pi / 180

    # Convert from normalized "kxy" units to the desired output units.
    if to_units == "norm" or to_units == "kxy" or to_units == "rad":
        return rad
    elif to_units == "knm":
        return rad * knm_conv + shape / 2.0
    elif to_units == "ij":
        return cameraslm.kxyslm_to_ijcam(vector)
    elif to_units == "freq":
        return rad * pitch_um / wav_um
    elif to_units == "lpmm":
        return rad * 1000 / wav_um
    elif to_units == "mrad":
        return rad * 1000
    elif to_units == "deg":
        return rad * 180 / np.pi


def print_blaze_conversions(vector, from_units="norm", **kwargs):
    """
    Helper function to understand unit conversions.
    Prints all the supported unit conversions for a given vector.
    See :meth:`convert_blaze_vector()`.

    Parameters
    ----------
    vector : array_like
        Vector to convert. See :meth:`format_2vectors()` for format.
    from_units : str
        Units of ``vector``, i.e. units to convert from.
    **kwargs
        Passed to :meth:`convert_blaze_vector()`.
    """
    for unit in BLAZE_UNITS:
        result = convert_blaze_vector(vector, from_units=from_units, to_units=unit, **kwargs)

        print("'{}' : {}".format(unit, tuple(result.T[0])))


def convert_blaze_radius(radius, from_units="norm", to_units="norm", slm=None, shape=None):
    """
    Helper function for scalar unit conversions.
    Uses :meth:`convert_blaze_vector` to deduce the (average, in the case of an
    anisotropic transformation) scalar radius when going between sets of units.

    Parameters
    ----------
    radius : float
        The scalar radius to convert.
    from_units, to_units : str
        Passed to :meth:`convert_blaze_vector`.
    slm : :class:`~slmsuite.hardware.slms.slm.SLM` OR :class:`~slmsuite.hardware.cameraslms.CameraSLM` OR None
        Passed to :meth:`convert_blaze_vector`.
    shape : (int, int) OR None
        Passed to :meth:`convert_blaze_vector`.
    """
    v0 = convert_blaze_vector(
        (0, 0), from_units=from_units, to_units=to_units, slm=slm, shape=shape
    )
    vx = convert_blaze_vector(
        (radius, 0), from_units=from_units, to_units=to_units, slm=slm, shape=shape
    )
    vy = convert_blaze_vector(
        (0, radius), from_units=from_units, to_units=to_units, slm=slm, shape=shape
    )
    return np.mean([np.linalg.norm(vx - v0), np.linalg.norm(vy - v0)])


# Windows creation functions. Windows are views into 2D arrays.


def window_slice(window, shape=None, centered=False, circular=False):
    """
    Get the slices that describe the window's view into the larger array.

    Parameters
    ----------
    window : (int, int, int, int) OR (array_like, array_like) OR array_like
        A number of formats are accepted:
        - List in ``(x, w, y, h)`` format, where ``w`` and ``h`` are the width and height of
          the region and  ``(x,y)`` is the upper-left coordinate.
          If ``centered``, then ``(x,y)`` is instead the center of the region to imprint.
          If ``circular``, then an elliptical region circumscribed by the rectangular region is returned.
        - Tuple containing arrays of identical length corresponding to y and x indices.
          ``centered`` and ``circular`` are ignored.
        - Boolean array of same ``shape`` as ``matrix``; the window is defined where ``True`` pixels are.
          ``centered`` and ``circular`` are ignored.
    shape : (int, int) OR None
        The (height, width) of the array that the window is a view into.
        If not ``None``, indices beyond those allowed by ``shape`` will be clipped.
    centered : bool
        See ``window``.
    circular : bool
        See ``window``.

    Returns
    -------
    slice_ : (slice, slice) OR (array_like, array_like) OR (array_like)
        The slice for the window.
    """
    # (v.x, w, v.y, h) format
    if len(window) == 4:
        # Prepare helper vars
        xi = int(window[0] - ((window[1] - 2) / 2 if centered else 0))
        xf = xi + int(window[1])
        yi = int(window[2] - ((window[3] - 2) / 2 if centered else 0))
        yf = yi + int(window[3])

        if shape is not None:
            [xi, xf] = np.clip([xi, xf], 0, shape[1] - 1)
            [yi, yf] = np.clip([yi, yf], 0, shape[0] - 1)

        if circular:  # If a circular window is desired, compute this.
            x_list = np.arange(xi, xf)
            y_list = np.arange(yi, yf)
            x_grid, y_grid = np.meshgrid(x_list, y_list)

            xc = xi + int((window[1] - 1) / 2)
            yc = yi + int((window[3] - 1) / 2)

            rr_grid = (window[3] ** 2) * np.square(x_grid.astype(float) - xc) + (
                window[1] ** 2
            ) * np.square(y_grid.astype(float) - yc)

            mask_grid = rr_grid <= (window[1] ** 2) * (window[3] ** 2) / 4.0

            return window_slice((y_grid[mask_grid], x_grid[mask_grid]), shape=shape)
        else:  # Otherwise, return square slices
            slice_ = (slice(yi, yf), slice(xi, xf))
    # (y_ind, x_ind) format
    elif len(window) == 2:
        # Prepare the lists
        y_ind = np.ravel(window[0])
        x_ind = np.ravel(window[1])
        if shape is not None:
            x_ind = np.clip(x_ind, 0, shape[1] - 1)
            y_ind = np.clip(y_ind, 0, shape[0] - 1)
        slice_ = (y_ind, x_ind)
    # Boolean numpy array.
    elif np.ndim(window) == 2:
        slice_ = window
    else:
        raise ValueError("Unrecognized format for `window`.")

    return slice_


def window_square(window, padding_frac=0, padding_pix=0):
    """
    Find a square that covers the active region of ``window``.

    Parameters
    ----------
    window : numpy.ndarray<bool> (height, width)
        Boolean mask.
    padding : float
        Fraction of the window width and height to pad these by on all sides.
        For instance,
        This result is clipped to be within ``shape`` of the window.

    Returns
    -------
    window_square : (int, int, int, int)
        A square that covers the active region of ``window``
        in the format (x, width2, y, height2) where
        (x, y) is the upper left coordinate, and (width2, height2) define
        the extent.
    """
    limits = []

    # For each axis...
    for a in [0, 1]:
        if len(window) == 2:  # Handle two list case
            limit = np.array([np.amin(window[a]), np.amax(window[a]) + 1])
        elif np.ndim(window) == 2:  # Handle the boolean array case
            collapsed = np.where(np.any(window, axis=a))  # Collapse the other axis
            limit = np.array([np.amin(collapsed), np.amax(collapsed) + 1])
        else:
            raise ValueError("Unrecognized format for `window`.")

        # Add padding if desired.
        padding_ = int(np.floor(np.diff(limit) * padding_frac) + padding_pix)
        limit += np.array([-padding_, padding_])

        # Clip the padding to shape.
        if np.ndim(window) == 2:
            limit = np.clip(limit, 0, window.shape[1 - a])

        limits.append(tuple(limit))

    # Return desired format.
    return (limits[0][0], limits[0][1] - limits[0][0], limits[1][0], limits[1][1] - limits[1][0])


def voronoi_windows(grid, vectors, radius=None, plot=False):
    r"""
    Returns boolean array windows corresponding to the Voronoi cells for a set of vectors.
    These boolean array windows are in the style of :meth:`~slmsuite.holography.toolbox.imprint()`.
    The ith window corresponds to the Voronoi cell centered around the ith vector.

    Note
    ~~~~
    The :meth:`cv2.fillConvexPoly()` function used to fill each window dilates
    slightly outside the window bounds. To avoid pixels belonging to multiple windows
    simultaneously, we crop away previously-assigned pixels from new windows while these are
    being iteratively generated. As a result, windows earlier in the list will be slightly
    larger than windows later in the list.

    Parameters
    ----------
    grid : (array_like, array_like) OR :class:`~slmsuite.hardware.slms.slm.SLM` OR (int, int)
        Meshgrids of normalized :math:`\frac{x}{\lambda}` coordinates
        corresponding to SLM pixels, in ``(x_grid, y_grid)`` form.
        These are precalculated and stored in any :class:`~slmsuite.hardware.slms.slm.SLM`, so
        such a class can be passed instead of the grids directly.
        If an ``(int, int)`` is passed, this is assumed to be the shape of the device, and
        ``vectors`` are **assumed to be in pixel units instead of normalized units**.
    vectors : array_like
        Points to Voronoi-ify.
        Cleaned with :meth:`~slmsuite.holography.toolbox.format_2vectors()`.
    radius : float
        Cells on the edge of the set of cells might be very large. This parameter bounds
        the cells with a boolean and to the aperture of the given ``radius``.
    plot : bool
        Whether to plot the resulting Voronoi diagram with :meth:`scipy.spatial.voronoi_plot_2d()`.

    Returns
    -------
    list of numpy.ndarray
        The resulting windows.
    """
    vectors = format_2vectors(vectors)

    if (
        isinstance(grid, (list, tuple))
        and isinstance(grid[0], (int))
        and isinstance(grid[1], (int))
    ):
        shape = grid
    else:
        (x_grid, y_grid) = _process_grid(grid)

        shape = x_grid.shape

        x_list = x_grid[0, :]
        y_list = y_grid[:, 0]

        vectors = np.vstack(
            (
                np.interp(vectors[0, :], x_list, np.arange(shape[1])),
                np.interp(vectors[1, :], y_list, np.arange(shape[0])),
            )
        )

    # Half shape data.
    hsx = shape[1] / 2
    hsy = shape[0] / 2

    # Add additional points in a diamond outside the shape of interest to cause all
    # windows of interest to be finite.
    vectors_voronoi = np.concatenate(
        (
            vectors.T,
            np.array([[hsx, -3 * hsy], [hsx, 5 * hsy], [-3 * hsx, hsy], [5 * hsx, hsy]]),
        )
    )

    vor = Voronoi(vectors_voronoi, furthest_site=False)

    if plot:
        sx = shape[1]
        sy = shape[0]

        # Use the built-in scipy function to plot a visualization of the windows.
        fig = voronoi_plot_2d(vor)

        # Plot a bounding box corresponding to the grid.
        plt.plot(np.array([0, sx, sx, 0, 0]), np.array([0, 0, sy, sy, 0]), "r")

        # Format and show the plot.
        plt.xlim(-0.05 * sx, 1.05 * sx)
        plt.ylim(1.05 * sy, -0.05 * sy)
        plt.gca().set_aspect("equal")
        plt.title("Voronoi Cells")
        plt.show()

    # Gather data from scipy Voronoi and return as a list of boolean windows.
    N = np.shape(vectors)[1]
    filled_regions = []
    already_filled = np.zeros(shape, dtype=np.uint8)

    for x in range(N):
        point = tuple(np.around(vor.points[x]).astype(np.int32))
        region = vor.regions[vor.point_region[x]]
        pts = np.around(vor.vertices[region]).astype(np.int32)

        canvas1 = np.zeros(shape, dtype=np.uint8)
        cv2.fillConvexPoly(canvas1, pts, 255, cv2.LINE_4)

        # Crop the window to with a given radius, if desired.
        if radius is not None and radius > 0:
            canvas2 = np.zeros(shape, dtype=np.uint8)
            cv2.circle(canvas2, point, int(np.ceil(radius)), 255, -1)

            filled_regions.append((canvas1 > 0) & (canvas2 > 0) & np.logical_not(already_filled))
        else:
            filled_regions.append((canvas1 > 0) & np.logical_not(already_filled))

        already_filled |= filled_regions[-1]

    return filled_regions


# Phase pattern collation and manipulation. Uses windows.


def imprint(
    matrix,
    window,
    function,
    grid=None,
    imprint_operation="replace",
    centered=False,
    circular=False,
    clip=True,
    transform=0,
    shift=(0, 0),
    **kwargs,
):
    r"""
    Imprints a region (defined by ``window``) of a ``matrix`` with a ``function``.
    This ``function`` must be in the style of :mod:`~slmsuite.holography.toolbox.phase`
    phase helper functions, which expect a ``grid`` parameter to define the coordinate basis
    (see :meth:`~slmsuite.holography.toolbox.phase.blaze()` or
    :meth:`~slmsuite.holography.toolbox.phase.lens()`).

    For instance, we can imprint a blaze on a 200 by 200 pixel region
    of the SLM with:

    .. highlight:: python
    .. code-block:: python

        canvas = np.zeros(shape=slm.shape)  # Matrix to imprint onto.
        window = [200, 200, 200, 200]       # Region of the matrix to imprint.
        toolbox.imprint(canvas, window=window, function=toolbox.phase.blaze, grid=slm, vector=(.001, .001))

    See also :ref:`examples`.

    Parameters
    ----------
    matrix : numpy.ndarray
        The data to imprint a ``function`` onto.
    window
        See :meth:`~slmsuite.holography.toolbox.window_slice()`.
    function : function OR float
        A function in the style of :mod:`~slmsuite.holography.toolbox` helper functions,
        which accept ``grid`` as the first argument.
        Also accepts floating point values, in which case this value is simply added.
    grid : (array_like, array_like) OR :class:`~slmsuite.hardware.slms.slm.SLM` OR None
        Meshgrids of normalized :math:`\frac{x}{\lambda}` coordinates
        corresponding to SLM pixels, in ``(x_grid, y_grid)`` form.
        These are precalculated and stored in any :class:`~slmsuite.hardware.slms.slm.SLM`, so
        such a class can be passed instead of the grids directly.
        ``None`` can only be passed if a float is passed as ``function``.
    imprint_operation : {"replace" OR "add"}
        Decides how the ``function`` is imparted to the ``matrix``.

        - If ``"replace"``, then the values of ``matrix`` inside ``window`` are replaced with ``function``.
        - If ``"add"``, then these are instead added together (useful, for instance, for global blazes).
    centered
        See :meth:`~slmsuite.holography.toolbox.window_slice()`.
    circular
        See :meth:`~slmsuite.holography.toolbox.window_slice()`.
    clip : bool
        Whether to clip the imprint region if it exceeds the size of ``matrix``.
        If ``False``, then an error is raised when the size is exceeded.
        If ``True``, then the out-of-range pixels are instead filled with ``numpy.nan``.
    transform : float or ((float, float), (float, float))
       Passed to :meth:`transform_grid`, operating on the cropped imprint grid.
       This is left as an option such that the user does not have to transform the
       entire ``grid`` to satisfy a tiny imprinted patch.
       See :meth:`transform_grid` for more details.
    shift : (float, float)
       Passed to :meth:`transform_grid`, operating on the cropped imprint grid.
       This is left as an option such that the user does not have to transform the
       entire ``grid`` to satisfy a tiny imprinted patch.
       See :meth:`transform_grid` for more details.
    **kwargs :
        For passing additional arguments accepted by ``function``.

    Returns
    ----------
    matrix : numpy.ndarray
        The modified image. Note that the matrix is modified in place, and this return
        is merely a copy of the user's pointer to the data.

    Raises
    ----------
    ValueError
        If invalid ``window`` or ``imprint_operation`` are provided.
    """
    # Format the grid.
    if grid is not None:
        (x_grid, y_grid) = _process_grid(grid)

    # Get slices for the window in the matrix.
    shape = matrix.shape if clip else None
    slice_ = window_slice(window, shape=shape, centered=centered, circular=circular)

    # Decide whether to treat function as a float.
    is_float = isinstance(function, REAL_TYPES)

    if not is_float:
        assert grid is not None, "toolbox.py: imprint grid cannot be None if a function is given."

    # Modify the matrix.
    if imprint_operation == "replace":
        if is_float:
            matrix[slice_] = function
        else:
            matrix[slice_] = function(
                transform_grid((x_grid[slice_], y_grid[slice_]), transform, shift), **kwargs
            )
    elif imprint_operation == "add":
        if is_float:
            matrix[slice_] += function
        else:
            matrix[slice_] += function(
                transform_grid((x_grid[slice_], y_grid[slice_]), transform, shift), **kwargs
            )
    else:
        raise ValueError("Unrecognized imprint operation {}.".format(imprint_operation))

    return matrix


# Vector helper functions.

<<<<<<< HEAD
def format_vectors(vectors, expected_dimension=2, handle_dimension="pass"):
=======

def format_2vectors(vectors):
>>>>>>> 5ad51810
    """
    Validates that an array of M-dimensional vectors is a ``numpy.ndarray`` of shape ``(M, N)``.
    Handles shaping and transposing if, for instance, tuples or row vectors are passed.

    Parameters
    ----------
    vectors : array_like
        M-vector or array of M-vectors to process. Desires shape of ``(M, N)``.
    expected_dimension : int
        Dimension of the system, i.e. ``M``.
    handle_dimension : {"error", "crop", "pass"}
        If a 3D array of vectors is provided, decides how to handle these:

        - ``"error"`` Raises an error if not ``(M, N)``.

        - ``"crop"`` Crops the higher dimensions and returns ``(M, N)``.

        - ``"pass"`` Returns ``(K, N)`` if ``K`` is greater than or equal to ``M``.

    Returns
    -------
    vectors : numpy.ndarray
        Cleaned column vector(s). Shape of ``(M, N)``.

    Raises
    ------
    ValueError
        If the vector input was inappropriate.
    """
    # Parse expected_dimension
    expected_dimension = int(expected_dimension)

    # Parse handle_dimension
    options_dimension = ["error", "crop", "pass"]
    if not (handle_dimension in options_dimension):
        raise ValueError(
            f"handle_dimension option '{handle_dimension}' not recognized. "
            f"Must be one of '{options_dimension}'."
        )

    # Convert to np.array and squeeze
    vectors = np.squeeze(vectors)

    # Handle the singleton cases.
    if len(vectors.shape) == 1:
        vectors = vectors[:, np.newaxis]
    elif len(vectors.shape) == 2 and vectors.shape[0] == 1:
        vectors = vectors.T

    # Make sure that we are an array of N-vectors.
    if len(vectors.shape) != 2:
        raise ValueError(f"Wrong dimension {vectors.shape} for vectors.")

    if vectors.shape[0] == expected_dimension:
        pass
    elif vectors.shape[0] > expected_dimension:     # Handle unexpected case.
        if handle_dimension == "pass":
            pass
        elif handle_dimension == "crop":
            if vectors.shape[0] > expected_dimension:
                vectors = vectors[:expected_dimension,:]
            else:
                raise ValueError(f"{vectors.shape[0]}-vectors too small to crop to {expected_dimension}-vectors.")
        elif handle_dimension == "error":
            raise ValueError(f"Expected {expected_dimension}-vectors. Found {vectors.shape[0]}-vectors.")
    else:
        raise ValueError(f"Expected {expected_dimension}-vectors. Found {vectors.shape[0]}-vectors.")


    return vectors


def format_2vectors(vectors):
    """
    Validates that an array of 2-dimensional vectors is a ``numpy.ndarray`` of shape ``(2, N)``.
    Handles shaping and transposing if, for instance, tuples or row vectors are passed.
    This a wrapper of :meth:`format_vectors` for backwards compatibility.

    Parameters
    ----------
    vectors : array_like
        2-vector or array of 2-vectors to process. Desires shape of ``(2, N)``.

    Returns
    -------
    vectors : numpy.ndarray
        Cleaned column vector(s). Shape of ``(2, N)``.

    Raises
    ------
    ValueError
        If the vector input was inappropriate.
    """
    return format_vectors(vectors, expected_dimension=2, handle_dimension="error")


def fit_3pt(y0, y1, y2, N=None, x0=(0, 0), x1=(1, 0), x2=(0, 1), orientation_check=False):
    r"""
    Fits three points to an affine transformation. This transformation is given by:

    .. math:: \vec{y} = M \cdot \vec{x} + \vec{b}

    At base, this function finds and optionally uses affine transformations:

    .. highlight:: python
    .. code-block:: python

        y0 = (1.,1.)    # Origin
        y1 = (2.,2.)    # First point in x direction
        y2 = (1.,2.)    # first point in y direction

        # If N is None, return a dict with keys "M", and "b"
        affine_dict =   fit_3pt(y0, y1, y2, N=None)

        # If N is provided, evaluates the transformation on indices with the given shape
        # In this case, the requested 5x5 indices results in an array with shape (2,25)
        vector_array =  fit_3pt(y0, y1, y2, N=(5,5))

    However, ``fit_3pt`` is more powerful that this, and can fit an affine
    transformation to semi-arbitrary sets of points with known indices
    in the coordinate  system of the dependent variable :math:`\vec{x}`,
    as long as the passed indices ``x0``, ``x1``, ``x2`` are not colinear.

    .. highlight:: python
    .. code-block:: python

        # y11 is at x index (1,1), etc
        fit_3pt(y11, y34, y78, N=(5,5), x0=(1,1), x1=(3,4), x2=(7,8))

        # These indices don't have to be integers
        fit_3pt(a, b, c, N=(5,5), x0=(np.pi,1.5), x1=(20.5,np.sqrt(2)), x2=(7.7,42.0))

    Optionally, basis vectors can be passed directly instead of adding these
    vectors to the origin, by making use of passing ``None`` for ``x1`` or ``x2``:

    .. highlight:: python
    .. code-block:: python

        origin =    (1.,1.)     # Origin
        dv1 =       (1.,1.)     # Basis vector in x direction
        dv2 =       (1.,0.)     # Basis vector in y direction

        # The following are equivalent:
        option1 = fit_3pt(origin, np.add(origin, dv1), np.add(origin, dv2), N=(5,5))
        option2 = fit_3pt(origin, dv1, dv2, N=(5,5), x1=None, x2=None)

        assert option1 == option2

    Parameters
    ----------
    y0, y1 : array_like
        See ``y2``.
    y2 : array_like
        2-vectors defining the affine transformation. These vectors correspond to
        positions which we will fit our transformation to. These vectors have
        corresponding indices ``x0``, ``x1``, ``x2``; see these variables for more
        information. With the default values for the indices, ``y0`` is base/origin
        and ``y1`` and ``y2`` are the positions of the first point in
        the ``x`` and ``y`` directions of index-space, respectively.
        Cleaned with :meth:`~slmsuite.holography.toolbox.format_2vectors()`.
    N : int OR (int, int) OR numpy.ndarray OR None
        Size of the grid of vectors to return ``(N1, N2)``.
        If a scalar is passed, then the grid is assumed square.
        If ``None`` or any non-positive integer is passed, then a dictionary
        with the affine transformation is instead returned.
        Defaults to ``None``.
    x0, x1 : array_like OR None
        See ``x2``.
    x2 : array_like OR None
        Should not be colinear.
        If ``x0`` is ``None``, defaults to the origin ``(0,0)``.
        If ``x1`` or ``x2`` are ``None``, ``y1`` or ``y2`` are interpreted as
        **differences** between ``(0,0)`` and ``(1,0)`` or ``(0,0)`` and ``(0,1)``,
        respectively, instead of as positions.
        Cleaned with :meth:`~slmsuite.holography.toolbox.format_2vectors()`.
    orientation_check : bool
        If ``True``, removes the last two points in the affine grid.
        If ``False``, does nothing.

    Returns
    -------
    numpy.ndarray OR dict
        2-vector or array of 2-vectors ``(2, N)`` in slm coordinates.
        If ``N`` is ``None`` or non-positive, then returns a dictionary with keys
        ``"M"`` and ``"b"`` (transformation matrix and shift, respectively).
    """
    # Parse vectors
    y0 = format_2vectors(y0)
    y1 = format_2vectors(y1)
    y2 = format_2vectors(y2)

    # Parse index vectors
    if x0 is None:
        x0 = (0, 0)
    x0 = format_2vectors(x0)

    if x1 is None:
        x1 = x0 + format_2vectors((1, 0))
    else:
        x1 = format_2vectors(x1)
        y1 = y1 - y0

    if x2 is None:
        x2 = x0 + format_2vectors((0, 1))
    else:
        x2 = format_2vectors(x2)
        y2 = y2 - y0

    dx1 = x1 - x0
    dx2 = x2 - x0

    # Invert the index matrix.
    colinear = np.abs(np.sum(dx1 * dx2)) == np.sqrt(np.sum(dx1 * dx1) * np.sum(dx2 * dx2))
    assert not colinear, "Indices must not be colinear."

    J = np.linalg.inv(np.squeeze(np.array([[dx1[0], dx2[0]], [dx1[1], dx2[1]]])))

    # Construct the matrix.
    M = np.matmul(np.squeeze(np.array([[y1[0], y2[0]], [y1[1], y2[1]]])), J)
    b = y0 - np.matmul(M, x0)

    # Deal with N and make indices.
    indices = None
    affine_return = False

    if N is None:
        affine_return = True
    elif isinstance(N, INTEGER_TYPES):
        if N <= 0:
            affine_return = True
        else:
            N = (N, N)
    elif (
        not np.isscalar(N)
        and len(N) == 2
        and isinstance(N[0], INTEGER_TYPES)
        and isinstance(N[1], INTEGER_TYPES)
    ):
        if N[0] <= 0 or N[1] <= 0:
            affine_return = True
    elif isinstance(N, np.ndarray):
        indices = format_2vectors(N)
    else:
        raise ValueError("N={} not recognized.".format(N))

    if affine_return:
        return {"M": M, "b": b}
    else:
        if indices is None:
            x_list = np.arange(N[0])
            y_list = np.arange(N[1])

            x_grid, y_grid = np.meshgrid(x_list, y_list)
            indices = np.vstack((x_grid.ravel(), y_grid.ravel()))
        if orientation_check:
            indices = indices[:, 0:-2]

        return np.matmul(M, indices) + b


def smallest_distance(vectors, metric=chebyshev):
    """
    Returns the smallest distance between pairs of points under a given ``metric``.

    Note
    ~~~~
    An :math:`\mathcal{O}(N^2)` brute force approach is currently implemented.
    Future work will involve an :math:`\mathcal{O}(N\log(N))`
    divide and conquer algorithm.

    Parameters
    ----------
    vectors : array_like
        Points to compare.
        Cleaned with :meth:`~slmsuite.holography.toolbox.format_2vectors()`.
    metric : lambda
        Function to use to compare.
        Defaults to :meth:`scipy.spatial.distance.chebyshev()`.
        :meth:`scipy.spatial.distance.euclidean()` is also common.
    """
    vectors = format_2vectors(vectors)
    N = vectors.shape[1]

    minimum = np.inf

    for x in range(N - 1):
        for y in range(x + 1, N):
            distance = metric(vectors[:, x], vectors[:, y])
            if distance < minimum:
                minimum = distance

    return minimum


def lloyds_algorithm(grid, vectors, iterations=10, plot=False):
    r"""
    Implements `Lloyd's Algorithm <https://en.wikipedia.org/wiki/Lloyd's_algorithm>`_
    on a set of ``vectors`` using the helper function
    :meth:`~slmsuite.holography.toolbox.voronoi_windows()`.
    This iteratively forces a set of ``vectors`` away from each other until
    they become more evenly distributed over a space.
    This function could be made much more computationally efficient by using analytic
    methods to compute Voronoi cell area, rather than the current numerical approach.

    Parameters
    ----------
    grid : (array_like, array_like) OR :class:`~slmsuite.hardware.slms.slm.SLM` OR (int, int)
        See :meth:`~slmsuite.holography.toolbox.voronoi_windows()`.
    vectors : array_like
        See :meth:`~slmsuite.holography.toolbox.voronoi_windows()`.
    iterations : int
        Number of iterations to apply Lloyd's Algorithm.
    plot : bool
        Whether to plot each iteration of the algorithm.

    Returns
    -------
    numpy.ndarray
        The result of Lloyd's Algorithm.
    """
    result = np.copy(format_2vectors(vectors))
    (x_grid, y_grid) = _process_grid(grid)

    for _ in range(iterations):
        windows = voronoi_windows(grid, result, plot=plot)

        no_change = True

        # For each point, move towards the centroid of the window.
        for index, window in enumerate(windows):
            if np.any(window):
                centroid_x = np.mean(x_grid[window])
                centroid_y = np.mean(y_grid[window])
            else:  # If the window is empty (point overlap, etc), then reset this point.
                centroid_x = np.random.choice(x_grid.ravel())
                centroid_y = np.random.choice(x_grid.ravel())

            # Iterate
            if (
                np.abs(centroid_x - result[0, index]) < 1
                and np.abs(centroid_y - result[1, index]) < 1
            ):
                pass
            else:
                no_change = False
                result[0, index] = centroid_x
                result[1, index] = centroid_y

        # If this iteration did nothing, then finish.
        if no_change:
            break

    return result


def lloyds_points(grid, n_points, iterations=10, plot=False):
    r"""
    Implements `Lloyd's Algorithm <https://en.wikipedia.org/wiki/Lloyd's_algorithm>`_
    without seed ``vectors``; instead, autogenerates the seed ``vectors`` randomly.
    See :meth:`~slmsuite.holography.toolbox.lloyds_algorithm()`.

    Parameters
    ----------
    grid : (array_like, array_like) OR :class:`~slmsuite.hardware.slms.slm.SLM` OR (int, int)
        See :meth:`~slmsuite.holography.toolbox.voronoi_windows()`.
    n_points : int
        Number of points to generate inside a space.
    iterations : int
        Number of iterations to apply Lloyd's Algorithm.
    plot : bool
        Whether to plot each iteration of the algorithm.

    Returns
    -------
    numpy.ndarray
        The result of Lloyd's Algorithm.
    """
    if (
        isinstance(grid, (list, tuple))
        and isinstance(grid[0], (int))
        and isinstance(grid[1], (int))
    ):
        shape = grid
    else:
        (x_grid, y_grid) = _process_grid(grid)
        shape = x_grid.shape

    vectors = np.vstack(
        (np.random.randint(0, shape[1], n_points), np.random.randint(0, shape[0], n_points))
    )

    # Regenerate until no overlaps (improve for performance?)
    while smallest_distance(vectors) < 1:
        vectors = np.vstack(
            (np.random.randint(0, shape[1], n_points), np.random.randint(0, shape[0], n_points))
        )

    grid2 = np.meshgrid(range(shape[1]), range(shape[0]))

    result = lloyds_algorithm(grid2, vectors, iterations, plot)

    if isinstance(grid, (list, tuple)):
        return result
    else:
        return np.vstack((x_grid[result], y_grid[result]))


def assign_vectors(vectors, assignment_options):
    """
    Assigns ``vectors`` to the closest counterpart ``assignment_options``.

    Parameters
    ----------
    vectors : array_like
        M-vector or array of M-vectors.
    assignment_options : array_like
        M-vector or array of M-vectors.

    Returns
    -------
    numpy.ndarray
        For each vector, the index of the closest ``assignment_options``.
    """
    vectors = format_vectors(vectors)[:, np.newaxis, :]
    assignment_options = format_vectors(assignment_options)[:, :, np.newaxis]

    distance = np.sum(np.square(vectors - assignment_options), axis=0)

    return np.argmin(distance, axis=0)


# Grid functions.


def _process_grid(grid):
    r"""
    Functions in :mod:`.toolbox` make use of normalized meshgrids containing the normalized
    coordinate of each corresponding pixel. This helper function interprets what the user passes.

    Parameters
    ----------
    grid : (array_like, array_like) OR :class:`~slmsuite.hardware.slms.slm.SLM`
        Meshgrids of normalized :math:`\frac{x}{\lambda}` coordinates
        corresponding to SLM pixels, in ``(x_grid, y_grid)`` form.
        These are precalculated and stored in any :class:`~slmsuite.hardware.slms.slm.SLM`, so
        such a class can be passed instead of the grids directly.

    Returns
    --------
    (array_like, array_like)
        The grids in ``(x_grid, y_grid)`` form.
    """

    # See if grid has x_grid or y_grid (==> SLM class)
    if hasattr(grid, "x_grid") and hasattr(grid, "y_grid"):
        return (grid.x_grid, grid.y_grid)

    # Otherwise, assume it's a tuple
    assert len(grid) == 2, "Expected a 2-tuple with x and y meshgrids."

    return grid


def transform_grid(grid, transform=None, shift=None, direction="fwd"):
    r"""
    Returns a copy of a coordinate basis ``grid`` with a given ``shift`` and
    ``transformation``. These can be the :math:`\vec{b}` and :math:`M` of a standard
    affine transformation as used elsewhere in the package.
    Such grids are used as arguments for phase patterns, such as those in
    :mod:`slmsuite.holography.toolbox.phase`.

    Parameters
    ----------
    grid : (array_like, array_like) OR :class:`~slmsuite.hardware.slms.slm.SLM`
        Meshgrids of normalized :math:`\frac{x}{\lambda}` coordinates
        corresponding to SLM pixels, in ``(x_grid, y_grid)`` form.
        These are precalculated and stored in any :class:`~slmsuite.hardware.slms.slm.SLM`, so
        such a class can be passed instead of the grids directly.
    transform : float OR ((float, float), (float, float)) OR None
        If a scalar is passed, this is the angle to rotate the basis of the lens by.
        Defaults to zero if ``None``.
        If a 2x2 matrix is passed, transforms the :math:`x` and :math:`y` grids
        according to :math:`x' = M_{00}x + M_{01}y`,  :math:`y' = M_{10}y + M_{11}y`.
    shift : (float, float) OR None
        Translational shift of the grid in normalized :math:`\frac{x}{\lambda}` coordinates
        ("fwd" direction). Defaults to no shift if ``None``.
    direction : str in ``{"fwd", "rev"}``
        Defines the direction of the transform: forward (``"fwd"``) transforms then shifts;
        reverse (``"rev"``) undoes the shift then applies the inverse transform.
        For standard affine transforms, forward (reverse) mode transforms ``"kxy"`` to ``"ij"``
        (``"ij"`` to ``"kxy"``).

    Returns
    -------
    grid : (array_like, array_like)
        The shifted grid. In the case where the transform is the identity, a copy is
        returned not the original grids.
    """
    # Parse grid.
    (x_grid, y_grid) = _process_grid(grid)

    # Parse transform.
    if transform is None:
        transform = 0
    if not np.isscalar(transform):
        transform = np.squeeze(transform)
        if transform.shape != (2,2):
            raise ValueError("Expected transform to be None, scalar or a 2x2 matrix.")

    # Parse shift.
    if shift is None:
        shift = (0, 0)
    shift = np.array(shift)

    # Return the transformed grids.
    if np.isscalar(transform) and transform == 0:  # The trivial case
        return (
            x_grid.copy() if shift[0] == 0 else (x_grid - shift[0]),
            y_grid.copy() if shift[1] == 0 else (y_grid - shift[1]),
        )
    else:  # transform is not trivial.
        # Interpret angular transform as a matrix.
        if np.isscalar(transform):
            s = np.sin(transform)
            c = np.cos(transform)
            transform = np.array([[c, -s], [s, c]])

        # Use the matrix to transform the grid.
        if direction == "fwd":
            return (
                transform[0, 0] * x_grid + shift[0] + transform[0, 1] * y_grid + shift[1],
                transform[1, 0] * x_grid + shift[0] + transform[1, 1] * y_grid + shift[1],
            )
        elif direction == "rev":
            transform = np.linalg.inv(transform)
            return (
                transform[0, 0] * (x_grid - shift[0]) + transform[0, 1] * (y_grid - shift[1]),
                transform[1, 0] * (x_grid - shift[0]) + transform[1, 1] * (y_grid - shift[1]),
            )

# Padding functions.

def pad(matrix, shape):
    """
    Helper function to pad data with zeros. The padding is centered.
    This is used to get higher resolution upon Fourier transform.

    Parameters
    ----------
    matrix : numpy.ndarray
        Data to pad.
    shape : (int, int) OR None
        The desired shape of the ``matrix`` in :mod:`numpy` ``(h, w)`` form.
        If ``None``, the ``matrix`` is returned unpadded.

    Returns
    -------
    numpy.ndarray
        Padded ``matrix``.
    """
    if shape is None:
        return matrix

    deltashape = (
        (shape[0] - matrix.shape[0]) / 2.0,
        (shape[1] - matrix.shape[1]) / 2.0,
    )

    assert (
        deltashape[0] >= 0 and deltashape[1] >= 0
    ), "Shape {} is too large to pad to shape {}".format(tuple(matrix.shape), shape)

    pad_b = int(np.floor(deltashape[0]))
    pad_t = int(np.ceil(deltashape[0]))
    pad_l = int(np.floor(deltashape[1]))
    pad_r = int(np.ceil(deltashape[1]))

    padded = np.pad(matrix, [(pad_b, pad_t), (pad_l, pad_r)], mode="constant", constant_values=0)

    assert np.all(padded.shape == shape)

    return padded


def unpad(matrix, shape):
    """
    Helper function to unpad data. The padding is assumed to be centered.
    This is used to get higher resolution upon Fourier transform.

    Parameters
    ----------
    matrix : numpy.ndarray OR (int, int)
        Data to unpad. If this is a shape in :mod:`numpy` ``(h, w)`` form,
        returns the four slicing integers used to unpad that shape ``[pad_b:pad_t, pad_l:pad_r]``.
    shape : (int, int) OR None
        The desired shape of the ``matrix`` in :mod:`numpy` ``(h, w)`` form.
        If ``None``, the ``matrix`` is returned unchanged.

    Returns
    ----------
    numpy.ndarray OR (int, int, int, int)
        Either the unpadded ``matrix`` or the four slicing integers used to unpad such a matrix,
        depending what is passed as ``matrix``.
    """
    mshape = np.shape(matrix)
    return_args = False
    if len(mshape) == 1 or np.prod(mshape) == 2:
        # Assume a shape was provided.
        mshape = np.squeeze(matrix)
        return_args = True

    if shape is None:
        if return_args:
            return (0, mshape[0], 0, mshape[1])
        else:
            return matrix

    deltashape = ((shape[0] - mshape[0]) / 2.0, (shape[1] - mshape[1]) / 2.0)

    assert (
        deltashape[0] <= 0 and deltashape[1] <= 0
    ), "Shape {} is too small to unpad to shape {}".format(tuple(mshape), shape)

    pad_b = int(np.floor(-deltashape[0]))
    pad_t = int(mshape[0] - np.ceil(-deltashape[0]))
    pad_l = int(np.floor(-deltashape[1]))
    pad_r = int(mshape[1] - np.ceil(-deltashape[1]))

    if return_args:
        return (pad_b, pad_t, pad_l, pad_r)

    unpadded = matrix[pad_b:pad_t, pad_l:pad_r]

    assert np.all(unpadded.shape == shape)

    return unpadded<|MERGE_RESOLUTION|>--- conflicted
+++ resolved
@@ -24,13 +24,6 @@
     "deg": (r"$\theta_x$ [$^\circ$]", r"$\theta_y$ [$^\circ$]"),
 }
 BLAZE_UNITS = list(BLAZE_LABELS.keys())
-
-LENGTH_FACTORS = {
-    "m": 1e6,
-    "mm": 1e3,
-    "um": 1,
-    "nm": 1e-3,
-}
 
 # Unit helper functions.
 
@@ -97,23 +90,12 @@
     numpy.ndarray
         Result of the unit conversion, in the cleaned format of :meth:`format_2vectors()`.
     """
-<<<<<<< HEAD
     if not (from_units in BLAZE_UNITS):
-        raise ValueError(f"Unit '{from_units}' not recognized as a valid unit. Options: {BLAZE_UNITS}")
+        raise ValueError(f"Unit '{from_units}' not recognized 
+                         as a valid unit. Options: {BLAZE_UNITS}")
     if not (to_units in BLAZE_UNITS):
-        raise ValueError(f"Unit '{to_units}' not recognized as a valid unit. Options: {BLAZE_UNITS}")
-=======
-    assert (
-        from_units in BLAZE_UNITS
-    ), "toolbox.py: Unit '{}' not recognized as a valid unit for convert_blaze_vector().".format(
-        from_units
-    )
-    assert (
-        to_units in BLAZE_UNITS
-    ), "toolbox.py: Unit '{}' not recognized as a valid unit for convert_blaze_vector().".format(
-        to_units
-    )
->>>>>>> 5ad51810
+        raise ValueError(f"Unit '{to_units}' not recognized 
+                         as a valid unit. Options: {BLAZE_UNITS}")
 
     vector = format_2vectors(vector).astype(float)
 
@@ -609,12 +591,7 @@
 
 # Vector helper functions.
 
-<<<<<<< HEAD
 def format_vectors(vectors, expected_dimension=2, handle_dimension="pass"):
-=======
-
-def format_2vectors(vectors):
->>>>>>> 5ad51810
     """
     Validates that an array of M-dimensional vectors is a ``numpy.ndarray`` of shape ``(M, N)``.
     Handles shaping and transposing if, for instance, tuples or row vectors are passed.
